--- conflicted
+++ resolved
@@ -640,16 +640,12 @@
     if (!fctx)
         return AVERROR(ENOMEM);
 
-<<<<<<< HEAD
     fctx->threads = av_mallocz_array(thread_count, sizeof(PerThreadContext));
-=======
-    fctx->threads = av_mallocz(sizeof(PerThreadContext) * thread_count);
     if (!fctx->threads) {
         av_freep(&avctx->internal->thread_ctx);
         return AVERROR(ENOMEM);
     }
 
->>>>>>> 0994e142
     pthread_mutex_init(&fctx->buffer_mutex, NULL);
     fctx->delaying = 1;
 
