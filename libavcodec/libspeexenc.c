--- conflicted
+++ resolved
@@ -219,11 +219,7 @@
     /* Activiting Discontinuous Transmission */
     if (s->dtx) {
         speex_encoder_ctl(s->enc_state, SPEEX_SET_DTX, &s->dtx);
-<<<<<<< HEAD
-        if ( !(s->abr || s->vad || s->header.vbr))
-=======
         if (!(s->abr || s->vad || s->header.vbr))
->>>>>>> d3a72bec
             av_log(avctx, AV_LOG_WARNING, "DTX is not much of use without ABR, VAD or VBR\n");
     }
 
