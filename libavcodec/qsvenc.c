/*
 * Intel MediaSDK QSV encoder utility functions
 *
 * copyright (c) 2013 Yukinori Yamazoe
 * copyright (c) 2015 Anton Khirnov
 *
 * This file is part of FFmpeg.
 *
 * FFmpeg is free software; you can redistribute it and/or
 * modify it under the terms of the GNU Lesser General Public
 * License as published by the Free Software Foundation; either
 * version 2.1 of the License, or (at your option) any later version.
 *
 * FFmpeg is distributed in the hope that it will be useful,
 * but WITHOUT ANY WARRANTY; without even the implied warranty of
 * MERCHANTABILITY or FITNESS FOR A PARTICULAR PURPOSE.  See the GNU
 * Lesser General Public License for more details.
 *
 * You should have received a copy of the GNU Lesser General Public
 * License along with FFmpeg; if not, write to the Free Software
 * Foundation, Inc., 51 Franklin Street, Fifth Floor, Boston, MA 02110-1301 USA
 */

#include <string.h>
#include <sys/types.h>
#include <mfx/mfxvideo.h>

#include "libavutil/common.h"
#include "libavutil/hwcontext.h"
#include "libavutil/hwcontext_qsv.h"
#include "libavutil/mem.h"
#include "libavutil/log.h"
#include "libavutil/time.h"
#include "libavutil/imgutils.h"
#include "libavcodec/bytestream.h"

#include "avcodec.h"
#include "internal.h"
#include "qsv.h"
#include "qsv_internal.h"
#include "qsvenc.h"

static const struct {
    mfxU16 profile;
    const char *name;
} profile_names[] = {
    { MFX_PROFILE_AVC_BASELINE,                 "baseline"              },
    { MFX_PROFILE_AVC_MAIN,                     "main"                  },
    { MFX_PROFILE_AVC_EXTENDED,                 "extended"              },
    { MFX_PROFILE_AVC_HIGH,                     "high"                  },
#if QSV_VERSION_ATLEAST(1, 15)
    { MFX_PROFILE_AVC_HIGH_422,                 "high 422"              },
#endif
#if QSV_VERSION_ATLEAST(1, 4)
    { MFX_PROFILE_AVC_CONSTRAINED_BASELINE,     "constrained baseline"  },
    { MFX_PROFILE_AVC_CONSTRAINED_HIGH,         "constrained high"      },
    { MFX_PROFILE_AVC_PROGRESSIVE_HIGH,         "progressive high"      },
#endif
    { MFX_PROFILE_MPEG2_SIMPLE,                 "simple"                },
    { MFX_PROFILE_MPEG2_MAIN,                   "main"                  },
    { MFX_PROFILE_MPEG2_HIGH,                   "high"                  },
    { MFX_PROFILE_VC1_SIMPLE,                   "simple"                },
    { MFX_PROFILE_VC1_MAIN,                     "main"                  },
    { MFX_PROFILE_VC1_ADVANCED,                 "advanced"              },
#if QSV_VERSION_ATLEAST(1, 8)
    { MFX_PROFILE_HEVC_MAIN,                    "main"                  },
    { MFX_PROFILE_HEVC_MAIN10,                  "main10"                },
    { MFX_PROFILE_HEVC_MAINSP,                  "mainsp"                },
#endif
};

static const char *print_profile(mfxU16 profile)
{
    int i;
    for (i = 0; i < FF_ARRAY_ELEMS(profile_names); i++)
        if (profile == profile_names[i].profile)
            return profile_names[i].name;
    return "unknown";
}

static const struct {
    mfxU16      rc_mode;
    const char *name;
} rc_names[] = {
    { MFX_RATECONTROL_CBR,     "CBR" },
    { MFX_RATECONTROL_VBR,     "VBR" },
    { MFX_RATECONTROL_CQP,     "CQP" },
    { MFX_RATECONTROL_AVBR,    "AVBR" },
#if QSV_HAVE_LA
    { MFX_RATECONTROL_LA,      "LA" },
#endif
#if QSV_HAVE_ICQ
    { MFX_RATECONTROL_ICQ,     "ICQ" },
    { MFX_RATECONTROL_LA_ICQ,  "LA_ICQ" },
#endif
#if QSV_HAVE_VCM
    { MFX_RATECONTROL_VCM,     "VCM" },
#endif
#if QSV_VERSION_ATLEAST(1, 10)
    { MFX_RATECONTROL_LA_EXT,  "LA_EXT" },
#endif
#if QSV_HAVE_LA_HRD
    { MFX_RATECONTROL_LA_HRD,  "LA_HRD" },
#endif
#if QSV_HAVE_QVBR
    { MFX_RATECONTROL_QVBR,    "QVBR" },
#endif
};

static const char *print_ratecontrol(mfxU16 rc_mode)
{
    int i;
    for (i = 0; i < FF_ARRAY_ELEMS(rc_names); i++)
        if (rc_mode == rc_names[i].rc_mode)
            return rc_names[i].name;
    return "unknown";
}

static const char *print_threestate(mfxU16 val)
{
    if (val == MFX_CODINGOPTION_ON)
        return "ON";
    else if (val == MFX_CODINGOPTION_OFF)
        return "OFF";
    return "unknown";
}

static void dump_video_param(AVCodecContext *avctx, QSVEncContext *q,
                             mfxExtBuffer **coding_opts)
{
    mfxInfoMFX *info = &q->param.mfx;

    mfxExtCodingOption   *co = (mfxExtCodingOption*)coding_opts[0];
#if QSV_HAVE_CO2
    mfxExtCodingOption2 *co2 = (mfxExtCodingOption2*)coding_opts[1];
#endif

    av_log(avctx, AV_LOG_VERBOSE, "profile: %s; level: %"PRIu16"\n",
           print_profile(info->CodecProfile), info->CodecLevel);

    av_log(avctx, AV_LOG_VERBOSE, "GopPicSize: %"PRIu16"; GopRefDist: %"PRIu16"; GopOptFlag: ",
           info->GopPicSize, info->GopRefDist);
    if (info->GopOptFlag & MFX_GOP_CLOSED)
        av_log(avctx, AV_LOG_VERBOSE, "closed ");
    if (info->GopOptFlag & MFX_GOP_STRICT)
        av_log(avctx, AV_LOG_VERBOSE, "strict ");
    av_log(avctx, AV_LOG_VERBOSE, "; IdrInterval: %"PRIu16"\n", info->IdrInterval);

    av_log(avctx, AV_LOG_VERBOSE, "TargetUsage: %"PRIu16"; RateControlMethod: %s\n",
           info->TargetUsage, print_ratecontrol(info->RateControlMethod));

    if (info->RateControlMethod == MFX_RATECONTROL_CBR ||
        info->RateControlMethod == MFX_RATECONTROL_VBR
#if QSV_HAVE_VCM
        || info->RateControlMethod == MFX_RATECONTROL_VCM
#endif
        ) {
        av_log(avctx, AV_LOG_VERBOSE,
               "InitialDelayInKB: %"PRIu16"; TargetKbps: %"PRIu16"; MaxKbps: %"PRIu16"\n",
               info->InitialDelayInKB, info->TargetKbps, info->MaxKbps);
    } else if (info->RateControlMethod == MFX_RATECONTROL_CQP) {
        av_log(avctx, AV_LOG_VERBOSE, "QPI: %"PRIu16"; QPP: %"PRIu16"; QPB: %"PRIu16"\n",
               info->QPI, info->QPP, info->QPB);
    } else if (info->RateControlMethod == MFX_RATECONTROL_AVBR) {
        av_log(avctx, AV_LOG_VERBOSE,
               "TargetKbps: %"PRIu16"; Accuracy: %"PRIu16"; Convergence: %"PRIu16"\n",
               info->TargetKbps, info->Accuracy, info->Convergence);
    }
#if QSV_HAVE_LA
    else if (info->RateControlMethod == MFX_RATECONTROL_LA
#if QSV_HAVE_LA_HRD
             || info->RateControlMethod == MFX_RATECONTROL_LA_HRD
#endif
             ) {
        av_log(avctx, AV_LOG_VERBOSE,
               "TargetKbps: %"PRIu16"; LookAheadDepth: %"PRIu16"\n",
               info->TargetKbps, co2->LookAheadDepth);
    }
#endif
#if QSV_HAVE_ICQ
    else if (info->RateControlMethod == MFX_RATECONTROL_ICQ) {
        av_log(avctx, AV_LOG_VERBOSE, "ICQQuality: %"PRIu16"\n", info->ICQQuality);
    } else if (info->RateControlMethod == MFX_RATECONTROL_LA_ICQ) {
        av_log(avctx, AV_LOG_VERBOSE, "ICQQuality: %"PRIu16"; LookAheadDepth: %"PRIu16"\n",
               info->ICQQuality, co2->LookAheadDepth);
    }
#endif

    av_log(avctx, AV_LOG_VERBOSE, "NumSlice: %"PRIu16"; NumRefFrame: %"PRIu16"\n",
           info->NumSlice, info->NumRefFrame);
    av_log(avctx, AV_LOG_VERBOSE, "RateDistortionOpt: %s\n",
           print_threestate(co->RateDistortionOpt));

#if QSV_HAVE_CO2
    av_log(avctx, AV_LOG_VERBOSE,
           "RecoveryPointSEI: %s IntRefType: %"PRIu16"; IntRefCycleSize: %"PRIu16"; IntRefQPDelta: %"PRId16"\n",
           print_threestate(co->RecoveryPointSEI), co2->IntRefType, co2->IntRefCycleSize, co2->IntRefQPDelta);

    av_log(avctx, AV_LOG_VERBOSE, "MaxFrameSize: %"PRIu16"; ", co2->MaxFrameSize);
#if QSV_HAVE_MAX_SLICE_SIZE
    av_log(avctx, AV_LOG_VERBOSE, "MaxSliceSize: %"PRIu16"; ", co2->MaxSliceSize);
#endif
    av_log(avctx, AV_LOG_VERBOSE, "\n");

    av_log(avctx, AV_LOG_VERBOSE,
           "BitrateLimit: %s; MBBRC: %s; ExtBRC: %s\n",
           print_threestate(co2->BitrateLimit), print_threestate(co2->MBBRC),
           print_threestate(co2->ExtBRC));

#if QSV_HAVE_TRELLIS
    av_log(avctx, AV_LOG_VERBOSE, "Trellis: ");
    if (co2->Trellis & MFX_TRELLIS_OFF) {
        av_log(avctx, AV_LOG_VERBOSE, "off");
    } else if (!co2->Trellis) {
        av_log(avctx, AV_LOG_VERBOSE, "auto");
    } else {
        if (co2->Trellis & MFX_TRELLIS_I) av_log(avctx, AV_LOG_VERBOSE, "I");
        if (co2->Trellis & MFX_TRELLIS_P) av_log(avctx, AV_LOG_VERBOSE, "P");
        if (co2->Trellis & MFX_TRELLIS_B) av_log(avctx, AV_LOG_VERBOSE, "B");
    }
    av_log(avctx, AV_LOG_VERBOSE, "\n");
#endif

#if QSV_VERSION_ATLEAST(1, 8)
    av_log(avctx, AV_LOG_VERBOSE,
           "RepeatPPS: %s; NumMbPerSlice: %"PRIu16"; LookAheadDS: ",
           print_threestate(co2->RepeatPPS), co2->NumMbPerSlice);
    switch (co2->LookAheadDS) {
    case MFX_LOOKAHEAD_DS_OFF: av_log(avctx, AV_LOG_VERBOSE, "off");     break;
    case MFX_LOOKAHEAD_DS_2x:  av_log(avctx, AV_LOG_VERBOSE, "2x");      break;
    case MFX_LOOKAHEAD_DS_4x:  av_log(avctx, AV_LOG_VERBOSE, "4x");      break;
    default:                   av_log(avctx, AV_LOG_VERBOSE, "unknown"); break;
    }
    av_log(avctx, AV_LOG_VERBOSE, "\n");

    av_log(avctx, AV_LOG_VERBOSE, "AdaptiveI: %s; AdaptiveB: %s; BRefType: ",
           print_threestate(co2->AdaptiveI), print_threestate(co2->AdaptiveB));
    switch (co2->BRefType) {
    case MFX_B_REF_OFF:     av_log(avctx, AV_LOG_VERBOSE, "off");       break;
    case MFX_B_REF_PYRAMID: av_log(avctx, AV_LOG_VERBOSE, "pyramid");   break;
    default:                av_log(avctx, AV_LOG_VERBOSE, "auto");      break;
    }
    av_log(avctx, AV_LOG_VERBOSE, "\n");
#endif

#if QSV_VERSION_ATLEAST(1, 9)
    av_log(avctx, AV_LOG_VERBOSE,
           "MinQPI: %"PRIu8"; MaxQPI: %"PRIu8"; MinQPP: %"PRIu8"; MaxQPP: %"PRIu8"; MinQPB: %"PRIu8"; MaxQPB: %"PRIu8"\n",
           co2->MinQPI, co2->MaxQPI, co2->MinQPP, co2->MaxQPP, co2->MinQPB, co2->MaxQPB);
#endif
#endif

    if (avctx->codec_id == AV_CODEC_ID_H264) {
        av_log(avctx, AV_LOG_VERBOSE, "Entropy coding: %s; MaxDecFrameBuffering: %"PRIu16"\n",
               co->CAVLC == MFX_CODINGOPTION_ON ? "CAVLC" : "CABAC", co->MaxDecFrameBuffering);
        av_log(avctx, AV_LOG_VERBOSE,
               "NalHrdConformance: %s; SingleSeiNalUnit: %s; VuiVclHrdParameters: %s VuiNalHrdParameters: %s\n",
               print_threestate(co->NalHrdConformance), print_threestate(co->SingleSeiNalUnit),
               print_threestate(co->VuiVclHrdParameters), print_threestate(co->VuiNalHrdParameters));
    }
}

static int select_rc_mode(AVCodecContext *avctx, QSVEncContext *q)
{
    const char *rc_desc;
    mfxU16      rc_mode;

    int want_la     = q->look_ahead;
    int want_qscale = !!(avctx->flags & AV_CODEC_FLAG_QSCALE);
    int want_vcm    = q->vcm;

    if (want_la && !QSV_HAVE_LA) {
        av_log(avctx, AV_LOG_ERROR,
               "Lookahead ratecontrol mode requested, but is not supported by this SDK version\n");
        return AVERROR(ENOSYS);
    }
    if (want_vcm && !QSV_HAVE_VCM) {
        av_log(avctx, AV_LOG_ERROR,
               "VCM ratecontrol mode requested, but is not supported by this SDK version\n");
        return AVERROR(ENOSYS);
    }

    if (want_la + want_qscale + want_vcm > 1) {
        av_log(avctx, AV_LOG_ERROR,
               "More than one of: { constant qscale, lookahead, VCM } requested, "
               "only one of them can be used at a time.\n");
        return AVERROR(EINVAL);
    }

    if (want_qscale) {
        rc_mode = MFX_RATECONTROL_CQP;
        rc_desc = "constant quantization parameter (CQP)";
    }
#if QSV_HAVE_VCM
    else if (want_vcm) {
        rc_mode = MFX_RATECONTROL_VCM;
        rc_desc = "video conferencing mode (VCM)";
    }
#endif
#if QSV_HAVE_LA
    else if (want_la) {
        rc_mode = MFX_RATECONTROL_LA;
        rc_desc = "VBR with lookahead (LA)";

#if QSV_HAVE_ICQ
        if (avctx->global_quality > 0) {
            rc_mode = MFX_RATECONTROL_LA_ICQ;
            rc_desc = "intelligent constant quality with lookahead (LA_ICQ)";
        }
#endif
    }
#endif
#if QSV_HAVE_ICQ
    else if (avctx->global_quality > 0) {
        rc_mode = MFX_RATECONTROL_ICQ;
        rc_desc = "intelligent constant quality (ICQ)";
    }
#endif
    else if (avctx->rc_max_rate == avctx->bit_rate) {
        rc_mode = MFX_RATECONTROL_CBR;
        rc_desc = "constant bitrate (CBR)";
    } else if (!avctx->rc_max_rate) {
        rc_mode = MFX_RATECONTROL_AVBR;
        rc_desc = "average variable bitrate (AVBR)";
    } else {
        rc_mode = MFX_RATECONTROL_VBR;
        rc_desc = "variable bitrate (VBR)";
    }

    q->param.mfx.RateControlMethod = rc_mode;
    av_log(avctx, AV_LOG_VERBOSE, "Using the %s ratecontrol method\n", rc_desc);

    return 0;
}

static int rc_supported(QSVEncContext *q)
{
    mfxVideoParam param_out = { .mfx.CodecId = q->param.mfx.CodecId };
    mfxStatus ret;

    ret = MFXVideoENCODE_Query(q->session, &q->param, &param_out);
    if (ret < 0 ||
        param_out.mfx.RateControlMethod != q->param.mfx.RateControlMethod)
        return 0;
    return 1;
}

static int init_video_param(AVCodecContext *avctx, QSVEncContext *q)
{
    enum AVPixelFormat sw_format = avctx->pix_fmt == AV_PIX_FMT_QSV ?
                                   avctx->sw_pix_fmt : avctx->pix_fmt;
    const AVPixFmtDescriptor *desc;
    float quant;
    int ret;

    ret = ff_qsv_codec_id_to_mfx(avctx->codec_id);
    if (ret < 0)
        return AVERROR_BUG;
    q->param.mfx.CodecId = ret;

    q->width_align = avctx->codec_id == AV_CODEC_ID_HEVC ? 32 : 16;

    if (avctx->level > 0)
        q->param.mfx.CodecLevel = avctx->level;

    q->param.mfx.CodecProfile       = q->profile;
    q->param.mfx.TargetUsage        = q->preset;
    q->param.mfx.GopPicSize         = FFMAX(0, avctx->gop_size);
    q->param.mfx.GopRefDist         = FFMAX(-1, avctx->max_b_frames) + 1;
    q->param.mfx.GopOptFlag         = avctx->flags & AV_CODEC_FLAG_CLOSED_GOP ?
                                      MFX_GOP_CLOSED : 0;
    q->param.mfx.IdrInterval        = q->idr_interval;
    q->param.mfx.NumSlice           = avctx->slices;
    q->param.mfx.NumRefFrame        = FFMAX(0, avctx->refs);
    q->param.mfx.EncodedOrder       = 0;
    q->param.mfx.BufferSizeInKB     = 0;

    desc = av_pix_fmt_desc_get(sw_format);
    if (!desc)
        return AVERROR_BUG;

    ff_qsv_map_pixfmt(sw_format, &q->param.mfx.FrameInfo.FourCC);

    q->param.mfx.FrameInfo.Width          = FFALIGN(avctx->width, q->width_align);
    q->param.mfx.FrameInfo.Height         = FFALIGN(avctx->height, 32);
    q->param.mfx.FrameInfo.CropX          = 0;
    q->param.mfx.FrameInfo.CropY          = 0;
    q->param.mfx.FrameInfo.CropW          = avctx->width;
    q->param.mfx.FrameInfo.CropH          = avctx->height;
    q->param.mfx.FrameInfo.AspectRatioW   = avctx->sample_aspect_ratio.num;
    q->param.mfx.FrameInfo.AspectRatioH   = avctx->sample_aspect_ratio.den;
    q->param.mfx.FrameInfo.PicStruct      = MFX_PICSTRUCT_PROGRESSIVE;
    q->param.mfx.FrameInfo.ChromaFormat   = MFX_CHROMAFORMAT_YUV420;
    q->param.mfx.FrameInfo.BitDepthLuma   = desc->comp[0].depth;
    q->param.mfx.FrameInfo.BitDepthChroma = desc->comp[0].depth;
    q->param.mfx.FrameInfo.Shift          = desc->comp[0].depth > 8;

    if (avctx->hw_frames_ctx) {
        AVHWFramesContext *frames_ctx = (AVHWFramesContext*)avctx->hw_frames_ctx->data;
        AVQSVFramesContext *frames_hwctx = frames_ctx->hwctx;
        q->param.mfx.FrameInfo.Width  = frames_hwctx->surfaces[0].Info.Width;
        q->param.mfx.FrameInfo.Height = frames_hwctx->surfaces[0].Info.Height;
    }

    if (avctx->framerate.den > 0 && avctx->framerate.num > 0) {
        q->param.mfx.FrameInfo.FrameRateExtN = avctx->framerate.num;
        q->param.mfx.FrameInfo.FrameRateExtD = avctx->framerate.den;
    } else {
        q->param.mfx.FrameInfo.FrameRateExtN  = avctx->time_base.den;
        q->param.mfx.FrameInfo.FrameRateExtD  = avctx->time_base.num;
    }

    ret = select_rc_mode(avctx, q);
    if (ret < 0)
        return ret;

    switch (q->param.mfx.RateControlMethod) {
    case MFX_RATECONTROL_CBR:
    case MFX_RATECONTROL_VBR:
#if QSV_HAVE_VCM
    case MFX_RATECONTROL_VCM:
#endif
        q->param.mfx.InitialDelayInKB = avctx->rc_initial_buffer_occupancy / 1000;
        q->param.mfx.TargetKbps       = avctx->bit_rate / 1000;
        q->param.mfx.MaxKbps          = avctx->rc_max_rate / 1000;
        break;
    case MFX_RATECONTROL_CQP:
        quant = avctx->global_quality / FF_QP2LAMBDA;

        q->param.mfx.QPI = av_clip(quant * fabs(avctx->i_quant_factor) + avctx->i_quant_offset, 0, 51);
        q->param.mfx.QPP = av_clip(quant, 0, 51);
        q->param.mfx.QPB = av_clip(quant * fabs(avctx->b_quant_factor) + avctx->b_quant_offset, 0, 51);

        break;
    case MFX_RATECONTROL_AVBR:
        q->param.mfx.TargetKbps  = avctx->bit_rate / 1000;
        q->param.mfx.Convergence = q->avbr_convergence;
        q->param.mfx.Accuracy    = q->avbr_accuracy;
        break;
#if QSV_HAVE_LA
    case MFX_RATECONTROL_LA:
        q->param.mfx.TargetKbps  = avctx->bit_rate / 1000;
        q->extco2.LookAheadDepth = q->look_ahead_depth;
        break;
#if QSV_HAVE_ICQ
    case MFX_RATECONTROL_LA_ICQ:
        q->extco2.LookAheadDepth = q->look_ahead_depth;
    case MFX_RATECONTROL_ICQ:
        q->param.mfx.ICQQuality  = avctx->global_quality;
        break;
#endif
#endif
    }

    // the HEVC encoder plugin currently fails if coding options
    // are provided
    if (avctx->codec_id != AV_CODEC_ID_HEVC) {
        q->extco.Header.BufferId      = MFX_EXTBUFF_CODING_OPTION;
        q->extco.Header.BufferSz      = sizeof(q->extco);
#if FF_API_CODER_TYPE
FF_DISABLE_DEPRECATION_WARNINGS
        if (avctx->coder_type != 0)
            q->cavlc = avctx->coder_type == FF_CODER_TYPE_VLC;
FF_ENABLE_DEPRECATION_WARNINGS
#endif
        q->extco.CAVLC = q->cavlc ? MFX_CODINGOPTION_ON
                                  : MFX_CODINGOPTION_UNKNOWN;

        q->extco.PicTimingSEI         = q->pic_timing_sei ?
                                        MFX_CODINGOPTION_ON : MFX_CODINGOPTION_UNKNOWN;

        if (q->rdo >= 0)
            q->extco.RateDistortionOpt = q->rdo > 0 ? MFX_CODINGOPTION_ON : MFX_CODINGOPTION_OFF;

        if (avctx->codec_id == AV_CODEC_ID_H264) {
            if (avctx->strict_std_compliance != FF_COMPLIANCE_NORMAL)
                q->extco.NalHrdConformance = avctx->strict_std_compliance > FF_COMPLIANCE_NORMAL ?
                                             MFX_CODINGOPTION_ON : MFX_CODINGOPTION_OFF;

            if (q->single_sei_nal_unit >= 0)
                q->extco.SingleSeiNalUnit = q->single_sei_nal_unit ? MFX_CODINGOPTION_ON : MFX_CODINGOPTION_OFF;
            if (q->recovery_point_sei >= 0)
                q->extco.RecoveryPointSEI = q->recovery_point_sei ? MFX_CODINGOPTION_ON : MFX_CODINGOPTION_OFF;
            q->extco.MaxDecFrameBuffering = q->max_dec_frame_buffering;
        }

        q->extparam_internal[q->nb_extparam_internal++] = (mfxExtBuffer *)&q->extco;

#if QSV_HAVE_CO2
        if (avctx->codec_id == AV_CODEC_ID_H264) {
            q->extco2.Header.BufferId     = MFX_EXTBUFF_CODING_OPTION2;
            q->extco2.Header.BufferSz     = sizeof(q->extco2);

            if (q->int_ref_type >= 0)
                q->extco2.IntRefType = q->int_ref_type;
            if (q->int_ref_cycle_size >= 0)
                q->extco2.IntRefCycleSize = q->int_ref_cycle_size;
            if (q->int_ref_qp_delta != INT16_MIN)
                q->extco2.IntRefQPDelta = q->int_ref_qp_delta;

            if (q->bitrate_limit >= 0)
                q->extco2.BitrateLimit = q->bitrate_limit ? MFX_CODINGOPTION_ON : MFX_CODINGOPTION_OFF;
            if (q->mbbrc >= 0)
                q->extco2.MBBRC = q->mbbrc ? MFX_CODINGOPTION_ON : MFX_CODINGOPTION_OFF;
            if (q->extbrc >= 0)
                q->extco2.ExtBRC = q->extbrc ? MFX_CODINGOPTION_ON : MFX_CODINGOPTION_OFF;

            if (q->max_frame_size >= 0)
                q->extco2.MaxFrameSize = q->max_frame_size;
#if QSV_HAVE_MAX_SLICE_SIZE
            if (q->max_slice_size >= 0)
                q->extco2.MaxSliceSize = q->max_slice_size;
#endif

#if QSV_HAVE_TRELLIS
            q->extco2.Trellis = q->trellis;
#endif

#if QSV_HAVE_BREF_TYPE
#if FF_API_PRIVATE_OPT
FF_DISABLE_DEPRECATION_WARNINGS
            if (avctx->b_frame_strategy >= 0)
                q->b_strategy = avctx->b_frame_strategy;
FF_ENABLE_DEPRECATION_WARNINGS
#endif
            if (q->b_strategy >= 0)
                q->extco2.BRefType = q->b_strategy ? MFX_B_REF_PYRAMID : MFX_B_REF_OFF;
            if (q->adaptive_i >= 0)
                q->extco2.AdaptiveI = q->adaptive_i ? MFX_CODINGOPTION_ON : MFX_CODINGOPTION_OFF;
            if (q->adaptive_b >= 0)
                q->extco2.AdaptiveB = q->adaptive_b ? MFX_CODINGOPTION_ON : MFX_CODINGOPTION_OFF;
#endif

            q->extparam_internal[q->nb_extparam_internal++] = (mfxExtBuffer *)&q->extco2;

#if QSV_HAVE_LA_DS
            q->extco2.LookAheadDS           = q->look_ahead_downsampling;
#endif
        }
#endif
    }

    if (!rc_supported(q)) {
        av_log(avctx, AV_LOG_ERROR,
               "Selected ratecontrol mode is not supported by the QSV "
               "runtime. Choose a different mode.\n");
        return AVERROR(ENOSYS);
    }

    return 0;
}

static int qsv_retrieve_enc_params(AVCodecContext *avctx, QSVEncContext *q)
{
    AVCPBProperties *cpb_props;

    uint8_t sps_buf[128];
    uint8_t pps_buf[128];

    mfxExtCodingOptionSPSPPS extradata = {
        .Header.BufferId = MFX_EXTBUFF_CODING_OPTION_SPSPPS,
        .Header.BufferSz = sizeof(extradata),
        .SPSBuffer = sps_buf, .SPSBufSize = sizeof(sps_buf),
        .PPSBuffer = pps_buf, .PPSBufSize = sizeof(pps_buf)
    };

    mfxExtCodingOption co = {
        .Header.BufferId = MFX_EXTBUFF_CODING_OPTION,
        .Header.BufferSz = sizeof(co),
    };
#if QSV_HAVE_CO2
    mfxExtCodingOption2 co2 = {
        .Header.BufferId = MFX_EXTBUFF_CODING_OPTION2,
        .Header.BufferSz = sizeof(co2),
    };
#endif

    mfxExtBuffer *ext_buffers[] = {
        (mfxExtBuffer*)&extradata,
        (mfxExtBuffer*)&co,
#if QSV_HAVE_CO2
        (mfxExtBuffer*)&co2,
#endif
    };

    int need_pps = avctx->codec_id != AV_CODEC_ID_MPEG2VIDEO;
    int ret;

    q->param.ExtParam    = ext_buffers;
    q->param.NumExtParam = FF_ARRAY_ELEMS(ext_buffers);

    ret = MFXVideoENCODE_GetVideoParam(q->session, &q->param);
    if (ret < 0)
        return ff_qsv_print_error(avctx, ret,
                                  "Error calling GetVideoParam");

    q->packet_size = q->param.mfx.BufferSizeInKB * 1000;

    if (!extradata.SPSBufSize || (need_pps && !extradata.PPSBufSize)) {
        av_log(avctx, AV_LOG_ERROR, "No extradata returned from libmfx.\n");
        return AVERROR_UNKNOWN;
    }

    avctx->extradata = av_malloc(extradata.SPSBufSize + need_pps * extradata.PPSBufSize +
                                 AV_INPUT_BUFFER_PADDING_SIZE);
    if (!avctx->extradata)
        return AVERROR(ENOMEM);

    memcpy(avctx->extradata,                        sps_buf, extradata.SPSBufSize);
    if (need_pps)
        memcpy(avctx->extradata + extradata.SPSBufSize, pps_buf, extradata.PPSBufSize);
    avctx->extradata_size = extradata.SPSBufSize + need_pps * extradata.PPSBufSize;
    memset(avctx->extradata + avctx->extradata_size, 0, AV_INPUT_BUFFER_PADDING_SIZE);

    cpb_props = ff_add_cpb_side_data(avctx);
    if (!cpb_props)
        return AVERROR(ENOMEM);
    cpb_props->max_bitrate = avctx->rc_max_rate;
    cpb_props->min_bitrate = avctx->rc_min_rate;
    cpb_props->avg_bitrate = avctx->bit_rate;
    cpb_props->buffer_size = avctx->rc_buffer_size;

    dump_video_param(avctx, q, ext_buffers + 1);

    return 0;
}

static int qsv_init_opaque_alloc(AVCodecContext *avctx, QSVEncContext *q)
{
    AVQSVContext *qsv = avctx->hwaccel_context;
    mfxFrameSurface1 *surfaces;
    int nb_surfaces, i;

    nb_surfaces = qsv->nb_opaque_surfaces + q->req.NumFrameSuggested + q->async_depth;

    q->opaque_alloc_buf = av_buffer_allocz(sizeof(*surfaces) * nb_surfaces);
    if (!q->opaque_alloc_buf)
        return AVERROR(ENOMEM);

    q->opaque_surfaces = av_malloc_array(nb_surfaces, sizeof(*q->opaque_surfaces));
    if (!q->opaque_surfaces)
        return AVERROR(ENOMEM);

    surfaces = (mfxFrameSurface1*)q->opaque_alloc_buf->data;
    for (i = 0; i < nb_surfaces; i++) {
        surfaces[i].Info      = q->req.Info;
        q->opaque_surfaces[i] = surfaces + i;
    }

    q->opaque_alloc.Header.BufferId = MFX_EXTBUFF_OPAQUE_SURFACE_ALLOCATION;
    q->opaque_alloc.Header.BufferSz = sizeof(q->opaque_alloc);
    q->opaque_alloc.In.Surfaces     = q->opaque_surfaces;
    q->opaque_alloc.In.NumSurface   = nb_surfaces;
    q->opaque_alloc.In.Type         = q->req.Type;

    q->extparam_internal[q->nb_extparam_internal++] = (mfxExtBuffer *)&q->opaque_alloc;

    qsv->nb_opaque_surfaces = nb_surfaces;
    qsv->opaque_surfaces    = q->opaque_alloc_buf;
    qsv->opaque_alloc_type  = q->req.Type;

    return 0;
}

static int qsvenc_init_session(AVCodecContext *avctx, QSVEncContext *q)
{
    int ret;

    if (avctx->hwaccel_context) {
        AVQSVContext *qsv = avctx->hwaccel_context;
        q->session = qsv->session;
    } else if (avctx->hw_frames_ctx) {
        q->frames_ctx.hw_frames_ctx = av_buffer_ref(avctx->hw_frames_ctx);
        if (!q->frames_ctx.hw_frames_ctx)
            return AVERROR(ENOMEM);

        ret = ff_qsv_init_session_hwcontext(avctx, &q->internal_session,
                                            &q->frames_ctx, q->load_plugins,
                                            q->param.IOPattern == MFX_IOPATTERN_IN_OPAQUE_MEMORY);
        if (ret < 0) {
            av_buffer_unref(&q->frames_ctx.hw_frames_ctx);
            return ret;
        }

        q->session = q->internal_session;
    } else {
        ret = ff_qsv_init_internal_session(avctx, &q->internal_session,
                                           q->load_plugins);
        if (ret < 0)
            return ret;

        q->session = q->internal_session;
    }

    return 0;
}

int ff_qsv_enc_init(AVCodecContext *avctx, QSVEncContext *q)
{
    int iopattern = 0;
    int opaque_alloc = 0;
    int ret;

    q->param.AsyncDepth = q->async_depth;

    q->async_fifo = av_fifo_alloc((1 + q->async_depth) *
                                  (sizeof(AVPacket) + sizeof(mfxSyncPoint*) + sizeof(mfxBitstream*)));
    if (!q->async_fifo)
        return AVERROR(ENOMEM);

    if (avctx->hwaccel_context) {
        AVQSVContext *qsv = avctx->hwaccel_context;

        iopattern    = qsv->iopattern;
        opaque_alloc = qsv->opaque_alloc;
    }

    if (avctx->hw_frames_ctx) {
        AVHWFramesContext    *frames_ctx = (AVHWFramesContext*)avctx->hw_frames_ctx->data;
        AVQSVFramesContext *frames_hwctx = frames_ctx->hwctx;

        if (!iopattern) {
            if (frames_hwctx->frame_type & MFX_MEMTYPE_OPAQUE_FRAME)
                iopattern = MFX_IOPATTERN_IN_OPAQUE_MEMORY;
            else if (frames_hwctx->frame_type &
                     (MFX_MEMTYPE_VIDEO_MEMORY_DECODER_TARGET | MFX_MEMTYPE_VIDEO_MEMORY_PROCESSOR_TARGET))
                iopattern = MFX_IOPATTERN_IN_VIDEO_MEMORY;
        }
    }

    if (!iopattern)
        iopattern = MFX_IOPATTERN_IN_SYSTEM_MEMORY;
    q->param.IOPattern = iopattern;

    ret = qsvenc_init_session(avctx, q);
    if (ret < 0)
        return ret;

    ret = init_video_param(avctx, q);
    if (ret < 0)
        return ret;

    ret = MFXVideoENCODE_QueryIOSurf(q->session, &q->param, &q->req);
    if (ret < 0)
        return ff_qsv_print_error(avctx, ret,
                                  "Error querying the encoding parameters");

    if (opaque_alloc) {
        ret = qsv_init_opaque_alloc(avctx, q);
        if (ret < 0)
            return ret;
    }

    if (avctx->hwaccel_context) {
        AVQSVContext *qsv = avctx->hwaccel_context;
        int i, j;

        q->extparam = av_mallocz_array(qsv->nb_ext_buffers + q->nb_extparam_internal,
                                       sizeof(*q->extparam));
        if (!q->extparam)
            return AVERROR(ENOMEM);

        q->param.ExtParam = q->extparam;
        for (i = 0; i < qsv->nb_ext_buffers; i++)
            q->param.ExtParam[i] = qsv->ext_buffers[i];
        q->param.NumExtParam = qsv->nb_ext_buffers;

        for (i = 0; i < q->nb_extparam_internal; i++) {
            for (j = 0; j < qsv->nb_ext_buffers; j++) {
                if (qsv->ext_buffers[j]->BufferId == q->extparam_internal[i]->BufferId)
                    break;
            }
            if (j < qsv->nb_ext_buffers)
                continue;

            q->param.ExtParam[q->param.NumExtParam++] = q->extparam_internal[i];
        }
    } else {
        q->param.ExtParam    = q->extparam_internal;
        q->param.NumExtParam = q->nb_extparam_internal;
    }

    ret = MFXVideoENCODE_Init(q->session, &q->param);
<<<<<<< HEAD
    if (ret == MFX_WRN_PARTIAL_ACCELERATION) {
        av_log(avctx, AV_LOG_WARNING, "Encoder will work with partial HW acceleration\n");
    } else if (ret < 0) {
        av_log(avctx, AV_LOG_ERROR, "Error initializing the encoder\n");
        return ff_qsv_error(ret);
    }
=======
    if (ret < 0)
        return ff_qsv_print_error(avctx, ret,
                                  "Error initializing the encoder");
>>>>>>> 95414eb2

    ret = qsv_retrieve_enc_params(avctx, q);
    if (ret < 0) {
        av_log(avctx, AV_LOG_ERROR, "Error retrieving encoding parameters.\n");
        return ret;
    }

    q->avctx = avctx;

    return 0;
}

static void free_encoder_ctrl_payloads(mfxEncodeCtrl* enc_ctrl)
{
    if (enc_ctrl) {
        int i;
        for (i = 0; i < enc_ctrl->NumPayload && i < QSV_MAX_ENC_PAYLOAD; i++) {
            av_free(enc_ctrl->Payload[i]);
        }
        enc_ctrl->NumPayload = 0;
    }
}

static void clear_unused_frames(QSVEncContext *q)
{
    QSVFrame *cur = q->work_frames;
    while (cur) {
        if (cur->surface && !cur->surface->Data.Locked) {
            cur->surface = NULL;
            free_encoder_ctrl_payloads(&cur->enc_ctrl);
            av_frame_unref(cur->frame);
        }
        cur = cur->next;
    }
}

static int get_free_frame(QSVEncContext *q, QSVFrame **f)
{
    QSVFrame *frame, **last;

    clear_unused_frames(q);

    frame = q->work_frames;
    last  = &q->work_frames;
    while (frame) {
        if (!frame->surface) {
            *f = frame;
            return 0;
        }

        last  = &frame->next;
        frame = frame->next;
    }

    frame = av_mallocz(sizeof(*frame));
    if (!frame)
        return AVERROR(ENOMEM);
    frame->frame = av_frame_alloc();
    if (!frame->frame) {
        av_freep(&frame);
        return AVERROR(ENOMEM);
    }
    frame->enc_ctrl.Payload = av_mallocz(sizeof(mfxPayload*) * QSV_MAX_ENC_PAYLOAD);
    if (!frame->enc_ctrl.Payload) {
        av_freep(&frame);
        return AVERROR(ENOMEM);
    }
    *last = frame;

    *f = frame;

    return 0;
}

static int submit_frame(QSVEncContext *q, const AVFrame *frame,
                        QSVFrame **new_frame)
{
    QSVFrame *qf;
    int ret;

    ret = get_free_frame(q, &qf);
    if (ret < 0)
        return ret;

    if (frame->format == AV_PIX_FMT_QSV) {
        ret = av_frame_ref(qf->frame, frame);
        if (ret < 0)
            return ret;

        qf->surface = (mfxFrameSurface1*)qf->frame->data[3];
    } else {
        /* make a copy if the input is not padded as libmfx requires */
        if (frame->height & 31 || frame->linesize[0] & (q->width_align - 1)) {
            qf->frame->height = FFALIGN(frame->height, 32);
            qf->frame->width  = FFALIGN(frame->width, q->width_align);

            ret = ff_get_buffer(q->avctx, qf->frame, AV_GET_BUFFER_FLAG_REF);
            if (ret < 0)
                return ret;

            qf->frame->height = frame->height;
            qf->frame->width  = frame->width;
            ret = av_frame_copy(qf->frame, frame);
            if (ret < 0) {
                av_frame_unref(qf->frame);
                return ret;
            }
        } else {
            ret = av_frame_ref(qf->frame, frame);
            if (ret < 0)
                return ret;
        }

        qf->surface_internal.Info = q->param.mfx.FrameInfo;

        qf->surface_internal.Info.PicStruct =
            !frame->interlaced_frame ? MFX_PICSTRUCT_PROGRESSIVE :
            frame->top_field_first   ? MFX_PICSTRUCT_FIELD_TFF :
                                       MFX_PICSTRUCT_FIELD_BFF;
        if (frame->repeat_pict == 1)
            qf->surface_internal.Info.PicStruct |= MFX_PICSTRUCT_FIELD_REPEATED;
        else if (frame->repeat_pict == 2)
            qf->surface_internal.Info.PicStruct |= MFX_PICSTRUCT_FRAME_DOUBLING;
        else if (frame->repeat_pict == 4)
            qf->surface_internal.Info.PicStruct |= MFX_PICSTRUCT_FRAME_TRIPLING;

        qf->surface_internal.Data.PitchLow  = qf->frame->linesize[0];
        qf->surface_internal.Data.Y         = qf->frame->data[0];
        qf->surface_internal.Data.UV        = qf->frame->data[1];

        qf->surface = &qf->surface_internal;
    }

    qf->surface->Data.TimeStamp = av_rescale_q(frame->pts, q->avctx->time_base, (AVRational){1, 90000});

    *new_frame = qf;

    return 0;
}

static void print_interlace_msg(AVCodecContext *avctx, QSVEncContext *q)
{
    if (q->param.mfx.CodecId == MFX_CODEC_AVC) {
        if (q->param.mfx.CodecProfile == MFX_PROFILE_AVC_BASELINE ||
            q->param.mfx.CodecLevel < MFX_LEVEL_AVC_21 ||
            q->param.mfx.CodecLevel > MFX_LEVEL_AVC_41)
            av_log(avctx, AV_LOG_WARNING,
                   "Interlaced coding is supported"
                   " at Main/High Profile Level 2.1-4.1\n");
    }
}

static int encode_frame(AVCodecContext *avctx, QSVEncContext *q,
                        const AVFrame *frame)
{
    AVPacket new_pkt = { 0 };
    mfxBitstream *bs;

    mfxFrameSurface1 *surf = NULL;
    mfxSyncPoint *sync     = NULL;
    QSVFrame *qsv_frame = NULL;
    mfxEncodeCtrl* enc_ctrl = NULL;
    int ret;

    if (frame) {
        ret = submit_frame(q, frame, &qsv_frame);
        if (ret < 0) {
            av_log(avctx, AV_LOG_ERROR, "Error submitting the frame for encoding.\n");
            return ret;
        }
    }
    if (qsv_frame) {
        surf = qsv_frame->surface;
        enc_ctrl = &qsv_frame->enc_ctrl;
    }

    ret = av_new_packet(&new_pkt, q->packet_size);
    if (ret < 0) {
        av_log(avctx, AV_LOG_ERROR, "Error allocating the output packet\n");
        return ret;
    }

    bs = av_mallocz(sizeof(*bs));
    if (!bs) {
        av_packet_unref(&new_pkt);
        return AVERROR(ENOMEM);
    }
    bs->Data      = new_pkt.data;
    bs->MaxLength = new_pkt.size;

    if (q->set_encode_ctrl_cb) {
        q->set_encode_ctrl_cb(avctx, frame, &qsv_frame->enc_ctrl);
    }

    sync = av_mallocz(sizeof(*sync));
    if (!sync) {
        av_freep(&bs);
        av_packet_unref(&new_pkt);
        return AVERROR(ENOMEM);
    }

    do {
        ret = MFXVideoENCODE_EncodeFrameAsync(q->session, enc_ctrl, surf, bs, sync);
        if (ret == MFX_WRN_DEVICE_BUSY)
            av_usleep(500);
    } while (ret == MFX_WRN_DEVICE_BUSY || ret == MFX_WRN_IN_EXECUTION);

    if (ret < 0) {
        av_packet_unref(&new_pkt);
        av_freep(&bs);
        av_freep(&sync);
        return (ret == MFX_ERR_MORE_DATA) ?
               0 : ff_qsv_print_error(avctx, ret, "Error during encoding");
    }

    if (ret == MFX_WRN_INCOMPATIBLE_VIDEO_PARAM && frame->interlaced_frame)
        print_interlace_msg(avctx, q);

    if (*sync) {
        av_fifo_generic_write(q->async_fifo, &new_pkt, sizeof(new_pkt), NULL);
        av_fifo_generic_write(q->async_fifo, &sync,    sizeof(sync),    NULL);
        av_fifo_generic_write(q->async_fifo, &bs,      sizeof(bs),    NULL);
    } else {
        av_freep(&sync);
        av_packet_unref(&new_pkt);
        av_freep(&bs);
    }

    return 0;
}

int ff_qsv_encode(AVCodecContext *avctx, QSVEncContext *q,
                  AVPacket *pkt, const AVFrame *frame, int *got_packet)
{
    int ret;

    ret = encode_frame(avctx, q, frame);
    if (ret < 0)
        return ret;

    if (!av_fifo_space(q->async_fifo) ||
        (!frame && av_fifo_size(q->async_fifo))) {
        AVPacket new_pkt;
        mfxBitstream *bs;
        mfxSyncPoint *sync;

        av_fifo_generic_read(q->async_fifo, &new_pkt, sizeof(new_pkt), NULL);
        av_fifo_generic_read(q->async_fifo, &sync,    sizeof(sync),    NULL);
        av_fifo_generic_read(q->async_fifo, &bs,      sizeof(bs),      NULL);

        do {
            ret = MFXVideoCORE_SyncOperation(q->session, *sync, 1000);
        } while (ret == MFX_WRN_IN_EXECUTION);

        new_pkt.dts  = av_rescale_q(bs->DecodeTimeStamp, (AVRational){1, 90000}, avctx->time_base);
        new_pkt.pts  = av_rescale_q(bs->TimeStamp,       (AVRational){1, 90000}, avctx->time_base);
        new_pkt.size = bs->DataLength;

        if (bs->FrameType & MFX_FRAMETYPE_IDR ||
            bs->FrameType & MFX_FRAMETYPE_xIDR)
            new_pkt.flags |= AV_PKT_FLAG_KEY;

#if FF_API_CODED_FRAME
FF_DISABLE_DEPRECATION_WARNINGS
        if (bs->FrameType & MFX_FRAMETYPE_I || bs->FrameType & MFX_FRAMETYPE_xI)
            avctx->coded_frame->pict_type = AV_PICTURE_TYPE_I;
        else if (bs->FrameType & MFX_FRAMETYPE_P || bs->FrameType & MFX_FRAMETYPE_xP)
            avctx->coded_frame->pict_type = AV_PICTURE_TYPE_P;
        else if (bs->FrameType & MFX_FRAMETYPE_B || bs->FrameType & MFX_FRAMETYPE_xB)
            avctx->coded_frame->pict_type = AV_PICTURE_TYPE_B;
FF_ENABLE_DEPRECATION_WARNINGS
#endif

        av_freep(&bs);
        av_freep(&sync);

        if (pkt->data) {
            if (pkt->size < new_pkt.size) {
                av_log(avctx, AV_LOG_ERROR, "Submitted buffer not large enough: %d < %d\n",
                       pkt->size, new_pkt.size);
                av_packet_unref(&new_pkt);
                return AVERROR(EINVAL);
            }

            memcpy(pkt->data, new_pkt.data, new_pkt.size);
            pkt->size = new_pkt.size;

            ret = av_packet_copy_props(pkt, &new_pkt);
            av_packet_unref(&new_pkt);
            if (ret < 0)
                return ret;
        } else
            *pkt = new_pkt;

        *got_packet = 1;
    }

    return 0;
}

int ff_qsv_enc_close(AVCodecContext *avctx, QSVEncContext *q)
{
    QSVFrame *cur;

    if (q->session)
        MFXVideoENCODE_Close(q->session);
    if (q->internal_session)
        MFXClose(q->internal_session);
    q->session          = NULL;
    q->internal_session = NULL;

    av_buffer_unref(&q->frames_ctx.hw_frames_ctx);
    av_freep(&q->frames_ctx.mids);
    q->frames_ctx.nb_mids = 0;

    cur = q->work_frames;
    while (cur) {
        q->work_frames = cur->next;
        av_frame_free(&cur->frame);
        av_free(cur->enc_ctrl.Payload);
        av_freep(&cur);
        cur = q->work_frames;
    }

    while (q->async_fifo && av_fifo_size(q->async_fifo)) {
        AVPacket pkt;
        mfxSyncPoint *sync;
        mfxBitstream *bs;

        av_fifo_generic_read(q->async_fifo, &pkt,  sizeof(pkt),  NULL);
        av_fifo_generic_read(q->async_fifo, &sync, sizeof(sync), NULL);
        av_fifo_generic_read(q->async_fifo, &bs,   sizeof(bs),   NULL);

        av_freep(&sync);
        av_freep(&bs);
        av_packet_unref(&pkt);
    }
    av_fifo_free(q->async_fifo);
    q->async_fifo = NULL;

    av_freep(&q->opaque_surfaces);
    av_buffer_unref(&q->opaque_alloc_buf);

    av_freep(&q->extparam);

    return 0;
}<|MERGE_RESOLUTION|>--- conflicted
+++ resolved
@@ -781,18 +781,9 @@
     }
 
     ret = MFXVideoENCODE_Init(q->session, &q->param);
-<<<<<<< HEAD
-    if (ret == MFX_WRN_PARTIAL_ACCELERATION) {
-        av_log(avctx, AV_LOG_WARNING, "Encoder will work with partial HW acceleration\n");
-    } else if (ret < 0) {
-        av_log(avctx, AV_LOG_ERROR, "Error initializing the encoder\n");
-        return ff_qsv_error(ret);
-    }
-=======
     if (ret < 0)
         return ff_qsv_print_error(avctx, ret,
                                   "Error initializing the encoder");
->>>>>>> 95414eb2
 
     ret = qsv_retrieve_enc_params(avctx, q);
     if (ret < 0) {
