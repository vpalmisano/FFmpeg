--- conflicted
+++ resolved
@@ -284,20 +284,12 @@
     c->log2_cblk_height = (bytestream2_get_byteu(&s->g) & 15) + 2; // cblk height
 
     if (c->log2_cblk_width > 10 || c->log2_cblk_height > 10 ||
-<<<<<<< HEAD
-        c->log2_cblk_width + c->log2_cblk_height > 14) {
-=======
         c->log2_cblk_width + c->log2_cblk_height > 12) {
->>>>>>> fbcc03db
         av_log(s->avctx, AV_LOG_ERROR, "cblk size invalid\n");
         return AVERROR_INVALIDDATA;
     }
 
-<<<<<<< HEAD
     c->cblk_style = bytestream2_get_byteu(&s->g);
-=======
-    c->cblk_style = bytestream_get_byte(&s->buf);
->>>>>>> fbcc03db
     if (c->cblk_style != 0) { // cblk style
         av_log(s->avctx, AV_LOG_WARNING, "extra cblk styles %X\n", c->cblk_style);
     }
