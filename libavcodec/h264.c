/*
 * H.26L/H.264/AVC/JVT/14496-10/... decoder
 * Copyright (c) 2003 Michael Niedermayer <michaelni@gmx.at>
 *
 * This file is part of FFmpeg.
 *
 * FFmpeg is free software; you can redistribute it and/or
 * modify it under the terms of the GNU Lesser General Public
 * License as published by the Free Software Foundation; either
 * version 2.1 of the License, or (at your option) any later version.
 *
 * FFmpeg is distributed in the hope that it will be useful,
 * but WITHOUT ANY WARRANTY; without even the implied warranty of
 * MERCHANTABILITY or FITNESS FOR A PARTICULAR PURPOSE.  See the GNU
 * Lesser General Public License for more details.
 *
 * You should have received a copy of the GNU Lesser General Public
 * License along with FFmpeg; if not, write to the Free Software
 * Foundation, Inc., 51 Franklin Street, Fifth Floor, Boston, MA 02110-1301 USA
 */

/**
 * @file
 * H.264 / AVC / MPEG4 part10 codec.
 * @author Michael Niedermayer <michaelni@gmx.at>
 */

#include "libavutil/imgutils.h"
#include "libavutil/opt.h"
#include "internal.h"
#include "dsputil.h"
#include "avcodec.h"
#include "mpegvideo.h"
#include "h264.h"
#include "h264data.h"
#include "h264_mvpred.h"
#include "golomb.h"
#include "mathops.h"
#include "rectangle.h"
#include "thread.h"
#include "vdpau_internal.h"
#include "libavutil/avassert.h"

#include "cabac.h"

//#undef NDEBUG
#include <assert.h>

static const uint8_t rem6[QP_MAX_NUM+1]={
0, 1, 2, 3, 4, 5, 0, 1, 2, 3, 4, 5, 0, 1, 2, 3, 4, 5, 0, 1, 2, 3, 4, 5, 0, 1, 2, 3, 4, 5, 0, 1, 2, 3, 4, 5, 0, 1, 2, 3, 4, 5, 0, 1, 2, 3, 4, 5, 0, 1, 2, 3, 4, 5, 0, 1, 2, 3, 4, 5, 0, 1, 2, 3,
};

static const uint8_t div6[QP_MAX_NUM+1]={
0, 0, 0, 0, 0, 0, 1, 1, 1, 1, 1, 1, 2, 2, 2, 2, 2, 2, 3, 3, 3, 3, 3, 3, 4, 4, 4, 4, 4, 4, 5, 5, 5, 5, 5, 5, 6, 6, 6, 6, 6, 6, 7, 7, 7, 7, 7, 7, 8, 8, 8, 8, 8, 8, 9, 9, 9, 9, 9, 9,10,10,10,10,
};

static const enum PixelFormat hwaccel_pixfmt_list_h264_jpeg_420[] = {
    PIX_FMT_DXVA2_VLD,
    PIX_FMT_VAAPI_VLD,
    PIX_FMT_VDA_VLD,
    PIX_FMT_YUVJ420P,
    PIX_FMT_NONE
};

/**
 * checks if the top & left blocks are available if needed & changes the dc mode so it only uses the available blocks.
 */
int ff_h264_check_intra4x4_pred_mode(H264Context *h){
    MpegEncContext * const s = &h->s;
    static const int8_t top [12]= {-1, 0,LEFT_DC_PRED,-1,-1,-1,-1,-1, 0};
    static const int8_t left[12]= { 0,-1, TOP_DC_PRED, 0,-1,-1,-1, 0,-1,DC_128_PRED};
    int i;

    if(!(h->top_samples_available&0x8000)){
        for(i=0; i<4; i++){
            int status= top[ h->intra4x4_pred_mode_cache[scan8[0] + i] ];
            if(status<0){
                av_log(h->s.avctx, AV_LOG_ERROR, "top block unavailable for requested intra4x4 mode %d at %d %d\n", status, s->mb_x, s->mb_y);
                return -1;
            } else if(status){
                h->intra4x4_pred_mode_cache[scan8[0] + i]= status;
            }
        }
    }

    if((h->left_samples_available&0x8888)!=0x8888){
        static const int mask[4]={0x8000,0x2000,0x80,0x20};
        for(i=0; i<4; i++){
            if(!(h->left_samples_available&mask[i])){
                int status= left[ h->intra4x4_pred_mode_cache[scan8[0] + 8*i] ];
                if(status<0){
                    av_log(h->s.avctx, AV_LOG_ERROR, "left block unavailable for requested intra4x4 mode %d at %d %d\n", status, s->mb_x, s->mb_y);
                    return -1;
                } else if(status){
                    h->intra4x4_pred_mode_cache[scan8[0] + 8*i]= status;
                }
            }
        }
    }

    return 0;
} //FIXME cleanup like check_intra_pred_mode

static int check_intra_pred_mode(H264Context *h, int mode, int is_chroma){
    MpegEncContext * const s = &h->s;
    static const int8_t top [7]= {LEFT_DC_PRED8x8, 1,-1,-1};
    static const int8_t left[7]= { TOP_DC_PRED8x8,-1, 2,-1,DC_128_PRED8x8};

    if(mode > 6U) {
        av_log(h->s.avctx, AV_LOG_ERROR, "out of range intra chroma pred mode at %d %d\n", s->mb_x, s->mb_y);
        return -1;
    }

    if(!(h->top_samples_available&0x8000)){
        mode= top[ mode ];
        if(mode<0){
            av_log(h->s.avctx, AV_LOG_ERROR, "top block unavailable for requested intra mode at %d %d\n", s->mb_x, s->mb_y);
            return -1;
        }
    }

    if((h->left_samples_available&0x8080) != 0x8080){
        mode= left[ mode ];
        if(is_chroma && (h->left_samples_available&0x8080)){ //mad cow disease mode, aka MBAFF + constrained_intra_pred
            mode= ALZHEIMER_DC_L0T_PRED8x8 + (!(h->left_samples_available&0x8000)) + 2*(mode == DC_128_PRED8x8);
        }
        if(mode<0){
            av_log(h->s.avctx, AV_LOG_ERROR, "left block unavailable for requested intra mode at %d %d\n", s->mb_x, s->mb_y);
            return -1;
        }
    }

    return mode;
}

/**
 * checks if the top & left blocks are available if needed & changes the dc mode so it only uses the available blocks.
 */
int ff_h264_check_intra16x16_pred_mode(H264Context *h, int mode)
{
    return check_intra_pred_mode(h, mode, 0);
}

/**
 * checks if the top & left blocks are available if needed & changes the dc mode so it only uses the available blocks.
 */
int ff_h264_check_intra_chroma_pred_mode(H264Context *h, int mode)
{
    return check_intra_pred_mode(h, mode, 1);
}


const uint8_t *ff_h264_decode_nal(H264Context *h, const uint8_t *src, int *dst_length, int *consumed, int length){
    int i, si, di;
    uint8_t *dst;
    int bufidx;

//    src[0]&0x80;                //forbidden bit
    h->nal_ref_idc= src[0]>>5;
    h->nal_unit_type= src[0]&0x1F;

    src++; length--;

#if HAVE_FAST_UNALIGNED
# if HAVE_FAST_64BIT
#   define RS 7
    for(i=0; i+1<length; i+=9){
        if(!((~AV_RN64A(src+i) & (AV_RN64A(src+i) - 0x0100010001000101ULL)) & 0x8000800080008080ULL))
# else
#   define RS 3
    for(i=0; i+1<length; i+=5){
        if(!((~AV_RN32A(src+i) & (AV_RN32A(src+i) - 0x01000101U)) & 0x80008080U))
# endif
            continue;
        if(i>0 && !src[i]) i--;
        while(src[i]) i++;
#else
#   define RS 0
    for(i=0; i+1<length; i+=2){
        if(src[i]) continue;
        if(i>0 && src[i-1]==0) i--;
#endif
        if(i+2<length && src[i+1]==0 && src[i+2]<=3){
            if(src[i+2]!=3){
                /* startcode, so we must be past the end */
                length=i;
            }
            break;
        }
        i-= RS;
    }

    bufidx = h->nal_unit_type == NAL_DPC ? 1 : 0; // use second escape buffer for inter data
    si=h->rbsp_buffer_size[bufidx];
    av_fast_malloc(&h->rbsp_buffer[bufidx], &h->rbsp_buffer_size[bufidx], length+FF_INPUT_BUFFER_PADDING_SIZE+MAX_MBPAIR_SIZE);
    dst= h->rbsp_buffer[bufidx];
    if(si != h->rbsp_buffer_size[bufidx])
        memset(dst + length, 0, FF_INPUT_BUFFER_PADDING_SIZE+MAX_MBPAIR_SIZE);

    if (dst == NULL){
        return NULL;
    }

    if(i>=length-1){ //no escaped 0
        *dst_length= length;
        *consumed= length+1; //+1 for the header
        if(h->s.avctx->flags2 & CODEC_FLAG2_FAST){
            return src;
        }else{
            memcpy(dst, src, length);
            return dst;
        }
    }

//printf("decoding esc\n");
    memcpy(dst, src, i);
    si=di=i;
    while(si+2<length){
        //remove escapes (very rare 1:2^22)
        if(src[si+2]>3){
            dst[di++]= src[si++];
            dst[di++]= src[si++];
        }else if(src[si]==0 && src[si+1]==0){
            if(src[si+2]==3){ //escape
                dst[di++]= 0;
                dst[di++]= 0;
                si+=3;
                continue;
            }else //next start code
                goto nsc;
        }

        dst[di++]= src[si++];
    }
    while(si<length)
        dst[di++]= src[si++];
nsc:

    memset(dst+di, 0, FF_INPUT_BUFFER_PADDING_SIZE);

    *dst_length= di;
    *consumed= si + 1;//+1 for the header
//FIXME store exact number of bits in the getbitcontext (it is needed for decoding)
    return dst;
}

/**
 * Identify the exact end of the bitstream
 * @return the length of the trailing, or 0 if damaged
 */
static int ff_h264_decode_rbsp_trailing(H264Context *h, const uint8_t *src){
    int v= *src;
    int r;

    tprintf(h->s.avctx, "rbsp trailing %X\n", v);

    for(r=1; r<9; r++){
        if(v&1) return r;
        v>>=1;
    }
    return 0;
}

static inline int get_lowest_part_list_y(H264Context *h, Picture *pic, int n, int height,
                                 int y_offset, int list){
    int raw_my= h->mv_cache[list][ scan8[n] ][1];
    int filter_height= (raw_my&3) ? 2 : 0;
    int full_my= (raw_my>>2) + y_offset;
    int top = full_my - filter_height, bottom = full_my + height + filter_height;

    return FFMAX(abs(top), bottom);
}

static inline void get_lowest_part_y(H264Context *h, int refs[2][48], int n, int height,
                               int y_offset, int list0, int list1, int *nrefs){
    MpegEncContext * const s = &h->s;
    int my;

    y_offset += 16*(s->mb_y >> MB_FIELD);

    if(list0){
        int ref_n = h->ref_cache[0][ scan8[n] ];
        Picture *ref= &h->ref_list[0][ref_n];

        // Error resilience puts the current picture in the ref list.
        // Don't try to wait on these as it will cause a deadlock.
        // Fields can wait on each other, though.
        if (ref->f.thread_opaque != s->current_picture.f.thread_opaque ||
           (ref->f.reference & 3) != s->picture_structure) {
            my = get_lowest_part_list_y(h, ref, n, height, y_offset, 0);
            if (refs[0][ref_n] < 0) nrefs[0] += 1;
            refs[0][ref_n] = FFMAX(refs[0][ref_n], my);
        }
    }

    if(list1){
        int ref_n = h->ref_cache[1][ scan8[n] ];
        Picture *ref= &h->ref_list[1][ref_n];

        if (ref->f.thread_opaque != s->current_picture.f.thread_opaque ||
           (ref->f.reference & 3) != s->picture_structure) {
            my = get_lowest_part_list_y(h, ref, n, height, y_offset, 1);
            if (refs[1][ref_n] < 0) nrefs[1] += 1;
            refs[1][ref_n] = FFMAX(refs[1][ref_n], my);
        }
    }
}

/**
 * Wait until all reference frames are available for MC operations.
 *
 * @param h the H264 context
 */
static void await_references(H264Context *h){
    MpegEncContext * const s = &h->s;
    const int mb_xy= h->mb_xy;
    const int mb_type = s->current_picture.f.mb_type[mb_xy];
    int refs[2][48];
    int nrefs[2] = {0};
    int ref, list;

    memset(refs, -1, sizeof(refs));

    if(IS_16X16(mb_type)){
        get_lowest_part_y(h, refs, 0, 16, 0,
                  IS_DIR(mb_type, 0, 0), IS_DIR(mb_type, 0, 1), nrefs);
    }else if(IS_16X8(mb_type)){
        get_lowest_part_y(h, refs, 0, 8, 0,
                  IS_DIR(mb_type, 0, 0), IS_DIR(mb_type, 0, 1), nrefs);
        get_lowest_part_y(h, refs, 8, 8, 8,
                  IS_DIR(mb_type, 1, 0), IS_DIR(mb_type, 1, 1), nrefs);
    }else if(IS_8X16(mb_type)){
        get_lowest_part_y(h, refs, 0, 16, 0,
                  IS_DIR(mb_type, 0, 0), IS_DIR(mb_type, 0, 1), nrefs);
        get_lowest_part_y(h, refs, 4, 16, 0,
                  IS_DIR(mb_type, 1, 0), IS_DIR(mb_type, 1, 1), nrefs);
    }else{
        int i;

        assert(IS_8X8(mb_type));

        for(i=0; i<4; i++){
            const int sub_mb_type= h->sub_mb_type[i];
            const int n= 4*i;
            int y_offset= (i&2)<<2;

            if(IS_SUB_8X8(sub_mb_type)){
                get_lowest_part_y(h, refs, n  , 8, y_offset,
                          IS_DIR(sub_mb_type, 0, 0), IS_DIR(sub_mb_type, 0, 1), nrefs);
            }else if(IS_SUB_8X4(sub_mb_type)){
                get_lowest_part_y(h, refs, n  , 4, y_offset,
                          IS_DIR(sub_mb_type, 0, 0), IS_DIR(sub_mb_type, 0, 1), nrefs);
                get_lowest_part_y(h, refs, n+2, 4, y_offset+4,
                          IS_DIR(sub_mb_type, 0, 0), IS_DIR(sub_mb_type, 0, 1), nrefs);
            }else if(IS_SUB_4X8(sub_mb_type)){
                get_lowest_part_y(h, refs, n  , 8, y_offset,
                          IS_DIR(sub_mb_type, 0, 0), IS_DIR(sub_mb_type, 0, 1), nrefs);
                get_lowest_part_y(h, refs, n+1, 8, y_offset,
                          IS_DIR(sub_mb_type, 0, 0), IS_DIR(sub_mb_type, 0, 1), nrefs);
            }else{
                int j;
                assert(IS_SUB_4X4(sub_mb_type));
                for(j=0; j<4; j++){
                    int sub_y_offset= y_offset + 2*(j&2);
                    get_lowest_part_y(h, refs, n+j, 4, sub_y_offset,
                              IS_DIR(sub_mb_type, 0, 0), IS_DIR(sub_mb_type, 0, 1), nrefs);
                }
            }
        }
    }

    for(list=h->list_count-1; list>=0; list--){
        for(ref=0; ref<48 && nrefs[list]; ref++){
            int row = refs[list][ref];
            if(row >= 0){
                Picture *ref_pic = &h->ref_list[list][ref];
                int ref_field = ref_pic->f.reference - 1;
                int ref_field_picture = ref_pic->field_picture;
                int pic_height = 16*s->mb_height >> ref_field_picture;

                row <<= MB_MBAFF;
                nrefs[list]--;

                if(!FIELD_PICTURE && ref_field_picture){ // frame referencing two fields
                    ff_thread_await_progress((AVFrame*)ref_pic, FFMIN((row >> 1) - !(row&1), pic_height-1), 1);
                    ff_thread_await_progress((AVFrame*)ref_pic, FFMIN((row >> 1)           , pic_height-1), 0);
                }else if(FIELD_PICTURE && !ref_field_picture){ // field referencing one field of a frame
                    ff_thread_await_progress((AVFrame*)ref_pic, FFMIN(row*2 + ref_field    , pic_height-1), 0);
                }else if(FIELD_PICTURE){
                    ff_thread_await_progress((AVFrame*)ref_pic, FFMIN(row, pic_height-1), ref_field);
                }else{
                    ff_thread_await_progress((AVFrame*)ref_pic, FFMIN(row, pic_height-1), 0);
                }
            }
        }
    }
}

#if 0
/**
 * DCT transforms the 16 dc values.
 * @param qp quantization parameter ??? FIXME
 */
static void h264_luma_dc_dct_c(DCTELEM *block/*, int qp*/){
//    const int qmul= dequant_coeff[qp][0];
    int i;
    int temp[16]; //FIXME check if this is a good idea
    static const int x_offset[4]={0, 1*stride, 4* stride,  5*stride};
    static const int y_offset[4]={0, 2*stride, 8* stride, 10*stride};

    for(i=0; i<4; i++){
        const int offset= y_offset[i];
        const int z0= block[offset+stride*0] + block[offset+stride*4];
        const int z1= block[offset+stride*0] - block[offset+stride*4];
        const int z2= block[offset+stride*1] - block[offset+stride*5];
        const int z3= block[offset+stride*1] + block[offset+stride*5];

        temp[4*i+0]= z0+z3;
        temp[4*i+1]= z1+z2;
        temp[4*i+2]= z1-z2;
        temp[4*i+3]= z0-z3;
    }

    for(i=0; i<4; i++){
        const int offset= x_offset[i];
        const int z0= temp[4*0+i] + temp[4*2+i];
        const int z1= temp[4*0+i] - temp[4*2+i];
        const int z2= temp[4*1+i] - temp[4*3+i];
        const int z3= temp[4*1+i] + temp[4*3+i];

        block[stride*0 +offset]= (z0 + z3)>>1;
        block[stride*2 +offset]= (z1 + z2)>>1;
        block[stride*8 +offset]= (z1 - z2)>>1;
        block[stride*10+offset]= (z0 - z3)>>1;
    }
}
#endif

#undef xStride
#undef stride

#if 0
static void chroma_dc_dct_c(DCTELEM *block){
    const int stride= 16*2;
    const int xStride= 16;
    int a,b,c,d,e;

    a= block[stride*0 + xStride*0];
    b= block[stride*0 + xStride*1];
    c= block[stride*1 + xStride*0];
    d= block[stride*1 + xStride*1];

    e= a-b;
    a= a+b;
    b= c-d;
    c= c+d;

    block[stride*0 + xStride*0]= (a+c);
    block[stride*0 + xStride*1]= (e+b);
    block[stride*1 + xStride*0]= (a-c);
    block[stride*1 + xStride*1]= (e-b);
}
#endif

static av_always_inline void
mc_dir_part(H264Context *h, Picture *pic, int n, int square,
            int height, int delta, int list,
            uint8_t *dest_y, uint8_t *dest_cb, uint8_t *dest_cr,
            int src_x_offset, int src_y_offset,
            qpel_mc_func *qpix_op, h264_chroma_mc_func chroma_op,
            int pixel_shift, int chroma_idc)
{
    MpegEncContext * const s = &h->s;
    const int mx= h->mv_cache[list][ scan8[n] ][0] + src_x_offset*8;
    int my=       h->mv_cache[list][ scan8[n] ][1] + src_y_offset*8;
    const int luma_xy= (mx&3) + ((my&3)<<2);
    int offset = ((mx>>2) << pixel_shift) + (my>>2)*h->mb_linesize;
    uint8_t * src_y = pic->f.data[0] + offset;
    uint8_t * src_cb, * src_cr;
    int extra_width= h->emu_edge_width;
    int extra_height= h->emu_edge_height;
    int emu=0;
    const int full_mx= mx>>2;
    const int full_my= my>>2;
    const int pic_width  = 16*s->mb_width;
    const int pic_height = 16*s->mb_height >> MB_FIELD;
    int ysh;

    if(mx&7) extra_width -= 3;
    if(my&7) extra_height -= 3;

    if(   full_mx < 0-extra_width
       || full_my < 0-extra_height
       || full_mx + 16/*FIXME*/ > pic_width + extra_width
       || full_my + 16/*FIXME*/ > pic_height + extra_height){
        s->dsp.emulated_edge_mc(s->edge_emu_buffer, src_y - (2 << pixel_shift) - 2*h->mb_linesize, h->mb_linesize,
                                16+5, 16+5/*FIXME*/, full_mx-2, full_my-2, pic_width, pic_height);
            src_y= s->edge_emu_buffer + (2 << pixel_shift) + 2*h->mb_linesize;
        emu=1;
    }

    qpix_op[luma_xy](dest_y, src_y, h->mb_linesize); //FIXME try variable height perhaps?
    if(!square){
        qpix_op[luma_xy](dest_y + delta, src_y + delta, h->mb_linesize);
    }

    if(CONFIG_GRAY && s->flags&CODEC_FLAG_GRAY) return;

    if(chroma_idc == 3 /* yuv444 */){
        src_cb = pic->f.data[1] + offset;
        if(emu){
            s->dsp.emulated_edge_mc(s->edge_emu_buffer, src_cb - (2 << pixel_shift) - 2*h->mb_linesize, h->mb_linesize,
                                    16+5, 16+5/*FIXME*/, full_mx-2, full_my-2, pic_width, pic_height);
            src_cb= s->edge_emu_buffer + (2 << pixel_shift) + 2*h->mb_linesize;
        }
        qpix_op[luma_xy](dest_cb, src_cb, h->mb_linesize); //FIXME try variable height perhaps?
        if(!square){
            qpix_op[luma_xy](dest_cb + delta, src_cb + delta, h->mb_linesize);
        }

        src_cr = pic->f.data[2] + offset;
        if(emu){
            s->dsp.emulated_edge_mc(s->edge_emu_buffer, src_cr - (2 << pixel_shift) - 2*h->mb_linesize, h->mb_linesize,
                                    16+5, 16+5/*FIXME*/, full_mx-2, full_my-2, pic_width, pic_height);
            src_cr= s->edge_emu_buffer + (2 << pixel_shift) + 2*h->mb_linesize;
        }
        qpix_op[luma_xy](dest_cr, src_cr, h->mb_linesize); //FIXME try variable height perhaps?
        if(!square){
            qpix_op[luma_xy](dest_cr + delta, src_cr + delta, h->mb_linesize);
        }
        return;
    }

    ysh = 3 - (chroma_idc == 2 /* yuv422 */);
    if(chroma_idc == 1 /* yuv420 */ && MB_FIELD){
        // chroma offset when predicting from a field of opposite parity
        my += 2 * ((s->mb_y & 1) - (pic->f.reference - 1));
        emu |= (my>>3) < 0 || (my>>3) + 8 >= (pic_height>>1);
    }

    src_cb = pic->f.data[1] + ((mx >> 3) << pixel_shift) + (my >> ysh) * h->mb_uvlinesize;
    src_cr = pic->f.data[2] + ((mx >> 3) << pixel_shift) + (my >> ysh) * h->mb_uvlinesize;

    if(emu){
        s->dsp.emulated_edge_mc(s->edge_emu_buffer, src_cb, h->mb_uvlinesize,
                                9, 8 * chroma_idc + 1, (mx >> 3), (my >> ysh),
                                pic_width >> 1, pic_height >> (chroma_idc == 1 /* yuv420 */));
            src_cb= s->edge_emu_buffer;
    }
    chroma_op(dest_cb, src_cb, h->mb_uvlinesize, height >> (chroma_idc == 1 /* yuv420 */),
              mx&7, (my << (chroma_idc == 2 /* yuv422 */)) &7);

    if(emu){
        s->dsp.emulated_edge_mc(s->edge_emu_buffer, src_cr, h->mb_uvlinesize,
                                9, 8 * chroma_idc + 1, (mx >> 3), (my >> ysh),
                                pic_width >> 1, pic_height >> (chroma_idc == 1 /* yuv420 */));
            src_cr= s->edge_emu_buffer;
    }
    chroma_op(dest_cr, src_cr, h->mb_uvlinesize, height >> (chroma_idc == 1 /* yuv420 */),
              mx&7, (my << (chroma_idc == 2 /* yuv422 */)) &7);
}

static av_always_inline void
mc_part_std(H264Context *h, int n, int square, int height, int delta,
            uint8_t *dest_y, uint8_t *dest_cb, uint8_t *dest_cr,
            int x_offset, int y_offset,
            qpel_mc_func *qpix_put, h264_chroma_mc_func chroma_put,
            qpel_mc_func *qpix_avg, h264_chroma_mc_func chroma_avg,
            int list0, int list1, int pixel_shift, int chroma_idc)
{
    MpegEncContext * const s = &h->s;
    qpel_mc_func *qpix_op=  qpix_put;
    h264_chroma_mc_func chroma_op= chroma_put;

    dest_y  += (2*x_offset << pixel_shift) + 2*y_offset*h->mb_linesize;
    if (chroma_idc == 3 /* yuv444 */) {
        dest_cb += (2*x_offset << pixel_shift) + 2*y_offset*h->mb_linesize;
        dest_cr += (2*x_offset << pixel_shift) + 2*y_offset*h->mb_linesize;
    } else if (chroma_idc == 2 /* yuv422 */) {
        dest_cb += (  x_offset << pixel_shift) + 2*y_offset*h->mb_uvlinesize;
        dest_cr += (  x_offset << pixel_shift) + 2*y_offset*h->mb_uvlinesize;
    } else /* yuv420 */ {
        dest_cb += (  x_offset << pixel_shift) +   y_offset*h->mb_uvlinesize;
        dest_cr += (  x_offset << pixel_shift) +   y_offset*h->mb_uvlinesize;
    }
    x_offset += 8*s->mb_x;
    y_offset += 8*(s->mb_y >> MB_FIELD);

    if(list0){
        Picture *ref= &h->ref_list[0][ h->ref_cache[0][ scan8[n] ] ];
        mc_dir_part(h, ref, n, square, height, delta, 0,
                           dest_y, dest_cb, dest_cr, x_offset, y_offset,
                           qpix_op, chroma_op, pixel_shift, chroma_idc);

        qpix_op=  qpix_avg;
        chroma_op= chroma_avg;
    }

    if(list1){
        Picture *ref= &h->ref_list[1][ h->ref_cache[1][ scan8[n] ] ];
        mc_dir_part(h, ref, n, square, height, delta, 1,
                           dest_y, dest_cb, dest_cr, x_offset, y_offset,
                           qpix_op, chroma_op, pixel_shift, chroma_idc);
    }
}

static av_always_inline void
mc_part_weighted(H264Context *h, int n, int square, int height, int delta,
                 uint8_t *dest_y, uint8_t *dest_cb, uint8_t *dest_cr,
                 int x_offset, int y_offset,
                 qpel_mc_func *qpix_put, h264_chroma_mc_func chroma_put,
                 h264_weight_func luma_weight_op, h264_weight_func chroma_weight_op,
                 h264_biweight_func luma_weight_avg, h264_biweight_func chroma_weight_avg,
                 int list0, int list1, int pixel_shift, int chroma_idc){
    MpegEncContext * const s = &h->s;
    int chroma_height;

    dest_y += (2*x_offset << pixel_shift) + 2*y_offset*h->mb_linesize;
    if (chroma_idc == 3 /* yuv444 */) {
        chroma_height = height;
        chroma_weight_avg = luma_weight_avg;
        chroma_weight_op = luma_weight_op;
        dest_cb += (2*x_offset << pixel_shift) + 2*y_offset*h->mb_linesize;
        dest_cr += (2*x_offset << pixel_shift) + 2*y_offset*h->mb_linesize;
    } else if (chroma_idc == 2 /* yuv422 */) {
        chroma_height = height;
        dest_cb += (  x_offset << pixel_shift) + 2*y_offset*h->mb_uvlinesize;
        dest_cr += (  x_offset << pixel_shift) + 2*y_offset*h->mb_uvlinesize;
    } else /* yuv420 */ {
        chroma_height = height >> 1;
        dest_cb += (  x_offset << pixel_shift) +   y_offset*h->mb_uvlinesize;
        dest_cr += (  x_offset << pixel_shift) +   y_offset*h->mb_uvlinesize;
    }
    x_offset += 8*s->mb_x;
    y_offset += 8*(s->mb_y >> MB_FIELD);

    if(list0 && list1){
        /* don't optimize for luma-only case, since B-frames usually
         * use implicit weights => chroma too. */
        uint8_t *tmp_cb = s->obmc_scratchpad;
        uint8_t *tmp_cr = s->obmc_scratchpad + (16 << pixel_shift);
        uint8_t *tmp_y  = s->obmc_scratchpad + 16*h->mb_uvlinesize;
        int refn0 = h->ref_cache[0][ scan8[n] ];
        int refn1 = h->ref_cache[1][ scan8[n] ];

        mc_dir_part(h, &h->ref_list[0][refn0], n, square, height, delta, 0,
                    dest_y, dest_cb, dest_cr,
                    x_offset, y_offset, qpix_put, chroma_put,
                    pixel_shift, chroma_idc);
        mc_dir_part(h, &h->ref_list[1][refn1], n, square, height, delta, 1,
                    tmp_y, tmp_cb, tmp_cr,
                    x_offset, y_offset, qpix_put, chroma_put,
                    pixel_shift, chroma_idc);

        if(h->use_weight == 2){
            int weight0 = h->implicit_weight[refn0][refn1][s->mb_y&1];
            int weight1 = 64 - weight0;
            luma_weight_avg(  dest_y,  tmp_y,  h->  mb_linesize,
                              height,        5, weight0, weight1, 0);
            chroma_weight_avg(dest_cb, tmp_cb, h->mb_uvlinesize,
                              chroma_height, 5, weight0, weight1, 0);
            chroma_weight_avg(dest_cr, tmp_cr, h->mb_uvlinesize,
                              chroma_height, 5, weight0, weight1, 0);
        }else{
            luma_weight_avg(dest_y, tmp_y, h->mb_linesize, height, h->luma_log2_weight_denom,
                            h->luma_weight[refn0][0][0] , h->luma_weight[refn1][1][0],
                            h->luma_weight[refn0][0][1] + h->luma_weight[refn1][1][1]);
            chroma_weight_avg(dest_cb, tmp_cb, h->mb_uvlinesize, chroma_height, h->chroma_log2_weight_denom,
                            h->chroma_weight[refn0][0][0][0] , h->chroma_weight[refn1][1][0][0],
                            h->chroma_weight[refn0][0][0][1] + h->chroma_weight[refn1][1][0][1]);
            chroma_weight_avg(dest_cr, tmp_cr, h->mb_uvlinesize, chroma_height, h->chroma_log2_weight_denom,
                            h->chroma_weight[refn0][0][1][0] , h->chroma_weight[refn1][1][1][0],
                            h->chroma_weight[refn0][0][1][1] + h->chroma_weight[refn1][1][1][1]);
        }
    }else{
        int list = list1 ? 1 : 0;
        int refn = h->ref_cache[list][ scan8[n] ];
        Picture *ref= &h->ref_list[list][refn];
        mc_dir_part(h, ref, n, square, height, delta, list,
                    dest_y, dest_cb, dest_cr, x_offset, y_offset,
                    qpix_put, chroma_put, pixel_shift, chroma_idc);

        luma_weight_op(dest_y, h->mb_linesize, height, h->luma_log2_weight_denom,
                       h->luma_weight[refn][list][0], h->luma_weight[refn][list][1]);
        if(h->use_weight_chroma){
            chroma_weight_op(dest_cb, h->mb_uvlinesize, chroma_height, h->chroma_log2_weight_denom,
                             h->chroma_weight[refn][list][0][0], h->chroma_weight[refn][list][0][1]);
            chroma_weight_op(dest_cr, h->mb_uvlinesize, chroma_height, h->chroma_log2_weight_denom,
                             h->chroma_weight[refn][list][1][0], h->chroma_weight[refn][list][1][1]);
        }
    }
}

static av_always_inline void
mc_part(H264Context *h, int n, int square, int height, int delta,
        uint8_t *dest_y, uint8_t *dest_cb, uint8_t *dest_cr,
        int x_offset, int y_offset,
        qpel_mc_func *qpix_put, h264_chroma_mc_func chroma_put,
        qpel_mc_func *qpix_avg, h264_chroma_mc_func chroma_avg,
        h264_weight_func *weight_op, h264_biweight_func *weight_avg,
        int list0, int list1, int pixel_shift, int chroma_idc)
{
    if((h->use_weight==2 && list0 && list1
        && (h->implicit_weight[ h->ref_cache[0][scan8[n]] ][ h->ref_cache[1][scan8[n]] ][h->s.mb_y&1] != 32))
       || h->use_weight==1)
        mc_part_weighted(h, n, square, height, delta, dest_y, dest_cb, dest_cr,
                         x_offset, y_offset, qpix_put, chroma_put,
                         weight_op[0], weight_op[1], weight_avg[0],
                         weight_avg[1], list0, list1, pixel_shift, chroma_idc);
    else
        mc_part_std(h, n, square, height, delta, dest_y, dest_cb, dest_cr,
                    x_offset, y_offset, qpix_put, chroma_put, qpix_avg,
                    chroma_avg, list0, list1, pixel_shift, chroma_idc);
}

static av_always_inline void
prefetch_motion(H264Context *h, int list, int pixel_shift, int chroma_idc)
{
    /* fetch pixels for estimated mv 4 macroblocks ahead
     * optimized for 64byte cache lines */
    MpegEncContext * const s = &h->s;
    const int refn = h->ref_cache[list][scan8[0]];
    if(refn >= 0){
        const int mx= (h->mv_cache[list][scan8[0]][0]>>2) + 16*s->mb_x + 8;
        const int my= (h->mv_cache[list][scan8[0]][1]>>2) + 16*s->mb_y;
        uint8_t **src = h->ref_list[list][refn].f.data;
        int off= (mx << pixel_shift) + (my + (s->mb_x&3)*4)*h->mb_linesize + (64 << pixel_shift);
        s->dsp.prefetch(src[0]+off, s->linesize, 4);
        if (chroma_idc == 3 /* yuv444 */) {
            s->dsp.prefetch(src[1]+off, s->linesize, 4);
            s->dsp.prefetch(src[2]+off, s->linesize, 4);
        }else{
            off= (((mx>>1)+64)<<pixel_shift) + ((my>>1) + (s->mb_x&7))*s->uvlinesize;
            s->dsp.prefetch(src[1]+off, src[2]-src[1], 2);
        }
    }
}

static av_always_inline void hl_motion(H264Context *h, uint8_t *dest_y, uint8_t *dest_cb, uint8_t *dest_cr,
                      qpel_mc_func (*qpix_put)[16], h264_chroma_mc_func (*chroma_put),
                      qpel_mc_func (*qpix_avg)[16], h264_chroma_mc_func (*chroma_avg),
                      h264_weight_func *weight_op, h264_biweight_func *weight_avg,
                      int pixel_shift, int chroma_idc)
{
    MpegEncContext * const s = &h->s;
    const int mb_xy= h->mb_xy;
    const int mb_type = s->current_picture.f.mb_type[mb_xy];

    assert(IS_INTER(mb_type));

    if(HAVE_THREADS && (s->avctx->active_thread_type & FF_THREAD_FRAME))
        await_references(h);
    prefetch_motion(h, 0, pixel_shift, chroma_idc);

    if(IS_16X16(mb_type)){
        mc_part(h, 0, 1, 16, 0, dest_y, dest_cb, dest_cr, 0, 0,
                qpix_put[0], chroma_put[0], qpix_avg[0], chroma_avg[0],
                weight_op, weight_avg,
                IS_DIR(mb_type, 0, 0), IS_DIR(mb_type, 0, 1),
                pixel_shift, chroma_idc);
    }else if(IS_16X8(mb_type)){
        mc_part(h, 0, 0, 8, 8 << pixel_shift, dest_y, dest_cb, dest_cr, 0, 0,
                qpix_put[1], chroma_put[0], qpix_avg[1], chroma_avg[0],
                weight_op, weight_avg,
                IS_DIR(mb_type, 0, 0), IS_DIR(mb_type, 0, 1),
                pixel_shift, chroma_idc);
        mc_part(h, 8, 0, 8, 8 << pixel_shift, dest_y, dest_cb, dest_cr, 0, 4,
                qpix_put[1], chroma_put[0], qpix_avg[1], chroma_avg[0],
                weight_op, weight_avg,
                IS_DIR(mb_type, 1, 0), IS_DIR(mb_type, 1, 1),
                pixel_shift, chroma_idc);
    }else if(IS_8X16(mb_type)){
        mc_part(h, 0, 0, 16, 8*h->mb_linesize, dest_y, dest_cb, dest_cr, 0, 0,
                qpix_put[1], chroma_put[1], qpix_avg[1], chroma_avg[1],
                &weight_op[1], &weight_avg[1],
                IS_DIR(mb_type, 0, 0), IS_DIR(mb_type, 0, 1),
                pixel_shift, chroma_idc);
        mc_part(h, 4, 0, 16, 8*h->mb_linesize, dest_y, dest_cb, dest_cr, 4, 0,
                qpix_put[1], chroma_put[1], qpix_avg[1], chroma_avg[1],
                &weight_op[1], &weight_avg[1],
                IS_DIR(mb_type, 1, 0), IS_DIR(mb_type, 1, 1),
                pixel_shift, chroma_idc);
    }else{
        int i;

        assert(IS_8X8(mb_type));

        for(i=0; i<4; i++){
            const int sub_mb_type= h->sub_mb_type[i];
            const int n= 4*i;
            int x_offset= (i&1)<<2;
            int y_offset= (i&2)<<1;

            if(IS_SUB_8X8(sub_mb_type)){
                mc_part(h, n, 1, 8, 0, dest_y, dest_cb, dest_cr, x_offset, y_offset,
                    qpix_put[1], chroma_put[1], qpix_avg[1], chroma_avg[1],
                    &weight_op[1], &weight_avg[1],
                    IS_DIR(sub_mb_type, 0, 0), IS_DIR(sub_mb_type, 0, 1),
                    pixel_shift, chroma_idc);
            }else if(IS_SUB_8X4(sub_mb_type)){
                mc_part(h, n  , 0, 4, 4 << pixel_shift, dest_y, dest_cb, dest_cr, x_offset, y_offset,
                    qpix_put[2], chroma_put[1], qpix_avg[2], chroma_avg[1],
                    &weight_op[1], &weight_avg[1],
                    IS_DIR(sub_mb_type, 0, 0), IS_DIR(sub_mb_type, 0, 1),
                    pixel_shift, chroma_idc);
                mc_part(h, n+2, 0, 4, 4 << pixel_shift, dest_y, dest_cb, dest_cr, x_offset, y_offset+2,
                    qpix_put[2], chroma_put[1], qpix_avg[2], chroma_avg[1],
                    &weight_op[1], &weight_avg[1],
                    IS_DIR(sub_mb_type, 0, 0), IS_DIR(sub_mb_type, 0, 1),
                    pixel_shift, chroma_idc);
            }else if(IS_SUB_4X8(sub_mb_type)){
                mc_part(h, n  , 0, 8, 4*h->mb_linesize, dest_y, dest_cb, dest_cr, x_offset, y_offset,
                    qpix_put[2], chroma_put[2], qpix_avg[2], chroma_avg[2],
                    &weight_op[2], &weight_avg[2],
                    IS_DIR(sub_mb_type, 0, 0), IS_DIR(sub_mb_type, 0, 1),
                    pixel_shift, chroma_idc);
                mc_part(h, n+1, 0, 8, 4*h->mb_linesize, dest_y, dest_cb, dest_cr, x_offset+2, y_offset,
                    qpix_put[2], chroma_put[2], qpix_avg[2], chroma_avg[2],
                    &weight_op[2], &weight_avg[2],
                    IS_DIR(sub_mb_type, 0, 0), IS_DIR(sub_mb_type, 0, 1),
                    pixel_shift, chroma_idc);
            }else{
                int j;
                assert(IS_SUB_4X4(sub_mb_type));
                for(j=0; j<4; j++){
                    int sub_x_offset= x_offset + 2*(j&1);
                    int sub_y_offset= y_offset +   (j&2);
                    mc_part(h, n+j, 1, 4, 0, dest_y, dest_cb, dest_cr, sub_x_offset, sub_y_offset,
                        qpix_put[2], chroma_put[2], qpix_avg[2], chroma_avg[2],
                        &weight_op[2], &weight_avg[2],
                        IS_DIR(sub_mb_type, 0, 0), IS_DIR(sub_mb_type, 0, 1),
                        pixel_shift, chroma_idc);
                }
            }
        }
    }

    prefetch_motion(h, 1, pixel_shift, chroma_idc);
}

static av_always_inline void
hl_motion_420(H264Context *h, uint8_t *dest_y, uint8_t *dest_cb, uint8_t *dest_cr,
              qpel_mc_func (*qpix_put)[16], h264_chroma_mc_func (*chroma_put),
              qpel_mc_func (*qpix_avg)[16], h264_chroma_mc_func (*chroma_avg),
              h264_weight_func *weight_op, h264_biweight_func *weight_avg,
              int pixel_shift)
{
    hl_motion(h, dest_y, dest_cb, dest_cr, qpix_put, chroma_put,
              qpix_avg, chroma_avg, weight_op, weight_avg, pixel_shift, 1);
}

static av_always_inline void
hl_motion_422(H264Context *h, uint8_t *dest_y, uint8_t *dest_cb, uint8_t *dest_cr,
              qpel_mc_func (*qpix_put)[16], h264_chroma_mc_func (*chroma_put),
              qpel_mc_func (*qpix_avg)[16], h264_chroma_mc_func (*chroma_avg),
              h264_weight_func *weight_op, h264_biweight_func *weight_avg,
              int pixel_shift)
{
    hl_motion(h, dest_y, dest_cb, dest_cr, qpix_put, chroma_put,
              qpix_avg, chroma_avg, weight_op, weight_avg, pixel_shift, 2);
}

static void free_tables(H264Context *h, int free_rbsp){
    int i;
    H264Context *hx;

    av_freep(&h->intra4x4_pred_mode);
    av_freep(&h->chroma_pred_mode_table);
    av_freep(&h->cbp_table);
    av_freep(&h->mvd_table[0]);
    av_freep(&h->mvd_table[1]);
    av_freep(&h->direct_table);
    av_freep(&h->non_zero_count);
    av_freep(&h->slice_table_base);
    h->slice_table= NULL;
    av_freep(&h->list_counts);

    av_freep(&h->mb2b_xy);
    av_freep(&h->mb2br_xy);

    for(i = 0; i < MAX_THREADS; i++) {
        hx = h->thread_context[i];
        if(!hx) continue;
        av_freep(&hx->top_borders[1]);
        av_freep(&hx->top_borders[0]);
        av_freep(&hx->s.obmc_scratchpad);
        if (free_rbsp){
            av_freep(&hx->rbsp_buffer[1]);
            av_freep(&hx->rbsp_buffer[0]);
            hx->rbsp_buffer_size[0] = 0;
            hx->rbsp_buffer_size[1] = 0;
        }
        if (i) av_freep(&h->thread_context[i]);
    }
}

static void init_dequant8_coeff_table(H264Context *h){
    int i,j,q,x;
    const int max_qp = 51 + 6*(h->sps.bit_depth_luma-8);

    for(i=0; i<6; i++ ){
        h->dequant8_coeff[i] = h->dequant8_buffer[i];
        for(j=0; j<i; j++){
            if(!memcmp(h->pps.scaling_matrix8[j], h->pps.scaling_matrix8[i], 64*sizeof(uint8_t))){
                h->dequant8_coeff[i] = h->dequant8_buffer[j];
                break;
            }
        }
        if(j<i)
            continue;

        for(q=0; q<max_qp+1; q++){
            int shift = div6[q];
            int idx = rem6[q];
            for(x=0; x<64; x++)
                h->dequant8_coeff[i][q][(x>>3)|((x&7)<<3)] =
                    ((uint32_t)dequant8_coeff_init[idx][ dequant8_coeff_init_scan[((x>>1)&12) | (x&3)] ] *
                    h->pps.scaling_matrix8[i][x]) << shift;
        }
    }
}

static void init_dequant4_coeff_table(H264Context *h){
    int i,j,q,x;
    const int max_qp = 51 + 6*(h->sps.bit_depth_luma-8);
    for(i=0; i<6; i++ ){
        h->dequant4_coeff[i] = h->dequant4_buffer[i];
        for(j=0; j<i; j++){
            if(!memcmp(h->pps.scaling_matrix4[j], h->pps.scaling_matrix4[i], 16*sizeof(uint8_t))){
                h->dequant4_coeff[i] = h->dequant4_buffer[j];
                break;
            }
        }
        if(j<i)
            continue;

        for(q=0; q<max_qp+1; q++){
            int shift = div6[q] + 2;
            int idx = rem6[q];
            for(x=0; x<16; x++)
                h->dequant4_coeff[i][q][(x>>2)|((x<<2)&0xF)] =
                    ((uint32_t)dequant4_coeff_init[idx][(x&1) + ((x>>2)&1)] *
                    h->pps.scaling_matrix4[i][x]) << shift;
        }
    }
}

static void init_dequant_tables(H264Context *h){
    int i,x;
    init_dequant4_coeff_table(h);
    if(h->pps.transform_8x8_mode)
        init_dequant8_coeff_table(h);
    if(h->sps.transform_bypass){
        for(i=0; i<6; i++)
            for(x=0; x<16; x++)
                h->dequant4_coeff[i][0][x] = 1<<6;
        if(h->pps.transform_8x8_mode)
            for(i=0; i<6; i++)
                for(x=0; x<64; x++)
                    h->dequant8_coeff[i][0][x] = 1<<6;
    }
}


int ff_h264_alloc_tables(H264Context *h){
    MpegEncContext * const s = &h->s;
    const int big_mb_num= s->mb_stride * (s->mb_height+1);
    const int row_mb_num= 2*s->mb_stride*s->avctx->thread_count;
    int x,y;

    FF_ALLOCZ_OR_GOTO(h->s.avctx, h->intra4x4_pred_mode, row_mb_num * 8  * sizeof(uint8_t), fail)

    FF_ALLOCZ_OR_GOTO(h->s.avctx, h->non_zero_count    , big_mb_num * 48 * sizeof(uint8_t), fail)
    FF_ALLOCZ_OR_GOTO(h->s.avctx, h->slice_table_base  , (big_mb_num+s->mb_stride) * sizeof(*h->slice_table_base), fail)
    FF_ALLOCZ_OR_GOTO(h->s.avctx, h->cbp_table, big_mb_num * sizeof(uint16_t), fail)

    FF_ALLOCZ_OR_GOTO(h->s.avctx, h->chroma_pred_mode_table, big_mb_num * sizeof(uint8_t), fail)
    FF_ALLOCZ_OR_GOTO(h->s.avctx, h->mvd_table[0], 16*row_mb_num * sizeof(uint8_t), fail);
    FF_ALLOCZ_OR_GOTO(h->s.avctx, h->mvd_table[1], 16*row_mb_num * sizeof(uint8_t), fail);
    FF_ALLOCZ_OR_GOTO(h->s.avctx, h->direct_table, 4*big_mb_num * sizeof(uint8_t) , fail);
    FF_ALLOCZ_OR_GOTO(h->s.avctx, h->list_counts, big_mb_num * sizeof(uint8_t), fail)

    memset(h->slice_table_base, -1, (big_mb_num+s->mb_stride)  * sizeof(*h->slice_table_base));
    h->slice_table= h->slice_table_base + s->mb_stride*2 + 1;

    FF_ALLOCZ_OR_GOTO(h->s.avctx, h->mb2b_xy  , big_mb_num * sizeof(uint32_t), fail);
    FF_ALLOCZ_OR_GOTO(h->s.avctx, h->mb2br_xy , big_mb_num * sizeof(uint32_t), fail);
    for(y=0; y<s->mb_height; y++){
        for(x=0; x<s->mb_width; x++){
            const int mb_xy= x + y*s->mb_stride;
            const int b_xy = 4*x + 4*y*h->b_stride;

            h->mb2b_xy [mb_xy]= b_xy;
            h->mb2br_xy[mb_xy]= 8*(FMO ? mb_xy : (mb_xy % (2*s->mb_stride)));
        }
    }

    s->obmc_scratchpad = NULL;

    if(!h->dequant4_coeff[0])
        init_dequant_tables(h);

    return 0;
fail:
    free_tables(h, 1);
    return -1;
}

/**
 * Mimic alloc_tables(), but for every context thread.
 */
static void clone_tables(H264Context *dst, H264Context *src, int i){
    MpegEncContext * const s = &src->s;
    dst->intra4x4_pred_mode       = src->intra4x4_pred_mode + i*8*2*s->mb_stride;
    dst->non_zero_count           = src->non_zero_count;
    dst->slice_table              = src->slice_table;
    dst->cbp_table                = src->cbp_table;
    dst->mb2b_xy                  = src->mb2b_xy;
    dst->mb2br_xy                 = src->mb2br_xy;
    dst->chroma_pred_mode_table   = src->chroma_pred_mode_table;
    dst->mvd_table[0]             = src->mvd_table[0] + i*8*2*s->mb_stride;
    dst->mvd_table[1]             = src->mvd_table[1] + i*8*2*s->mb_stride;
    dst->direct_table             = src->direct_table;
    dst->list_counts              = src->list_counts;

    dst->s.obmc_scratchpad = NULL;
    ff_h264_pred_init(&dst->hpc, src->s.codec_id, src->sps.bit_depth_luma, src->sps.chroma_format_idc);
}

/**
 * Init context
 * Allocate buffers which are not shared amongst multiple threads.
 */
static int context_init(H264Context *h){
    FF_ALLOCZ_OR_GOTO(h->s.avctx, h->top_borders[0], h->s.mb_width * 16*3 * sizeof(uint8_t)*2, fail)
    FF_ALLOCZ_OR_GOTO(h->s.avctx, h->top_borders[1], h->s.mb_width * 16*3 * sizeof(uint8_t)*2, fail)

    h->ref_cache[0][scan8[5 ]+1] = h->ref_cache[0][scan8[7 ]+1] = h->ref_cache[0][scan8[13]+1] =
    h->ref_cache[1][scan8[5 ]+1] = h->ref_cache[1][scan8[7 ]+1] = h->ref_cache[1][scan8[13]+1] = PART_NOT_AVAILABLE;

    return 0;
fail:
    return -1; // free_tables will clean up for us
}

static int decode_nal_units(H264Context *h, const uint8_t *buf, int buf_size);

static av_cold void common_init(H264Context *h){
    MpegEncContext * const s = &h->s;

    s->width = s->avctx->width;
    s->height = s->avctx->height;
    s->codec_id= s->avctx->codec->id;

    s->avctx->bits_per_raw_sample = 8;
    h->cur_chroma_format_idc = 1;

    ff_h264dsp_init(&h->h264dsp,
                    s->avctx->bits_per_raw_sample, h->cur_chroma_format_idc);
    ff_h264_pred_init(&h->hpc, s->codec_id,
                      s->avctx->bits_per_raw_sample, h->cur_chroma_format_idc);

    h->dequant_coeff_pps= -1;
    s->unrestricted_mv=1;

    s->dsp.dct_bits = 16;
    dsputil_init(&s->dsp, s->avctx); // needed so that idct permutation is known early

    memset(h->pps.scaling_matrix4, 16, 6*16*sizeof(uint8_t));
    memset(h->pps.scaling_matrix8, 16, 2*64*sizeof(uint8_t));
}

int ff_h264_decode_extradata(H264Context *h, const uint8_t *buf, int size)
{
    AVCodecContext *avctx = h->s.avctx;

    if(!buf || size <= 0)
        return -1;

    if(buf[0] == 1){
        int i, cnt, nalsize;
        const unsigned char *p = buf;

        h->is_avc = 1;

        if(size < 7) {
            av_log(avctx, AV_LOG_ERROR, "avcC too short\n");
            return -1;
        }
        /* sps and pps in the avcC always have length coded with 2 bytes,
           so put a fake nal_length_size = 2 while parsing them */
        h->nal_length_size = 2;
        // Decode sps from avcC
        cnt = *(p+5) & 0x1f; // Number of sps
        p += 6;
        for (i = 0; i < cnt; i++) {
            nalsize = AV_RB16(p) + 2;
            if(nalsize > size - (p-buf))
                return -1;
            if(decode_nal_units(h, p, nalsize) < 0) {
                av_log(avctx, AV_LOG_ERROR, "Decoding sps %d from avcC failed\n", i);
                return -1;
            }
            p += nalsize;
        }
        // Decode pps from avcC
        cnt = *(p++); // Number of pps
        for (i = 0; i < cnt; i++) {
            nalsize = AV_RB16(p) + 2;
            if(nalsize > size - (p-buf))
                return -1;
            if (decode_nal_units(h, p, nalsize) < 0) {
                av_log(avctx, AV_LOG_ERROR, "Decoding pps %d from avcC failed\n", i);
                return -1;
            }
            p += nalsize;
        }
        // Now store right nal length size, that will be use to parse all other nals
        h->nal_length_size = (buf[4] & 0x03) + 1;
    } else {
        h->is_avc = 0;
        if(decode_nal_units(h, buf, size) < 0)
            return -1;
    }
    return 0;
}

av_cold int ff_h264_decode_init(AVCodecContext *avctx){
    H264Context *h= avctx->priv_data;
    MpegEncContext * const s = &h->s;
    int i;

    MPV_decode_defaults(s);

    s->avctx = avctx;
    common_init(h);

    s->out_format = FMT_H264;
    s->workaround_bugs= avctx->workaround_bugs;

    // set defaults
//    s->decode_mb= ff_h263_decode_mb;
    s->quarter_sample = 1;
    if(!avctx->has_b_frames)
    s->low_delay= 1;

    avctx->chroma_sample_location = AVCHROMA_LOC_LEFT;

    ff_h264_decode_init_vlc();

    h->pixel_shift = 0;
    h->sps.bit_depth_luma = avctx->bits_per_raw_sample = 8;

    h->thread_context[0] = h;
    h->outputed_poc = h->next_outputed_poc = INT_MIN;
    for (i = 0; i < MAX_DELAYED_PIC_COUNT; i++)
        h->last_pocs[i] = INT_MIN;
    h->prev_poc_msb= 1<<16;
    h->x264_build = -1;
    ff_h264_reset_sei(h);
    if(avctx->codec_id == CODEC_ID_H264){
        if(avctx->ticks_per_frame == 1){
            s->avctx->time_base.den *=2;
        }
        avctx->ticks_per_frame = 2;
    }

    if(avctx->extradata_size > 0 && avctx->extradata &&
        ff_h264_decode_extradata(h, avctx->extradata, avctx->extradata_size))
        return -1;

    if(h->sps.bitstream_restriction_flag && s->avctx->has_b_frames < h->sps.num_reorder_frames){
        s->avctx->has_b_frames = h->sps.num_reorder_frames;
        s->low_delay = 0;
    }

    return 0;
}

#define IN_RANGE(a, b, size) (((a) >= (b)) && ((a) < ((b)+(size))))
static void copy_picture_range(Picture **to, Picture **from, int count, MpegEncContext *new_base, MpegEncContext *old_base)
{
    int i;

    for (i=0; i<count; i++){
        assert((IN_RANGE(from[i], old_base, sizeof(*old_base)) ||
                IN_RANGE(from[i], old_base->picture, sizeof(Picture) * old_base->picture_count) ||
                !from[i]));
        to[i] = REBASE_PICTURE(from[i], new_base, old_base);
    }
}

static void copy_parameter_set(void **to, void **from, int count, int size)
{
    int i;

    for (i=0; i<count; i++){
        if (to[i] && !from[i]) av_freep(&to[i]);
        else if (from[i] && !to[i]) to[i] = av_malloc(size);

        if (from[i]) memcpy(to[i], from[i], size);
    }
}

static int decode_init_thread_copy(AVCodecContext *avctx){
    H264Context *h= avctx->priv_data;

    if (!avctx->internal->is_copy)
        return 0;
    memset(h->sps_buffers, 0, sizeof(h->sps_buffers));
    memset(h->pps_buffers, 0, sizeof(h->pps_buffers));

    return 0;
}

#define copy_fields(to, from, start_field, end_field) memcpy(&to->start_field, &from->start_field, (char*)&to->end_field - (char*)&to->start_field)
static int decode_update_thread_context(AVCodecContext *dst, const AVCodecContext *src){
    H264Context *h= dst->priv_data, *h1= src->priv_data;
    MpegEncContext * const s = &h->s, * const s1 = &h1->s;
    int inited = s->context_initialized, err;
    int i;

    if(dst == src || !s1->context_initialized) return 0;

    err = ff_mpeg_update_thread_context(dst, src);
    if(err) return err;

    //FIXME handle width/height changing
    if(!inited){
        for(i = 0; i < MAX_SPS_COUNT; i++)
            av_freep(h->sps_buffers + i);

        for(i = 0; i < MAX_PPS_COUNT; i++)
            av_freep(h->pps_buffers + i);

        memcpy(&h->s + 1, &h1->s + 1, sizeof(H264Context) - sizeof(MpegEncContext)); //copy all fields after MpegEnc
        memset(h->sps_buffers, 0, sizeof(h->sps_buffers));
        memset(h->pps_buffers, 0, sizeof(h->pps_buffers));
        if (ff_h264_alloc_tables(h) < 0) {
            av_log(dst, AV_LOG_ERROR, "Could not allocate memory for h264\n");
            return AVERROR(ENOMEM);
        }
        context_init(h);

        for(i=0; i<2; i++){
            h->rbsp_buffer[i] = NULL;
            h->rbsp_buffer_size[i] = 0;
        }

        h->thread_context[0] = h;

        // frame_start may not be called for the next thread (if it's decoding a bottom field)
        // so this has to be allocated here
        h->s.obmc_scratchpad = av_malloc(16*6*s->linesize);

        s->dsp.clear_blocks(h->mb);
        s->dsp.clear_blocks(h->mb+(24*16<<h->pixel_shift));
    }

    //extradata/NAL handling
    h->is_avc          = h1->is_avc;

    //SPS/PPS
    copy_parameter_set((void**)h->sps_buffers, (void**)h1->sps_buffers, MAX_SPS_COUNT, sizeof(SPS));
    h->sps             = h1->sps;
    copy_parameter_set((void**)h->pps_buffers, (void**)h1->pps_buffers, MAX_PPS_COUNT, sizeof(PPS));
    h->pps             = h1->pps;

    //Dequantization matrices
    //FIXME these are big - can they be only copied when PPS changes?
    copy_fields(h, h1, dequant4_buffer, dequant4_coeff);

    for(i=0; i<6; i++)
        h->dequant4_coeff[i] = h->dequant4_buffer[0] + (h1->dequant4_coeff[i] - h1->dequant4_buffer[0]);

    for(i=0; i<6; i++)
        h->dequant8_coeff[i] = h->dequant8_buffer[0] + (h1->dequant8_coeff[i] - h1->dequant8_buffer[0]);

    h->dequant_coeff_pps = h1->dequant_coeff_pps;

    //POC timing
    copy_fields(h, h1, poc_lsb, redundant_pic_count);

    //reference lists
    copy_fields(h, h1, ref_count, list_count);
    copy_fields(h, h1, ref_list,  intra_gb);
    copy_fields(h, h1, short_ref, cabac_init_idc);

    copy_picture_range(h->short_ref,   h1->short_ref,   32, s, s1);
    copy_picture_range(h->long_ref,    h1->long_ref,    32, s, s1);
    copy_picture_range(h->delayed_pic, h1->delayed_pic, MAX_DELAYED_PIC_COUNT+2, s, s1);

    h->last_slice_type = h1->last_slice_type;
    h->sync            = h1->sync;

    if(!s->current_picture_ptr) return 0;

    if(!s->dropable) {
        err = ff_h264_execute_ref_pic_marking(h, h->mmco, h->mmco_index);
        h->prev_poc_msb     = h->poc_msb;
        h->prev_poc_lsb     = h->poc_lsb;
    }
    h->prev_frame_num_offset= h->frame_num_offset;
    h->prev_frame_num       = h->frame_num;
    h->outputed_poc         = h->next_outputed_poc;

    return err;
}

int ff_h264_frame_start(H264Context *h){
    MpegEncContext * const s = &h->s;
    int i;
    const int pixel_shift = h->pixel_shift;
    int thread_count = (s->avctx->active_thread_type & FF_THREAD_SLICE) ? s->avctx->thread_count : 1;

    if(MPV_frame_start(s, s->avctx) < 0)
        return -1;
    ff_er_frame_start(s);
    /*
     * MPV_frame_start uses pict_type to derive key_frame.
     * This is incorrect for H.264; IDR markings must be used.
     * Zero here; IDR markings per slice in frame or fields are ORed in later.
     * See decode_nal_units().
     */
    s->current_picture_ptr->f.key_frame = 0;
    s->current_picture_ptr->mmco_reset= 0;

    assert(s->linesize && s->uvlinesize);

    for(i=0; i<16; i++){
        h->block_offset[i]= (4*((scan8[i] - scan8[0])&7) << pixel_shift) + 4*s->linesize*((scan8[i] - scan8[0])>>3);
        h->block_offset[48+i]= (4*((scan8[i] - scan8[0])&7) << pixel_shift) + 8*s->linesize*((scan8[i] - scan8[0])>>3);
    }
    for(i=0; i<16; i++){
        h->block_offset[16+i]=
        h->block_offset[32+i]= (4*((scan8[i] - scan8[0])&7) << pixel_shift) + 4*s->uvlinesize*((scan8[i] - scan8[0])>>3);
        h->block_offset[48+16+i]=
        h->block_offset[48+32+i]= (4*((scan8[i] - scan8[0])&7) << pixel_shift) + 8*s->uvlinesize*((scan8[i] - scan8[0])>>3);
    }

    /* can't be in alloc_tables because linesize isn't known there.
     * FIXME: redo bipred weight to not require extra buffer? */
    for(i = 0; i < thread_count; i++)
        if(h->thread_context[i] && !h->thread_context[i]->s.obmc_scratchpad)
            h->thread_context[i]->s.obmc_scratchpad = av_malloc(16*6*s->linesize);

    /* some macroblocks can be accessed before they're available in case of lost slices, mbaff or threading*/
    memset(h->slice_table, -1, (s->mb_height*s->mb_stride-1) * sizeof(*h->slice_table));

//    s->decode = (s->flags & CODEC_FLAG_PSNR) || !s->encoding || s->current_picture.f.reference /*|| h->contains_intra*/ || 1;

    // We mark the current picture as non-reference after allocating it, so
    // that if we break out due to an error it can be released automatically
    // in the next MPV_frame_start().
    // SVQ3 as well as most other codecs have only last/next/current and thus
    // get released even with set reference, besides SVQ3 and others do not
    // mark frames as reference later "naturally".
    if(s->codec_id != CODEC_ID_SVQ3)
        s->current_picture_ptr->f.reference = 0;

    s->current_picture_ptr->field_poc[0]=
    s->current_picture_ptr->field_poc[1]= INT_MAX;

    h->next_output_pic = NULL;

    assert(s->current_picture_ptr->long_ref==0);

    return 0;
}

/**
  * Run setup operations that must be run after slice header decoding.
  * This includes finding the next displayed frame.
  *
  * @param h h264 master context
  * @param setup_finished enough NALs have been read that we can call
  * ff_thread_finish_setup()
  */
static void decode_postinit(H264Context *h, int setup_finished){
    MpegEncContext * const s = &h->s;
    Picture *out = s->current_picture_ptr;
    Picture *cur = s->current_picture_ptr;
    int i, pics, out_of_order, out_idx;

    s->current_picture_ptr->f.qscale_type = FF_QSCALE_TYPE_H264;
    s->current_picture_ptr->f.pict_type   = s->pict_type;

    if (h->next_output_pic) return;

    if (cur->field_poc[0]==INT_MAX || cur->field_poc[1]==INT_MAX) {
        //FIXME: if we have two PAFF fields in one packet, we can't start the next thread here.
        //If we have one field per packet, we can. The check in decode_nal_units() is not good enough
        //to find this yet, so we assume the worst for now.
        //if (setup_finished)
        //    ff_thread_finish_setup(s->avctx);
        return;
    }

    cur->f.interlaced_frame = 0;
    cur->f.repeat_pict      = 0;

    /* Signal interlacing information externally. */
    /* Prioritize picture timing SEI information over used decoding process if it exists. */

    if(h->sps.pic_struct_present_flag){
        switch (h->sei_pic_struct)
        {
        case SEI_PIC_STRUCT_FRAME:
            break;
        case SEI_PIC_STRUCT_TOP_FIELD:
        case SEI_PIC_STRUCT_BOTTOM_FIELD:
            cur->f.interlaced_frame = 1;
            break;
        case SEI_PIC_STRUCT_TOP_BOTTOM:
        case SEI_PIC_STRUCT_BOTTOM_TOP:
            if (FIELD_OR_MBAFF_PICTURE)
                cur->f.interlaced_frame = 1;
            else
                // try to flag soft telecine progressive
                cur->f.interlaced_frame = h->prev_interlaced_frame;
            break;
        case SEI_PIC_STRUCT_TOP_BOTTOM_TOP:
        case SEI_PIC_STRUCT_BOTTOM_TOP_BOTTOM:
            // Signal the possibility of telecined film externally (pic_struct 5,6)
            // From these hints, let the applications decide if they apply deinterlacing.
            cur->f.repeat_pict = 1;
            break;
        case SEI_PIC_STRUCT_FRAME_DOUBLING:
            // Force progressive here, as doubling interlaced frame is a bad idea.
            cur->f.repeat_pict = 2;
            break;
        case SEI_PIC_STRUCT_FRAME_TRIPLING:
            cur->f.repeat_pict = 4;
            break;
        }

        if ((h->sei_ct_type & 3) && h->sei_pic_struct <= SEI_PIC_STRUCT_BOTTOM_TOP)
            cur->f.interlaced_frame = (h->sei_ct_type & (1 << 1)) != 0;
    }else{
        /* Derive interlacing flag from used decoding process. */
        cur->f.interlaced_frame = FIELD_OR_MBAFF_PICTURE;
    }
    h->prev_interlaced_frame = cur->f.interlaced_frame;

    if (cur->field_poc[0] != cur->field_poc[1]){
        /* Derive top_field_first from field pocs. */
        cur->f.top_field_first = cur->field_poc[0] < cur->field_poc[1];
    }else{
        if (cur->f.interlaced_frame || h->sps.pic_struct_present_flag) {
            /* Use picture timing SEI information. Even if it is a information of a past frame, better than nothing. */
            if(h->sei_pic_struct == SEI_PIC_STRUCT_TOP_BOTTOM
              || h->sei_pic_struct == SEI_PIC_STRUCT_TOP_BOTTOM_TOP)
                cur->f.top_field_first = 1;
            else
                cur->f.top_field_first = 0;
        }else{
            /* Most likely progressive */
            cur->f.top_field_first = 0;
        }
    }

    //FIXME do something with unavailable reference frames

    /* Sort B-frames into display order */

    if(h->sps.bitstream_restriction_flag
       && s->avctx->has_b_frames < h->sps.num_reorder_frames){
        s->avctx->has_b_frames = h->sps.num_reorder_frames;
        s->low_delay = 0;
    }

    if(   s->avctx->strict_std_compliance >= FF_COMPLIANCE_STRICT
       && !h->sps.bitstream_restriction_flag){
        s->avctx->has_b_frames= MAX_DELAYED_PIC_COUNT;
        s->low_delay= 0;
    }

    for (i = 0; 1; i++) {
        if(i == MAX_DELAYED_PIC_COUNT || cur->poc < h->last_pocs[i]){
            if(i)
                h->last_pocs[i-1] = cur->poc;
            break;
        } else if(i) {
            h->last_pocs[i-1]= h->last_pocs[i];
        }
    }
    out_of_order = MAX_DELAYED_PIC_COUNT - i;
    if(   cur->f.pict_type == AV_PICTURE_TYPE_B
       || (h->last_pocs[MAX_DELAYED_PIC_COUNT-2] > INT_MIN && h->last_pocs[MAX_DELAYED_PIC_COUNT-1] - h->last_pocs[MAX_DELAYED_PIC_COUNT-2] > 2))
        out_of_order = FFMAX(out_of_order, 1);
    if(s->avctx->has_b_frames < out_of_order && !h->sps.bitstream_restriction_flag){
        av_log(s->avctx, AV_LOG_WARNING, "Increasing reorder buffer to %d\n", out_of_order);
        s->avctx->has_b_frames = out_of_order;
        s->low_delay = 0;
    }

    pics = 0;
    while(h->delayed_pic[pics]) pics++;

    av_assert0(pics <= MAX_DELAYED_PIC_COUNT);

    h->delayed_pic[pics++] = cur;
    if (cur->f.reference == 0)
        cur->f.reference = DELAYED_PIC_REF;

    out = h->delayed_pic[0];
    out_idx = 0;
    for (i = 1; h->delayed_pic[i] && !h->delayed_pic[i]->f.key_frame && !h->delayed_pic[i]->mmco_reset; i++)
        if(h->delayed_pic[i]->poc < out->poc){
            out = h->delayed_pic[i];
            out_idx = i;
        }
    if (s->avctx->has_b_frames == 0 && (h->delayed_pic[0]->f.key_frame || h->delayed_pic[0]->mmco_reset))
        h->next_outputed_poc= INT_MIN;
    out_of_order = out->poc < h->next_outputed_poc;

    if(out_of_order || pics > s->avctx->has_b_frames){
        out->f.reference &= ~DELAYED_PIC_REF;
        out->owner2 = s; // for frame threading, the owner must be the second field's thread
                         // or else the first thread can release the picture and reuse it unsafely
        for(i=out_idx; h->delayed_pic[i]; i++)
            h->delayed_pic[i] = h->delayed_pic[i+1];
    }
    if(!out_of_order && pics > s->avctx->has_b_frames){
        h->next_output_pic = out;
        if (out_idx == 0 && h->delayed_pic[0] && (h->delayed_pic[0]->f.key_frame || h->delayed_pic[0]->mmco_reset)) {
            h->next_outputed_poc = INT_MIN;
        } else
            h->next_outputed_poc = out->poc;
    }else{
        av_log(s->avctx, AV_LOG_DEBUG, "no picture\n");
    }

    if (h->next_output_pic && h->next_output_pic->sync) {
        h->sync |= 2;
    }

    if (setup_finished)
        ff_thread_finish_setup(s->avctx);
}

static av_always_inline void backup_mb_border(H264Context *h, uint8_t *src_y,
                                              uint8_t *src_cb, uint8_t *src_cr,
                                              int linesize, int uvlinesize, int simple)
{
    MpegEncContext * const s = &h->s;
    uint8_t *top_border;
    int top_idx = 1;
    const int pixel_shift = h->pixel_shift;
    int chroma444 = CHROMA444;
    int chroma422 = CHROMA422;

    src_y  -=   linesize;
    src_cb -= uvlinesize;
    src_cr -= uvlinesize;

    if(!simple && FRAME_MBAFF){
        if(s->mb_y&1){
            if(!MB_MBAFF){
                top_border = h->top_borders[0][s->mb_x];
                AV_COPY128(top_border, src_y + 15*linesize);
                if (pixel_shift)
                    AV_COPY128(top_border+16, src_y+15*linesize+16);
                if(simple || !CONFIG_GRAY || !(s->flags&CODEC_FLAG_GRAY)){
                    if(chroma444){
                        if (pixel_shift){
                            AV_COPY128(top_border+32, src_cb + 15*uvlinesize);
                            AV_COPY128(top_border+48, src_cb + 15*uvlinesize+16);
                            AV_COPY128(top_border+64, src_cr + 15*uvlinesize);
                            AV_COPY128(top_border+80, src_cr + 15*uvlinesize+16);
                        } else {
                            AV_COPY128(top_border+16, src_cb + 15*uvlinesize);
                            AV_COPY128(top_border+32, src_cr + 15*uvlinesize);
                        }
                    } else if(chroma422){
                        if (pixel_shift) {
                            AV_COPY128(top_border+32, src_cb + 15*uvlinesize);
                            AV_COPY128(top_border+48, src_cr + 15*uvlinesize);
                        } else {
                            AV_COPY64(top_border+16, src_cb +  15*uvlinesize);
                            AV_COPY64(top_border+24, src_cr +  15*uvlinesize);
                        }
                    } else {
                        if (pixel_shift) {
                            AV_COPY128(top_border+32, src_cb+7*uvlinesize);
                            AV_COPY128(top_border+48, src_cr+7*uvlinesize);
                        } else {
                            AV_COPY64(top_border+16, src_cb+7*uvlinesize);
                            AV_COPY64(top_border+24, src_cr+7*uvlinesize);
                        }
                    }
                }
            }
        }else if(MB_MBAFF){
            top_idx = 0;
        }else
            return;
    }

    top_border = h->top_borders[top_idx][s->mb_x];
    // There are two lines saved, the line above the the top macroblock of a pair,
    // and the line above the bottom macroblock
    AV_COPY128(top_border, src_y + 16*linesize);
    if (pixel_shift)
        AV_COPY128(top_border+16, src_y+16*linesize+16);

    if(simple || !CONFIG_GRAY || !(s->flags&CODEC_FLAG_GRAY)){
        if(chroma444){
            if (pixel_shift){
                AV_COPY128(top_border+32, src_cb + 16*linesize);
                AV_COPY128(top_border+48, src_cb + 16*linesize+16);
                AV_COPY128(top_border+64, src_cr + 16*linesize);
                AV_COPY128(top_border+80, src_cr + 16*linesize+16);
            } else {
                AV_COPY128(top_border+16, src_cb + 16*linesize);
                AV_COPY128(top_border+32, src_cr + 16*linesize);
            }
        } else if(chroma422) {
            if (pixel_shift) {
                AV_COPY128(top_border+32, src_cb+16*uvlinesize);
                AV_COPY128(top_border+48, src_cr+16*uvlinesize);
            } else {
                AV_COPY64(top_border+16, src_cb+16*uvlinesize);
                AV_COPY64(top_border+24, src_cr+16*uvlinesize);
            }
        } else {
            if (pixel_shift) {
                AV_COPY128(top_border+32, src_cb+8*uvlinesize);
                AV_COPY128(top_border+48, src_cr+8*uvlinesize);
            } else {
                AV_COPY64(top_border+16, src_cb+8*uvlinesize);
                AV_COPY64(top_border+24, src_cr+8*uvlinesize);
            }
        }
    }
}

static av_always_inline void xchg_mb_border(H264Context *h, uint8_t *src_y,
                                  uint8_t *src_cb, uint8_t *src_cr,
                                  int linesize, int uvlinesize,
                                  int xchg, int chroma444,
                                  int simple, int pixel_shift){
    MpegEncContext * const s = &h->s;
    int deblock_topleft;
    int deblock_top;
    int top_idx = 1;
    uint8_t *top_border_m1;
    uint8_t *top_border;

    if(!simple && FRAME_MBAFF){
        if(s->mb_y&1){
            if(!MB_MBAFF)
                return;
        }else{
            top_idx = MB_MBAFF ? 0 : 1;
        }
    }

    if(h->deblocking_filter == 2) {
        deblock_topleft = h->slice_table[h->mb_xy - 1 - s->mb_stride] == h->slice_num;
        deblock_top     = h->top_type;
    } else {
        deblock_topleft = (s->mb_x > 0);
        deblock_top     = (s->mb_y > !!MB_FIELD);
    }

    src_y  -=   linesize + 1 + pixel_shift;
    src_cb -= uvlinesize + 1 + pixel_shift;
    src_cr -= uvlinesize + 1 + pixel_shift;

    top_border_m1 = h->top_borders[top_idx][s->mb_x-1];
    top_border    = h->top_borders[top_idx][s->mb_x];

#define XCHG(a,b,xchg)\
    if (pixel_shift) {\
        if (xchg) {\
            AV_SWAP64(b+0,a+0);\
            AV_SWAP64(b+8,a+8);\
        } else {\
            AV_COPY128(b,a); \
        }\
    } else \
if (xchg) AV_SWAP64(b,a);\
else      AV_COPY64(b,a);

    if(deblock_top){
        if(deblock_topleft){
            XCHG(top_border_m1 + (8 << pixel_shift), src_y - (7 << pixel_shift), 1);
        }
        XCHG(top_border + (0 << pixel_shift), src_y + (1 << pixel_shift), xchg);
        XCHG(top_border + (8 << pixel_shift), src_y + (9 << pixel_shift), 1);
        if(s->mb_x+1 < s->mb_width){
            XCHG(h->top_borders[top_idx][s->mb_x+1], src_y + (17 << pixel_shift), 1);
        }
    }
    if(simple || !CONFIG_GRAY || !(s->flags&CODEC_FLAG_GRAY)){
        if(chroma444){
            if(deblock_topleft){
                XCHG(top_border_m1 + (24 << pixel_shift), src_cb - (7 << pixel_shift), 1);
                XCHG(top_border_m1 + (40 << pixel_shift), src_cr - (7 << pixel_shift), 1);
            }
            XCHG(top_border + (16 << pixel_shift), src_cb + (1 << pixel_shift), xchg);
            XCHG(top_border + (24 << pixel_shift), src_cb + (9 << pixel_shift), 1);
            XCHG(top_border + (32 << pixel_shift), src_cr + (1 << pixel_shift), xchg);
            XCHG(top_border + (40 << pixel_shift), src_cr + (9 << pixel_shift), 1);
            if(s->mb_x+1 < s->mb_width){
                XCHG(h->top_borders[top_idx][s->mb_x+1] + (16 << pixel_shift), src_cb + (17 << pixel_shift), 1);
                XCHG(h->top_borders[top_idx][s->mb_x+1] + (32 << pixel_shift), src_cr + (17 << pixel_shift), 1);
            }
        } else {
            if(deblock_top){
                if(deblock_topleft){
                    XCHG(top_border_m1 + (16 << pixel_shift), src_cb - (7 << pixel_shift), 1);
                    XCHG(top_border_m1 + (24 << pixel_shift), src_cr - (7 << pixel_shift), 1);
                }
                XCHG(top_border + (16 << pixel_shift), src_cb+1+pixel_shift, 1);
                XCHG(top_border + (24 << pixel_shift), src_cr+1+pixel_shift, 1);
            }
        }
    }
}

static av_always_inline int dctcoef_get(DCTELEM *mb, int high_bit_depth, int index) {
    if (high_bit_depth) {
        return AV_RN32A(((int32_t*)mb) + index);
    } else
        return AV_RN16A(mb + index);
}

static av_always_inline void dctcoef_set(DCTELEM *mb, int high_bit_depth, int index, int value) {
    if (high_bit_depth) {
        AV_WN32A(((int32_t*)mb) + index, value);
    } else
        AV_WN16A(mb + index, value);
}

static av_always_inline void hl_decode_mb_predict_luma(H264Context *h, int mb_type, int is_h264, int simple, int transform_bypass,
                                                       int pixel_shift, int *block_offset, int linesize, uint8_t *dest_y, int p)
{
    MpegEncContext * const s = &h->s;
    void (*idct_add)(uint8_t *dst, DCTELEM *block, int stride);
    void (*idct_dc_add)(uint8_t *dst, DCTELEM *block, int stride);
    int i;
    int qscale = p == 0 ? s->qscale : h->chroma_qp[p-1];
    block_offset += 16*p;
    if(IS_INTRA4x4(mb_type)){
        if(simple || !s->encoding){
            if(IS_8x8DCT(mb_type)){
                if(transform_bypass){
                    idct_dc_add =
                    idct_add    = s->dsp.add_pixels8;
                }else{
                    idct_dc_add = h->h264dsp.h264_idct8_dc_add;
                    idct_add    = h->h264dsp.h264_idct8_add;
                }
                for(i=0; i<16; i+=4){
                    uint8_t * const ptr= dest_y + block_offset[i];
                    const int dir= h->intra4x4_pred_mode_cache[ scan8[i] ];
                    if(transform_bypass && h->sps.profile_idc==244 && dir<=1){
                        h->hpc.pred8x8l_add[dir](ptr, h->mb + (i*16+p*256 << pixel_shift), linesize);
                    }else{
                        const int nnz = h->non_zero_count_cache[ scan8[i+p*16] ];
                        h->hpc.pred8x8l[ dir ](ptr, (h->topleft_samples_available<<i)&0x8000,
                                                    (h->topright_samples_available<<i)&0x4000, linesize);
                        if(nnz){
                            if(nnz == 1 && dctcoef_get(h->mb, pixel_shift, i*16+p*256))
                                idct_dc_add(ptr, h->mb + (i*16+p*256 << pixel_shift), linesize);
                            else
                                idct_add   (ptr, h->mb + (i*16+p*256 << pixel_shift), linesize);
                        }
                    }
                }
            }else{
                if(transform_bypass){
                    idct_dc_add =
                    idct_add    = s->dsp.add_pixels4;
                }else{
                    idct_dc_add = h->h264dsp.h264_idct_dc_add;
                    idct_add    = h->h264dsp.h264_idct_add;
                }
                for(i=0; i<16; i++){
                    uint8_t * const ptr= dest_y + block_offset[i];
                    const int dir= h->intra4x4_pred_mode_cache[ scan8[i] ];

                    if(transform_bypass && h->sps.profile_idc==244 && dir<=1){
                        h->hpc.pred4x4_add[dir](ptr, h->mb + (i*16+p*256 << pixel_shift), linesize);
                    }else{
                        uint8_t *topright;
                        int nnz, tr;
                        uint64_t tr_high;
                        if(dir == DIAG_DOWN_LEFT_PRED || dir == VERT_LEFT_PRED){
                            const int topright_avail= (h->topright_samples_available<<i)&0x8000;
                            assert(s->mb_y || linesize <= block_offset[i]);
                            if(!topright_avail){
                                if (pixel_shift) {
                                    tr_high= ((uint16_t*)ptr)[3 - linesize/2]*0x0001000100010001ULL;
                                    topright= (uint8_t*) &tr_high;
                                } else {
                                    tr= ptr[3 - linesize]*0x01010101u;
                                    topright= (uint8_t*) &tr;
                                }
                            }else
                                topright= ptr + (4 << pixel_shift) - linesize;
                        }else
                            topright= NULL;

                        h->hpc.pred4x4[ dir ](ptr, topright, linesize);
                        nnz = h->non_zero_count_cache[ scan8[i+p*16] ];
                        if(nnz){
                            if(is_h264){
                                if(nnz == 1 && dctcoef_get(h->mb, pixel_shift, i*16+p*256))
                                    idct_dc_add(ptr, h->mb + (i*16+p*256 << pixel_shift), linesize);
                                else
                                    idct_add   (ptr, h->mb + (i*16+p*256 << pixel_shift), linesize);
                            }else
                                ff_svq3_add_idct_c(ptr, h->mb + i*16+p*256, linesize, qscale, 0);
                        }
                    }
                }
            }
        }
    }else{
        h->hpc.pred16x16[ h->intra16x16_pred_mode ](dest_y , linesize);
        if(is_h264){
            if(h->non_zero_count_cache[ scan8[LUMA_DC_BLOCK_INDEX+p] ]){
                if(!transform_bypass)
                    h->h264dsp.h264_luma_dc_dequant_idct(h->mb+(p*256 << pixel_shift), h->mb_luma_dc[p], h->dequant4_coeff[p][qscale][0]);
                else{
                    static const uint8_t dc_mapping[16] = { 0*16, 1*16, 4*16, 5*16, 2*16, 3*16, 6*16, 7*16,
                                                            8*16, 9*16,12*16,13*16,10*16,11*16,14*16,15*16};
                    for(i = 0; i < 16; i++)
                        dctcoef_set(h->mb+(p*256 << pixel_shift), pixel_shift, dc_mapping[i], dctcoef_get(h->mb_luma_dc[p], pixel_shift, i));
                }
            }
        }else
            ff_svq3_luma_dc_dequant_idct_c(h->mb+p*256, h->mb_luma_dc[p], qscale);
    }
}

static av_always_inline void hl_decode_mb_idct_luma(H264Context *h, int mb_type, int is_h264, int simple, int transform_bypass,
                                                    int pixel_shift, int *block_offset, int linesize, uint8_t *dest_y, int p)
{
    MpegEncContext * const s = &h->s;
    void (*idct_add)(uint8_t *dst, DCTELEM *block, int stride);
    int i;
    block_offset += 16*p;
    if(!IS_INTRA4x4(mb_type)){
        if(is_h264){
            if(IS_INTRA16x16(mb_type)){
                if(transform_bypass){
                    if(h->sps.profile_idc==244 && (h->intra16x16_pred_mode==VERT_PRED8x8 || h->intra16x16_pred_mode==HOR_PRED8x8)){
                        h->hpc.pred16x16_add[h->intra16x16_pred_mode](dest_y, block_offset, h->mb + (p*256 << pixel_shift), linesize);
                    }else{
                        for(i=0; i<16; i++){
                            if(h->non_zero_count_cache[ scan8[i+p*16] ] || dctcoef_get(h->mb, pixel_shift, i*16+p*256))
                                s->dsp.add_pixels4(dest_y + block_offset[i], h->mb + (i*16+p*256 << pixel_shift), linesize);
                        }
                    }
                }else{
                    h->h264dsp.h264_idct_add16intra(dest_y, block_offset, h->mb + (p*256 << pixel_shift), linesize, h->non_zero_count_cache+p*5*8);
                }
            }else if(h->cbp&15){
                if(transform_bypass){
                    const int di = IS_8x8DCT(mb_type) ? 4 : 1;
                    idct_add= IS_8x8DCT(mb_type) ? s->dsp.add_pixels8 : s->dsp.add_pixels4;
                    for(i=0; i<16; i+=di){
                        if(h->non_zero_count_cache[ scan8[i+p*16] ]){
                            idct_add(dest_y + block_offset[i], h->mb + (i*16+p*256 << pixel_shift), linesize);
                        }
                    }
                }else{
                    if(IS_8x8DCT(mb_type)){
                        h->h264dsp.h264_idct8_add4(dest_y, block_offset, h->mb + (p*256 << pixel_shift), linesize, h->non_zero_count_cache+p*5*8);
                    }else{
                        h->h264dsp.h264_idct_add16(dest_y, block_offset, h->mb + (p*256 << pixel_shift), linesize, h->non_zero_count_cache+p*5*8);
                    }
                }
            }
        }else{
            for(i=0; i<16; i++){
                if(h->non_zero_count_cache[ scan8[i+p*16] ] || h->mb[i*16+p*256]){ //FIXME benchmark weird rule, & below
                    uint8_t * const ptr= dest_y + block_offset[i];
                    ff_svq3_add_idct_c(ptr, h->mb + i*16 + p*256, linesize, s->qscale, IS_INTRA(mb_type) ? 1 : 0);
                }
            }
        }
    }
}

static av_always_inline void hl_decode_mb_internal(H264Context *h, int simple, int pixel_shift)
{
    MpegEncContext * const s = &h->s;
    const int mb_x= s->mb_x;
    const int mb_y= s->mb_y;
    const int mb_xy= h->mb_xy;
    const int mb_type = s->current_picture.f.mb_type[mb_xy];
    uint8_t  *dest_y, *dest_cb, *dest_cr;
    int linesize, uvlinesize /*dct_offset*/;
    int i, j;
    int *block_offset = &h->block_offset[0];
    const int transform_bypass = !simple && (s->qscale == 0 && h->sps.transform_bypass);
    /* is_h264 should always be true if SVQ3 is disabled. */
    const int is_h264 = !CONFIG_SVQ3_DECODER || simple || s->codec_id == CODEC_ID_H264;
    void (*idct_add)(uint8_t *dst, DCTELEM *block, int stride);
    const int block_h = 16 >> s->chroma_y_shift;
    const int chroma422 = CHROMA422;

    dest_y  = s->current_picture.f.data[0] + ((mb_x << pixel_shift) + mb_y * s->linesize  ) * 16;
    dest_cb = s->current_picture.f.data[1] + (mb_x << pixel_shift)*8 + mb_y * s->uvlinesize * block_h;
    dest_cr = s->current_picture.f.data[2] + (mb_x << pixel_shift)*8 + mb_y * s->uvlinesize * block_h;

    s->dsp.prefetch(dest_y + (s->mb_x&3)*4*s->linesize + (64 << pixel_shift), s->linesize, 4);
    s->dsp.prefetch(dest_cb + (s->mb_x&7)*s->uvlinesize + (64 << pixel_shift), dest_cr - dest_cb, 2);

    h->list_counts[mb_xy]= h->list_count;

    if (!simple && MB_FIELD) {
        linesize   = h->mb_linesize   = s->linesize * 2;
        uvlinesize = h->mb_uvlinesize = s->uvlinesize * 2;
        block_offset = &h->block_offset[48];
        if(mb_y&1){ //FIXME move out of this function?
            dest_y -= s->linesize*15;
            dest_cb-= s->uvlinesize * (block_h - 1);
            dest_cr-= s->uvlinesize * (block_h - 1);
        }
        if(FRAME_MBAFF) {
            int list;
            for(list=0; list<h->list_count; list++){
                if(!USES_LIST(mb_type, list))
                    continue;
                if(IS_16X16(mb_type)){
                    int8_t *ref = &h->ref_cache[list][scan8[0]];
                    fill_rectangle(ref, 4, 4, 8, (16+*ref)^(s->mb_y&1), 1);
                }else{
                    for(i=0; i<16; i+=4){
                        int ref = h->ref_cache[list][scan8[i]];
                        if(ref >= 0)
                            fill_rectangle(&h->ref_cache[list][scan8[i]], 2, 2, 8, (16+ref)^(s->mb_y&1), 1);
                    }
                }
            }
        }
    } else {
        linesize   = h->mb_linesize   = s->linesize;
        uvlinesize = h->mb_uvlinesize = s->uvlinesize;
//        dct_offset = s->linesize * 16;
    }

    if (!simple && IS_INTRA_PCM(mb_type)) {
        const int bit_depth = h->sps.bit_depth_luma;
        if (pixel_shift) {
            int j;
            GetBitContext gb;
            init_get_bits(&gb, (uint8_t*)h->mb, 384*bit_depth);

            for (i = 0; i < 16; i++) {
                uint16_t *tmp_y  = (uint16_t*)(dest_y  + i*linesize);
                for (j = 0; j < 16; j++)
                    tmp_y[j] = get_bits(&gb, bit_depth);
            }
            if(simple || !CONFIG_GRAY || !(s->flags&CODEC_FLAG_GRAY)){
                if (!h->sps.chroma_format_idc) {
                    for (i = 0; i < block_h; i++) {
                        uint16_t *tmp_cb = (uint16_t*)(dest_cb + i*uvlinesize);
                        uint16_t *tmp_cr = (uint16_t*)(dest_cr + i*uvlinesize);
                        for (j = 0; j < 8; j++) {
                            tmp_cb[j] = tmp_cr[j] = 1 << (bit_depth - 1);
                        }
                    }
                } else {
                    for (i = 0; i < block_h; i++) {
                        uint16_t *tmp_cb = (uint16_t*)(dest_cb + i*uvlinesize);
                        for (j = 0; j < 8; j++)
                            tmp_cb[j] = get_bits(&gb, bit_depth);
                    }
                    for (i = 0; i < block_h; i++) {
                        uint16_t *tmp_cr = (uint16_t*)(dest_cr + i*uvlinesize);
                        for (j = 0; j < 8; j++)
                            tmp_cr[j] = get_bits(&gb, bit_depth);
                    }
                }
            }
        } else {
            for (i=0; i<16; i++) {
                memcpy(dest_y + i*  linesize, h->mb       + i*8, 16);
            }
            if(simple || !CONFIG_GRAY || !(s->flags&CODEC_FLAG_GRAY)){
                if (!h->sps.chroma_format_idc) {
                    for (i=0; i<8; i++) {
                        memset(dest_cb + i*uvlinesize, 1 << (bit_depth - 1), 8);
                        memset(dest_cr + i*uvlinesize, 1 << (bit_depth - 1), 8);
                    }
                } else {
                    for (i=0; i<block_h; i++) {
                        memcpy(dest_cb + i*uvlinesize, h->mb + 128 + i*4,  8);
                        memcpy(dest_cr + i*uvlinesize, h->mb + 160 + i*4,  8);
                    }
                }
            }
        }
    } else {
        if(IS_INTRA(mb_type)){
            if(h->deblocking_filter)
                xchg_mb_border(h, dest_y, dest_cb, dest_cr, linesize, uvlinesize, 1, 0, simple, pixel_shift);

            if(simple || !CONFIG_GRAY || !(s->flags&CODEC_FLAG_GRAY)){
                h->hpc.pred8x8[ h->chroma_pred_mode ](dest_cb, uvlinesize);
                h->hpc.pred8x8[ h->chroma_pred_mode ](dest_cr, uvlinesize);
            }

            hl_decode_mb_predict_luma(h, mb_type, is_h264, simple, transform_bypass, pixel_shift, block_offset, linesize, dest_y, 0);

            if(h->deblocking_filter)
                xchg_mb_border(h, dest_y, dest_cb, dest_cr, linesize, uvlinesize, 0, 0, simple, pixel_shift);
        }else if(is_h264){
            if (chroma422) {
                hl_motion_422(h, dest_y, dest_cb, dest_cr,
                              s->me.qpel_put, s->dsp.put_h264_chroma_pixels_tab,
                              s->me.qpel_avg, s->dsp.avg_h264_chroma_pixels_tab,
                              h->h264dsp.weight_h264_pixels_tab,
                              h->h264dsp.biweight_h264_pixels_tab,
                              pixel_shift);
            } else {
                hl_motion_420(h, dest_y, dest_cb, dest_cr,
                              s->me.qpel_put, s->dsp.put_h264_chroma_pixels_tab,
                              s->me.qpel_avg, s->dsp.avg_h264_chroma_pixels_tab,
                              h->h264dsp.weight_h264_pixels_tab,
                              h->h264dsp.biweight_h264_pixels_tab,
                              pixel_shift);
            }
        }

        hl_decode_mb_idct_luma(h, mb_type, is_h264, simple, transform_bypass, pixel_shift, block_offset, linesize, dest_y, 0);

        if((simple || !CONFIG_GRAY || !(s->flags&CODEC_FLAG_GRAY)) && (h->cbp&0x30)){
            uint8_t *dest[2] = {dest_cb, dest_cr};
            if(transform_bypass){
                if(IS_INTRA(mb_type) && h->sps.profile_idc==244 && (h->chroma_pred_mode==VERT_PRED8x8 || h->chroma_pred_mode==HOR_PRED8x8)){
                    h->hpc.pred8x8_add[h->chroma_pred_mode](dest[0], block_offset + 16, h->mb + (16*16*1 << pixel_shift), uvlinesize);
                    h->hpc.pred8x8_add[h->chroma_pred_mode](dest[1], block_offset + 32, h->mb + (16*16*2 << pixel_shift), uvlinesize);
                }else{
                    idct_add = s->dsp.add_pixels4;
                    for(j=1; j<3; j++){
                        for(i=j*16; i<j*16+4; i++){
                            if(h->non_zero_count_cache[ scan8[i] ] || dctcoef_get(h->mb, pixel_shift, i*16))
                                idct_add   (dest[j-1] + block_offset[i], h->mb + (i*16 << pixel_shift), uvlinesize);
                        }
                        if (chroma422) {
                            for(i=j*16+4; i<j*16+8; i++){
                                if(h->non_zero_count_cache[ scan8[i+4] ] || dctcoef_get(h->mb, pixel_shift, i*16))
                                    idct_add   (dest[j-1] + block_offset[i+4], h->mb + (i*16 << pixel_shift), uvlinesize);
                            }
                        }
                    }
                }
            }else{
                if(is_h264){
                    int qp[2];
                    if (chroma422) {
                        qp[0] = h->chroma_qp[0] + 3;
                        qp[1] = h->chroma_qp[1] + 3;
                    } else {
                        qp[0] = h->chroma_qp[0];
                        qp[1] = h->chroma_qp[1];
                    }
                    if(h->non_zero_count_cache[ scan8[CHROMA_DC_BLOCK_INDEX+0] ])
                        h->h264dsp.h264_chroma_dc_dequant_idct(h->mb + (16*16*1 << pixel_shift), h->dequant4_coeff[IS_INTRA(mb_type) ? 1:4][qp[0]][0]);
                    if(h->non_zero_count_cache[ scan8[CHROMA_DC_BLOCK_INDEX+1] ])
                        h->h264dsp.h264_chroma_dc_dequant_idct(h->mb + (16*16*2 << pixel_shift), h->dequant4_coeff[IS_INTRA(mb_type) ? 2:5][qp[1]][0]);
                    h->h264dsp.h264_idct_add8(dest, block_offset,
                                              h->mb, uvlinesize,
                                              h->non_zero_count_cache);
                }
#if CONFIG_SVQ3_DECODER
                else{
                    h->h264dsp.h264_chroma_dc_dequant_idct(h->mb + 16*16*1, h->dequant4_coeff[IS_INTRA(mb_type) ? 1:4][h->chroma_qp[0]][0]);
                    h->h264dsp.h264_chroma_dc_dequant_idct(h->mb + 16*16*2, h->dequant4_coeff[IS_INTRA(mb_type) ? 2:5][h->chroma_qp[1]][0]);
                    for(j=1; j<3; j++){
                        for(i=j*16; i<j*16+4; i++){
                            if(h->non_zero_count_cache[ scan8[i] ] || h->mb[i*16]){
                                uint8_t * const ptr= dest[j-1] + block_offset[i];
                                ff_svq3_add_idct_c(ptr, h->mb + i*16, uvlinesize, ff_h264_chroma_qp[0][s->qscale + 12] - 12, 2);
                            }
                        }
                    }
                }
#endif
            }
        }
    }
    if(h->cbp || IS_INTRA(mb_type))
    {
        s->dsp.clear_blocks(h->mb);
        s->dsp.clear_blocks(h->mb+(24*16<<pixel_shift));
    }
}

static av_always_inline void hl_decode_mb_444_internal(H264Context *h, int simple, int pixel_shift){
    MpegEncContext * const s = &h->s;
    const int mb_x= s->mb_x;
    const int mb_y= s->mb_y;
    const int mb_xy= h->mb_xy;
    const int mb_type = s->current_picture.f.mb_type[mb_xy];
    uint8_t  *dest[3];
    int linesize;
    int i, j, p;
    int *block_offset = &h->block_offset[0];
    const int transform_bypass = !simple && (s->qscale == 0 && h->sps.transform_bypass);
    const int plane_count = (simple || !CONFIG_GRAY || !(s->flags&CODEC_FLAG_GRAY)) ? 3 : 1;

    for (p = 0; p < plane_count; p++)
    {
        dest[p] = s->current_picture.f.data[p] + ((mb_x << pixel_shift) + mb_y * s->linesize) * 16;
        s->dsp.prefetch(dest[p] + (s->mb_x&3)*4*s->linesize + (64 << pixel_shift), s->linesize, 4);
    }

    h->list_counts[mb_xy]= h->list_count;

    if (!simple && MB_FIELD) {
        linesize   = h->mb_linesize = h->mb_uvlinesize = s->linesize * 2;
        block_offset = &h->block_offset[48];
        if(mb_y&1) //FIXME move out of this function?
            for (p = 0; p < 3; p++)
                dest[p] -= s->linesize*15;
        if(FRAME_MBAFF) {
            int list;
            for(list=0; list<h->list_count; list++){
                if(!USES_LIST(mb_type, list))
                    continue;
                if(IS_16X16(mb_type)){
                    int8_t *ref = &h->ref_cache[list][scan8[0]];
                    fill_rectangle(ref, 4, 4, 8, (16+*ref)^(s->mb_y&1), 1);
                }else{
                    for(i=0; i<16; i+=4){
                        int ref = h->ref_cache[list][scan8[i]];
                        if(ref >= 0)
                            fill_rectangle(&h->ref_cache[list][scan8[i]], 2, 2, 8, (16+ref)^(s->mb_y&1), 1);
                    }
                }
            }
        }
    } else {
        linesize   = h->mb_linesize = h->mb_uvlinesize = s->linesize;
    }

    if (!simple && IS_INTRA_PCM(mb_type)) {
        if (pixel_shift) {
            const int bit_depth = h->sps.bit_depth_luma;
            GetBitContext gb;
            init_get_bits(&gb, (uint8_t*)h->mb, 768*bit_depth);

            for (p = 0; p < plane_count; p++) {
                for (i = 0; i < 16; i++) {
                    uint16_t *tmp = (uint16_t*)(dest[p] + i*linesize);
                    for (j = 0; j < 16; j++)
                        tmp[j] = get_bits(&gb, bit_depth);
                }
            }
        } else {
            for (p = 0; p < plane_count; p++) {
                for (i = 0; i < 16; i++) {
                    memcpy(dest[p] + i*linesize, h->mb + p*128 + i*8, 16);
                }
            }
        }
    } else {
        if(IS_INTRA(mb_type)){
            if(h->deblocking_filter)
                xchg_mb_border(h, dest[0], dest[1], dest[2], linesize, linesize, 1, 1, simple, pixel_shift);

            for (p = 0; p < plane_count; p++)
                hl_decode_mb_predict_luma(h, mb_type, 1, simple, transform_bypass, pixel_shift, block_offset, linesize, dest[p], p);

            if(h->deblocking_filter)
                xchg_mb_border(h, dest[0], dest[1], dest[2], linesize, linesize, 0, 1, simple, pixel_shift);
        }else{
            hl_motion(h, dest[0], dest[1], dest[2],
                      s->me.qpel_put, s->dsp.put_h264_chroma_pixels_tab,
                      s->me.qpel_avg, s->dsp.avg_h264_chroma_pixels_tab,
                      h->h264dsp.weight_h264_pixels_tab,
                      h->h264dsp.biweight_h264_pixels_tab, pixel_shift, 3);
        }

        for (p = 0; p < plane_count; p++)
            hl_decode_mb_idct_luma(h, mb_type, 1, simple, transform_bypass, pixel_shift, block_offset, linesize, dest[p], p);
    }
    if(h->cbp || IS_INTRA(mb_type))
    {
        s->dsp.clear_blocks(h->mb);
        s->dsp.clear_blocks(h->mb+(24*16<<pixel_shift));
    }
}

/**
 * Process a macroblock; this case avoids checks for expensive uncommon cases.
 */
#define hl_decode_mb_simple(sh, bits) \
static void hl_decode_mb_simple_ ## bits(H264Context *h){ \
    hl_decode_mb_internal(h, 1, sh); \
}
hl_decode_mb_simple(0, 8);
hl_decode_mb_simple(1, 16);

/**
 * Process a macroblock; this handles edge cases, such as interlacing.
 */
static void av_noinline hl_decode_mb_complex(H264Context *h){
    hl_decode_mb_internal(h, 0, h->pixel_shift);
}

static void av_noinline hl_decode_mb_444_complex(H264Context *h){
    hl_decode_mb_444_internal(h, 0, h->pixel_shift);
}

static void av_noinline hl_decode_mb_444_simple(H264Context *h){
    hl_decode_mb_444_internal(h, 1, 0);
}

void ff_h264_hl_decode_mb(H264Context *h){
    MpegEncContext * const s = &h->s;
    const int mb_xy= h->mb_xy;
    const int mb_type = s->current_picture.f.mb_type[mb_xy];
    int is_complex = CONFIG_SMALL || h->is_complex || IS_INTRA_PCM(mb_type) || s->qscale == 0;

    if (CHROMA444) {
        if(is_complex || h->pixel_shift)
            hl_decode_mb_444_complex(h);
        else
            hl_decode_mb_444_simple(h);
    } else if (is_complex) {
        hl_decode_mb_complex(h);
    } else if (h->pixel_shift) {
        hl_decode_mb_simple_16(h);
    } else
        hl_decode_mb_simple_8(h);
}

static int pred_weight_table(H264Context *h){
    MpegEncContext * const s = &h->s;
    int list, i;
    int luma_def, chroma_def;

    h->use_weight= 0;
    h->use_weight_chroma= 0;
    h->luma_log2_weight_denom= get_ue_golomb(&s->gb);
    if(h->sps.chroma_format_idc)
        h->chroma_log2_weight_denom= get_ue_golomb(&s->gb);
    luma_def = 1<<h->luma_log2_weight_denom;
    chroma_def = 1<<h->chroma_log2_weight_denom;

    for(list=0; list<2; list++){
        h->luma_weight_flag[list]   = 0;
        h->chroma_weight_flag[list] = 0;
        for(i=0; i<h->ref_count[list]; i++){
            int luma_weight_flag, chroma_weight_flag;

            luma_weight_flag= get_bits1(&s->gb);
            if(luma_weight_flag){
                h->luma_weight[i][list][0]= get_se_golomb(&s->gb);
                h->luma_weight[i][list][1]= get_se_golomb(&s->gb);
                if(   h->luma_weight[i][list][0] != luma_def
                   || h->luma_weight[i][list][1] != 0) {
                    h->use_weight= 1;
                    h->luma_weight_flag[list]= 1;
                }
            }else{
                h->luma_weight[i][list][0]= luma_def;
                h->luma_weight[i][list][1]= 0;
            }

            if(h->sps.chroma_format_idc){
                chroma_weight_flag= get_bits1(&s->gb);
                if(chroma_weight_flag){
                    int j;
                    for(j=0; j<2; j++){
                        h->chroma_weight[i][list][j][0]= get_se_golomb(&s->gb);
                        h->chroma_weight[i][list][j][1]= get_se_golomb(&s->gb);
                        if(   h->chroma_weight[i][list][j][0] != chroma_def
                           || h->chroma_weight[i][list][j][1] != 0) {
                            h->use_weight_chroma= 1;
                            h->chroma_weight_flag[list]= 1;
                        }
                    }
                }else{
                    int j;
                    for(j=0; j<2; j++){
                        h->chroma_weight[i][list][j][0]= chroma_def;
                        h->chroma_weight[i][list][j][1]= 0;
                    }
                }
            }
        }
        if(h->slice_type_nos != AV_PICTURE_TYPE_B) break;
    }
    h->use_weight= h->use_weight || h->use_weight_chroma;
    return 0;
}

/**
 * Initialize implicit_weight table.
 * @param field  0/1 initialize the weight for interlaced MBAFF
 *                -1 initializes the rest
 */
static void implicit_weight_table(H264Context *h, int field){
    MpegEncContext * const s = &h->s;
    int ref0, ref1, i, cur_poc, ref_start, ref_count0, ref_count1;

    for (i = 0; i < 2; i++) {
        h->luma_weight_flag[i]   = 0;
        h->chroma_weight_flag[i] = 0;
    }

    if(field < 0){
        if (s->picture_structure == PICT_FRAME) {
            cur_poc = s->current_picture_ptr->poc;
        } else {
            cur_poc = s->current_picture_ptr->field_poc[s->picture_structure - 1];
        }
    if(   h->ref_count[0] == 1 && h->ref_count[1] == 1 && !FRAME_MBAFF
       && h->ref_list[0][0].poc + h->ref_list[1][0].poc == 2*cur_poc){
        h->use_weight= 0;
        h->use_weight_chroma= 0;
        return;
    }
        ref_start= 0;
        ref_count0= h->ref_count[0];
        ref_count1= h->ref_count[1];
    }else{
        cur_poc = s->current_picture_ptr->field_poc[field];
        ref_start= 16;
        ref_count0= 16+2*h->ref_count[0];
        ref_count1= 16+2*h->ref_count[1];
    }

    h->use_weight= 2;
    h->use_weight_chroma= 2;
    h->luma_log2_weight_denom= 5;
    h->chroma_log2_weight_denom= 5;

    for(ref0=ref_start; ref0 < ref_count0; ref0++){
        int poc0 = h->ref_list[0][ref0].poc;
        for(ref1=ref_start; ref1 < ref_count1; ref1++){
            int w = 32;
            if (!h->ref_list[0][ref0].long_ref && !h->ref_list[1][ref1].long_ref) {
                int poc1 = h->ref_list[1][ref1].poc;
                int td = av_clip(poc1 - poc0, -128, 127);
                if(td){
                    int tb = av_clip(cur_poc - poc0, -128, 127);
                    int tx = (16384 + (FFABS(td) >> 1)) / td;
                    int dist_scale_factor = (tb*tx + 32) >> 8;
                    if(dist_scale_factor >= -64 && dist_scale_factor <= 128)
                        w = 64 - dist_scale_factor;
                }
            }
            if(field<0){
                h->implicit_weight[ref0][ref1][0]=
                h->implicit_weight[ref0][ref1][1]= w;
            }else{
                h->implicit_weight[ref0][ref1][field]=w;
            }
        }
    }
}

/**
 * instantaneous decoder refresh.
 */
static void idr(H264Context *h){
    int i;
    ff_h264_remove_all_refs(h);
    h->prev_frame_num= -1;
    h->prev_frame_num_offset= 0;
    h->prev_poc_msb=
    h->prev_poc_lsb= 0;
    for (i = 0; i < MAX_DELAYED_PIC_COUNT; i++)
        h->last_pocs[i] = INT_MIN;
}

/* forget old pics after a seek */
static void flush_dpb(AVCodecContext *avctx){
    H264Context *h= avctx->priv_data;
    int i;
    for(i=0; i<=MAX_DELAYED_PIC_COUNT; i++) {
        if(h->delayed_pic[i])
            h->delayed_pic[i]->f.reference = 0;
        h->delayed_pic[i]= NULL;
    }
    h->outputed_poc=h->next_outputed_poc= INT_MIN;
    h->prev_interlaced_frame = 1;
    idr(h);
    if(h->s.current_picture_ptr)
        h->s.current_picture_ptr->f.reference = 0;
    h->s.first_field= 0;
    ff_h264_reset_sei(h);
    ff_mpeg_flush(avctx);
    h->recovery_frame= -1;
    h->sync= 0;
}

static int init_poc(H264Context *h){
    MpegEncContext * const s = &h->s;
    const int max_frame_num= 1<<h->sps.log2_max_frame_num;
    int field_poc[2];
    Picture *cur = s->current_picture_ptr;

    h->frame_num_offset= h->prev_frame_num_offset;
    if(h->frame_num < h->prev_frame_num)
        h->frame_num_offset += max_frame_num;

    if(h->sps.poc_type==0){
        const int max_poc_lsb= 1<<h->sps.log2_max_poc_lsb;

        if     (h->poc_lsb < h->prev_poc_lsb && h->prev_poc_lsb - h->poc_lsb >= max_poc_lsb/2)
            h->poc_msb = h->prev_poc_msb + max_poc_lsb;
        else if(h->poc_lsb > h->prev_poc_lsb && h->prev_poc_lsb - h->poc_lsb < -max_poc_lsb/2)
            h->poc_msb = h->prev_poc_msb - max_poc_lsb;
        else
            h->poc_msb = h->prev_poc_msb;
//printf("poc: %d %d\n", h->poc_msb, h->poc_lsb);
        field_poc[0] =
        field_poc[1] = h->poc_msb + h->poc_lsb;
        if(s->picture_structure == PICT_FRAME)
            field_poc[1] += h->delta_poc_bottom;
    }else if(h->sps.poc_type==1){
        int abs_frame_num, expected_delta_per_poc_cycle, expectedpoc;
        int i;

        if(h->sps.poc_cycle_length != 0)
            abs_frame_num = h->frame_num_offset + h->frame_num;
        else
            abs_frame_num = 0;

        if(h->nal_ref_idc==0 && abs_frame_num > 0)
            abs_frame_num--;

        expected_delta_per_poc_cycle = 0;
        for(i=0; i < h->sps.poc_cycle_length; i++)
            expected_delta_per_poc_cycle += h->sps.offset_for_ref_frame[ i ]; //FIXME integrate during sps parse

        if(abs_frame_num > 0){
            int poc_cycle_cnt          = (abs_frame_num - 1) / h->sps.poc_cycle_length;
            int frame_num_in_poc_cycle = (abs_frame_num - 1) % h->sps.poc_cycle_length;

            expectedpoc = poc_cycle_cnt * expected_delta_per_poc_cycle;
            for(i = 0; i <= frame_num_in_poc_cycle; i++)
                expectedpoc = expectedpoc + h->sps.offset_for_ref_frame[ i ];
        } else
            expectedpoc = 0;

        if(h->nal_ref_idc == 0)
            expectedpoc = expectedpoc + h->sps.offset_for_non_ref_pic;

        field_poc[0] = expectedpoc + h->delta_poc[0];
        field_poc[1] = field_poc[0] + h->sps.offset_for_top_to_bottom_field;

        if(s->picture_structure == PICT_FRAME)
            field_poc[1] += h->delta_poc[1];
    }else{
        int poc= 2*(h->frame_num_offset + h->frame_num);

        if(!h->nal_ref_idc)
            poc--;

        field_poc[0]= poc;
        field_poc[1]= poc;
    }

    if(s->picture_structure != PICT_BOTTOM_FIELD)
        s->current_picture_ptr->field_poc[0]= field_poc[0];
    if(s->picture_structure != PICT_TOP_FIELD)
        s->current_picture_ptr->field_poc[1]= field_poc[1];
    cur->poc= FFMIN(cur->field_poc[0], cur->field_poc[1]);

    return 0;
}


/**
 * initialize scan tables
 */
static void init_scan_tables(H264Context *h){
    int i;
    for(i=0; i<16; i++){
#define T(x) (x>>2) | ((x<<2) & 0xF)
        h->zigzag_scan[i] = T(zigzag_scan[i]);
        h-> field_scan[i] = T( field_scan[i]);
#undef T
    }
    for(i=0; i<64; i++){
#define T(x) (x>>3) | ((x&7)<<3)
        h->zigzag_scan8x8[i]       = T(ff_zigzag_direct[i]);
        h->zigzag_scan8x8_cavlc[i] = T(zigzag_scan8x8_cavlc[i]);
        h->field_scan8x8[i]        = T(field_scan8x8[i]);
        h->field_scan8x8_cavlc[i]  = T(field_scan8x8_cavlc[i]);
#undef T
    }
    if(h->sps.transform_bypass){ //FIXME same ugly
        h->zigzag_scan_q0          = zigzag_scan;
        h->zigzag_scan8x8_q0       = ff_zigzag_direct;
        h->zigzag_scan8x8_cavlc_q0 = zigzag_scan8x8_cavlc;
        h->field_scan_q0           = field_scan;
        h->field_scan8x8_q0        = field_scan8x8;
        h->field_scan8x8_cavlc_q0  = field_scan8x8_cavlc;
    }else{
        h->zigzag_scan_q0          = h->zigzag_scan;
        h->zigzag_scan8x8_q0       = h->zigzag_scan8x8;
        h->zigzag_scan8x8_cavlc_q0 = h->zigzag_scan8x8_cavlc;
        h->field_scan_q0           = h->field_scan;
        h->field_scan8x8_q0        = h->field_scan8x8;
        h->field_scan8x8_cavlc_q0  = h->field_scan8x8_cavlc;
    }
}

static int field_end(H264Context *h, int in_setup){
    MpegEncContext * const s = &h->s;
    AVCodecContext * const avctx= s->avctx;
    int err = 0;
    s->mb_y= 0;

    if (!in_setup && !s->dropable)
        ff_thread_report_progress((AVFrame*)s->current_picture_ptr, (16*s->mb_height >> FIELD_PICTURE) - 1,
                                 s->picture_structure==PICT_BOTTOM_FIELD);

    if (CONFIG_H264_VDPAU_DECODER && s->avctx->codec->capabilities&CODEC_CAP_HWACCEL_VDPAU)
        ff_vdpau_h264_set_reference_frames(s);

    if(in_setup || !(avctx->active_thread_type&FF_THREAD_FRAME)){
        if(!s->dropable) {
            err = ff_h264_execute_ref_pic_marking(h, h->mmco, h->mmco_index);
            h->prev_poc_msb= h->poc_msb;
            h->prev_poc_lsb= h->poc_lsb;
        }
        h->prev_frame_num_offset= h->frame_num_offset;
        h->prev_frame_num= h->frame_num;
        h->outputed_poc = h->next_outputed_poc;
    }

    if (avctx->hwaccel) {
        if (avctx->hwaccel->end_frame(avctx) < 0)
            av_log(avctx, AV_LOG_ERROR, "hardware accelerator failed to decode picture\n");
    }

    if (CONFIG_H264_VDPAU_DECODER && s->avctx->codec->capabilities&CODEC_CAP_HWACCEL_VDPAU)
        ff_vdpau_h264_picture_complete(s);

    /*
     * FIXME: Error handling code does not seem to support interlaced
     * when slices span multiple rows
     * The ff_er_add_slice calls don't work right for bottom
     * fields; they cause massive erroneous error concealing
     * Error marking covers both fields (top and bottom).
     * This causes a mismatched s->error_count
     * and a bad error table. Further, the error count goes to
     * INT_MAX when called for bottom field, because mb_y is
     * past end by one (callers fault) and resync_mb_y != 0
     * causes problems for the first MB line, too.
     */
    if (!FIELD_PICTURE)
        ff_er_frame_end(s);

    MPV_frame_end(s);

    h->current_slice=0;

    return err;
}

/**
 * Replicate H264 "master" context to thread contexts.
 */
static void clone_slice(H264Context *dst, H264Context *src)
{
    memcpy(dst->block_offset,     src->block_offset, sizeof(dst->block_offset));
    dst->s.current_picture_ptr  = src->s.current_picture_ptr;
    dst->s.current_picture      = src->s.current_picture;
    dst->s.linesize             = src->s.linesize;
    dst->s.uvlinesize           = src->s.uvlinesize;
    dst->s.first_field          = src->s.first_field;

    dst->prev_poc_msb           = src->prev_poc_msb;
    dst->prev_poc_lsb           = src->prev_poc_lsb;
    dst->prev_frame_num_offset  = src->prev_frame_num_offset;
    dst->prev_frame_num         = src->prev_frame_num;
    dst->short_ref_count        = src->short_ref_count;

    memcpy(dst->short_ref,        src->short_ref,        sizeof(dst->short_ref));
    memcpy(dst->long_ref,         src->long_ref,         sizeof(dst->long_ref));
    memcpy(dst->default_ref_list, src->default_ref_list, sizeof(dst->default_ref_list));
    memcpy(dst->ref_list,         src->ref_list,         sizeof(dst->ref_list));

    memcpy(dst->dequant4_coeff,   src->dequant4_coeff,   sizeof(src->dequant4_coeff));
    memcpy(dst->dequant8_coeff,   src->dequant8_coeff,   sizeof(src->dequant8_coeff));
}

/**
 * computes profile from profile_idc and constraint_set?_flags
 *
 * @param sps SPS
 *
 * @return profile as defined by FF_PROFILE_H264_*
 */
int ff_h264_get_profile(SPS *sps)
{
    int profile = sps->profile_idc;

    switch(sps->profile_idc) {
    case FF_PROFILE_H264_BASELINE:
        // constraint_set1_flag set to 1
        profile |= (sps->constraint_set_flags & 1<<1) ? FF_PROFILE_H264_CONSTRAINED : 0;
        break;
    case FF_PROFILE_H264_HIGH_10:
    case FF_PROFILE_H264_HIGH_422:
    case FF_PROFILE_H264_HIGH_444_PREDICTIVE:
        // constraint_set3_flag set to 1
        profile |= (sps->constraint_set_flags & 1<<3) ? FF_PROFILE_H264_INTRA : 0;
        break;
    }

    return profile;
}

/**
 * decodes a slice header.
 * This will also call MPV_common_init() and frame_start() as needed.
 *
 * @param h h264context
 * @param h0 h264 master context (differs from 'h' when doing sliced based parallel decoding)
 *
 * @return 0 if okay, <0 if an error occurred, 1 if decoding must not be multithreaded
 */
static int decode_slice_header(H264Context *h, H264Context *h0){
    MpegEncContext * const s = &h->s;
    MpegEncContext * const s0 = &h0->s;
    unsigned int first_mb_in_slice;
    unsigned int pps_id;
    int num_ref_idx_active_override_flag;
    unsigned int slice_type, tmp, i, j;
    int default_ref_list_done = 0;
    int last_pic_structure;

    s->dropable= h->nal_ref_idc == 0;

    /* FIXME: 2tap qpel isn't implemented for high bit depth. */
    if((s->avctx->flags2 & CODEC_FLAG2_FAST) && !h->nal_ref_idc && !h->pixel_shift){
        s->me.qpel_put= s->dsp.put_2tap_qpel_pixels_tab;
        s->me.qpel_avg= s->dsp.avg_2tap_qpel_pixels_tab;
    }else{
        s->me.qpel_put= s->dsp.put_h264_qpel_pixels_tab;
        s->me.qpel_avg= s->dsp.avg_h264_qpel_pixels_tab;
    }

    first_mb_in_slice= get_ue_golomb_long(&s->gb);

    if(first_mb_in_slice == 0){ //FIXME better field boundary detection
        if(h0->current_slice && FIELD_PICTURE){
            field_end(h, 1);
        }

        h0->current_slice = 0;
        if (!s0->first_field)
            s->current_picture_ptr= NULL;
    }

    slice_type= get_ue_golomb_31(&s->gb);
    if(slice_type > 9){
        av_log(h->s.avctx, AV_LOG_ERROR, "slice type too large (%d) at %d %d\n", h->slice_type, s->mb_x, s->mb_y);
        return -1;
    }
    if(slice_type > 4){
        slice_type -= 5;
        h->slice_type_fixed=1;
    }else
        h->slice_type_fixed=0;

    slice_type= golomb_to_pict_type[ slice_type ];
    if (slice_type == AV_PICTURE_TYPE_I
        || (h0->current_slice != 0 && slice_type == h0->last_slice_type) ) {
        default_ref_list_done = 1;
    }
    h->slice_type= slice_type;
    h->slice_type_nos= slice_type & 3;

    s->pict_type= h->slice_type; // to make a few old functions happy, it's wrong though

    pps_id= get_ue_golomb(&s->gb);
    if(pps_id>=MAX_PPS_COUNT){
        av_log(h->s.avctx, AV_LOG_ERROR, "pps_id out of range\n");
        return -1;
    }
    if(!h0->pps_buffers[pps_id]) {
        av_log(h->s.avctx, AV_LOG_ERROR, "non-existing PPS %u referenced\n", pps_id);
        return -1;
    }
    h->pps= *h0->pps_buffers[pps_id];

    if(!h0->sps_buffers[h->pps.sps_id]) {
        av_log(h->s.avctx, AV_LOG_ERROR, "non-existing SPS %u referenced\n", h->pps.sps_id);
        return -1;
    }
    h->sps = *h0->sps_buffers[h->pps.sps_id];

    s->avctx->profile = ff_h264_get_profile(&h->sps);
    s->avctx->level   = h->sps.level_idc;
    s->avctx->refs    = h->sps.ref_frame_count;

    if(h == h0 && h->dequant_coeff_pps != pps_id){
        h->dequant_coeff_pps = pps_id;
        init_dequant_tables(h);
    }

    s->mb_width= h->sps.mb_width;
    s->mb_height= h->sps.mb_height * (2 - h->sps.frame_mbs_only_flag);

    h->b_stride=  s->mb_width*4;

    s->chroma_y_shift = h->sps.chroma_format_idc <= 1; // 400 uses yuv420p

    s->width = 16*s->mb_width;
    s->height= 16*s->mb_height;

    if (s->context_initialized
        && (   s->width != s->avctx->coded_width || s->height != s->avctx->coded_height
            || s->avctx->bits_per_raw_sample != h->sps.bit_depth_luma
            || h->cur_chroma_format_idc != h->sps.chroma_format_idc
            || av_cmp_q(h->sps.sar, s->avctx->sample_aspect_ratio))) {
        if(h != h0) {
            av_log_missing_feature(s->avctx, "Width/height/bit depth/chroma idc changing with threads is", 0);
            return -1;   // width / height changed during parallelized decoding
        }
        free_tables(h, 0);
        flush_dpb(s->avctx);
        MPV_common_end(s);
        h->list_count = 0;
    }
    if (!s->context_initialized) {
        if (h != h0) {
            av_log(h->s.avctx, AV_LOG_ERROR, "Cannot (re-)initialize context during parallel decoding.\n");
            return -1;
        }
        avcodec_set_dimensions(s->avctx, s->width, s->height);
        s->avctx->width  -= (2>>CHROMA444)*FFMIN(h->sps.crop_right, (8<<CHROMA444)-1);
        s->avctx->height -= (1<<s->chroma_y_shift)*FFMIN(h->sps.crop_bottom, (16>>s->chroma_y_shift)-1) * (2 - h->sps.frame_mbs_only_flag);
        s->avctx->sample_aspect_ratio= h->sps.sar;
        av_assert0(s->avctx->sample_aspect_ratio.den);

        if (s->avctx->bits_per_raw_sample != h->sps.bit_depth_luma ||
            h->cur_chroma_format_idc != h->sps.chroma_format_idc) {
            if (h->sps.bit_depth_luma >= 8 && h->sps.bit_depth_luma <= 10 &&
                (h->sps.bit_depth_luma != 9 || !CHROMA422)) {
                s->avctx->bits_per_raw_sample = h->sps.bit_depth_luma;
                h->cur_chroma_format_idc = h->sps.chroma_format_idc;
                h->pixel_shift = h->sps.bit_depth_luma > 8;

                ff_h264dsp_init(&h->h264dsp, h->sps.bit_depth_luma, h->sps.chroma_format_idc);
                ff_h264_pred_init(&h->hpc, s->codec_id, h->sps.bit_depth_luma, h->sps.chroma_format_idc);
                s->dsp.dct_bits = h->sps.bit_depth_luma > 8 ? 32 : 16;
                dsputil_init(&s->dsp, s->avctx);
            } else {
                av_log(s->avctx, AV_LOG_ERROR, "Unsupported bit depth: %d chroma_idc: %d\n",
                       h->sps.bit_depth_luma, h->sps.chroma_format_idc);
                return -1;
            }
        }

        if(h->sps.video_signal_type_present_flag){
            s->avctx->color_range = h->sps.full_range>0 ? AVCOL_RANGE_JPEG : AVCOL_RANGE_MPEG;
            if(h->sps.colour_description_present_flag){
                s->avctx->color_primaries = h->sps.color_primaries;
                s->avctx->color_trc       = h->sps.color_trc;
                s->avctx->colorspace      = h->sps.colorspace;
            }
        }

        if(h->sps.timing_info_present_flag){
            int64_t den= h->sps.time_scale;
            if(h->x264_build < 44U)
                den *= 2;
            av_reduce(&s->avctx->time_base.num, &s->avctx->time_base.den,
                      h->sps.num_units_in_tick, den, 1<<30);
        }

        switch (h->sps.bit_depth_luma) {
            case 9 :
                if (CHROMA444) {
                    if (s->avctx->colorspace == AVCOL_SPC_RGB) {
                        s->avctx->pix_fmt = PIX_FMT_GBRP9;
                    } else
                        s->avctx->pix_fmt = PIX_FMT_YUV444P9;
                } else if (CHROMA422)
                    s->avctx->pix_fmt = PIX_FMT_YUV422P9;
                else
                    s->avctx->pix_fmt = PIX_FMT_YUV420P9;
                break;
            case 10 :
                if (CHROMA444) {
                    if (s->avctx->colorspace == AVCOL_SPC_RGB) {
                        s->avctx->pix_fmt = PIX_FMT_GBRP10;
                    } else
                        s->avctx->pix_fmt = PIX_FMT_YUV444P10;
                } else if (CHROMA422)
                    s->avctx->pix_fmt = PIX_FMT_YUV422P10;
                else
                    s->avctx->pix_fmt = PIX_FMT_YUV420P10;
                break;
            default:
                if (CHROMA444){
<<<<<<< HEAD
                    s->avctx->pix_fmt = s->avctx->color_range == AVCOL_RANGE_JPEG ? PIX_FMT_YUVJ444P : PIX_FMT_YUV444P;
                    if (s->avctx->colorspace == AVCOL_SPC_RGB) {
                       s->avctx->pix_fmt = PIX_FMT_GBR24P;
                       av_log(h->s.avctx, AV_LOG_DEBUG, "Detected GBR colorspace.\n");
                    } else if (s->avctx->colorspace == AVCOL_SPC_YCGCO) {
                        av_log(h->s.avctx, AV_LOG_WARNING, "Detected unsupported YCgCo colorspace.\n");
                    }
=======
                    if (s->avctx->colorspace == AVCOL_SPC_RGB) {
                        s->avctx->pix_fmt = PIX_FMT_GBRP;
                    } else
                        s->avctx->pix_fmt = s->avctx->color_range == AVCOL_RANGE_JPEG ? PIX_FMT_YUVJ444P : PIX_FMT_YUV444P;
>>>>>>> 7f1b4270
                } else if (CHROMA422) {
                    s->avctx->pix_fmt = s->avctx->color_range == AVCOL_RANGE_JPEG ? PIX_FMT_YUVJ422P : PIX_FMT_YUV422P;
                }else{
                    s->avctx->pix_fmt = s->avctx->get_format(s->avctx,
                                                             s->avctx->codec->pix_fmts ?
                                                             s->avctx->codec->pix_fmts :
                                                             s->avctx->color_range == AVCOL_RANGE_JPEG ?
                                                             hwaccel_pixfmt_list_h264_jpeg_420 :
                                                             ff_hwaccel_pixfmt_list_420);
                }
        }

        s->avctx->hwaccel = ff_find_hwaccel(s->avctx->codec->id, s->avctx->pix_fmt);

        if (MPV_common_init(s) < 0) {
            av_log(h->s.avctx, AV_LOG_ERROR, "MPV_common_init() failed.\n");
            return -1;
        }
        s->first_field = 0;
        h->prev_interlaced_frame = 1;

        init_scan_tables(h);
        if (ff_h264_alloc_tables(h) < 0) {
            av_log(h->s.avctx, AV_LOG_ERROR, "Could not allocate memory for h264\n");
            return AVERROR(ENOMEM);
        }

        if (!HAVE_THREADS || !(s->avctx->active_thread_type&FF_THREAD_SLICE)) {
            if (context_init(h) < 0) {
                av_log(h->s.avctx, AV_LOG_ERROR, "context_init() failed.\n");
                return -1;
            }
        } else {
            for(i = 1; i < s->avctx->thread_count; i++) {
                H264Context *c;
                c = h->thread_context[i] = av_malloc(sizeof(H264Context));
                memcpy(c, h->s.thread_context[i], sizeof(MpegEncContext));
                memset(&c->s + 1, 0, sizeof(H264Context) - sizeof(MpegEncContext));
                c->h264dsp = h->h264dsp;
                c->sps = h->sps;
                c->pps = h->pps;
                c->pixel_shift = h->pixel_shift;
                c->cur_chroma_format_idc = h->cur_chroma_format_idc;
                init_scan_tables(c);
                clone_tables(c, h, i);
            }

            for(i = 0; i < s->avctx->thread_count; i++)
                if (context_init(h->thread_context[i]) < 0) {
                    av_log(h->s.avctx, AV_LOG_ERROR, "context_init() failed.\n");
                    return -1;
                }
        }
    }

    h->frame_num= get_bits(&s->gb, h->sps.log2_max_frame_num);

    h->mb_mbaff = 0;
    h->mb_aff_frame = 0;
    last_pic_structure = s0->picture_structure;
    if(h->sps.frame_mbs_only_flag){
        s->picture_structure= PICT_FRAME;
    }else{
        if(!h->sps.direct_8x8_inference_flag && slice_type == AV_PICTURE_TYPE_B){
            av_log(h->s.avctx, AV_LOG_ERROR, "This stream was generated by a broken encoder, invalid 8x8 inference\n");
            return -1;
        }
        if(get_bits1(&s->gb)) { //field_pic_flag
            s->picture_structure= PICT_TOP_FIELD + get_bits1(&s->gb); //bottom_field_flag
        } else {
            s->picture_structure= PICT_FRAME;
            h->mb_aff_frame = h->sps.mb_aff;
        }
    }
    h->mb_field_decoding_flag= s->picture_structure != PICT_FRAME;

    if(h0->current_slice == 0){
        // Shorten frame num gaps so we don't have to allocate reference frames just to throw them away
        if(h->frame_num != h->prev_frame_num && h->prev_frame_num >= 0) {
            int unwrap_prev_frame_num = h->prev_frame_num, max_frame_num = 1<<h->sps.log2_max_frame_num;

            if (unwrap_prev_frame_num > h->frame_num) unwrap_prev_frame_num -= max_frame_num;

            if ((h->frame_num - unwrap_prev_frame_num) > h->sps.ref_frame_count) {
                unwrap_prev_frame_num = (h->frame_num - h->sps.ref_frame_count) - 1;
                if (unwrap_prev_frame_num < 0)
                    unwrap_prev_frame_num += max_frame_num;

                h->prev_frame_num = unwrap_prev_frame_num;
            }
        }

        while(h->frame_num !=  h->prev_frame_num && h->prev_frame_num >= 0 &&
              h->frame_num != (h->prev_frame_num+1)%(1<<h->sps.log2_max_frame_num)){
            Picture *prev = h->short_ref_count ? h->short_ref[0] : NULL;
            av_log(h->s.avctx, AV_LOG_DEBUG, "Frame num gap %d %d\n", h->frame_num, h->prev_frame_num);
            if (ff_h264_frame_start(h) < 0)
                return -1;
            h->prev_frame_num++;
            h->prev_frame_num %= 1<<h->sps.log2_max_frame_num;
            s->current_picture_ptr->frame_num= h->prev_frame_num;
            ff_thread_report_progress((AVFrame*)s->current_picture_ptr, INT_MAX, 0);
            ff_thread_report_progress((AVFrame*)s->current_picture_ptr, INT_MAX, 1);
            ff_generate_sliding_window_mmcos(h);
            if (ff_h264_execute_ref_pic_marking(h, h->mmco, h->mmco_index) < 0 &&
                (s->avctx->err_recognition & AV_EF_EXPLODE))
                return AVERROR_INVALIDDATA;
            /* Error concealment: if a ref is missing, copy the previous ref in its place.
             * FIXME: avoiding a memcpy would be nice, but ref handling makes many assumptions
             * about there being no actual duplicates.
             * FIXME: this doesn't copy padding for out-of-frame motion vectors.  Given we're
             * concealing a lost frame, this probably isn't noticable by comparison, but it should
             * be fixed. */
            if (h->short_ref_count) {
                if (prev) {
                    av_image_copy(h->short_ref[0]->f.data, h->short_ref[0]->f.linesize,
                                  (const uint8_t**)prev->f.data, prev->f.linesize,
                                  s->avctx->pix_fmt, s->mb_width*16, s->mb_height*16);
                    h->short_ref[0]->poc = prev->poc+2;
                }
                h->short_ref[0]->frame_num = h->prev_frame_num;
            }
        }

        /* See if we have a decoded first field looking for a pair... */
        if (s0->first_field) {
            assert(s0->current_picture_ptr);
            assert(s0->current_picture_ptr->f.data[0]);
            assert(s0->current_picture_ptr->f.reference != DELAYED_PIC_REF);

            /* figure out if we have a complementary field pair */
            if (!FIELD_PICTURE || s->picture_structure == last_pic_structure) {
                /*
                 * Previous field is unmatched. Don't display it, but let it
                 * remain for reference if marked as such.
                 */
                s0->current_picture_ptr = NULL;
                s0->first_field = FIELD_PICTURE;

            } else {
                if (s0->current_picture_ptr->frame_num != h->frame_num) {
                    /*
                     * This and previous field had
                     * different frame_nums. Consider this field first in
                     * pair. Throw away previous field except for reference
                     * purposes.
                     */
                    s0->first_field = 1;
                    s0->current_picture_ptr = NULL;

                } else {
                    /* Second field in complementary pair */
                    s0->first_field = 0;
                }
            }

        } else {
            /* Frame or first field in a potentially complementary pair */
            assert(!s0->current_picture_ptr);
            s0->first_field = FIELD_PICTURE;
        }

        if(!FIELD_PICTURE || s0->first_field) {
            if (ff_h264_frame_start(h) < 0) {
                s0->first_field = 0;
                return -1;
            }
        } else {
            ff_release_unused_pictures(s, 0);
        }
    }
    if(h != h0)
        clone_slice(h, h0);

    s->current_picture_ptr->frame_num= h->frame_num; //FIXME frame_num cleanup

    assert(s->mb_num == s->mb_width * s->mb_height);
    if(first_mb_in_slice << FIELD_OR_MBAFF_PICTURE >= s->mb_num ||
       first_mb_in_slice                    >= s->mb_num){
        av_log(h->s.avctx, AV_LOG_ERROR, "first_mb_in_slice overflow\n");
        return -1;
    }
    s->resync_mb_x = s->mb_x = first_mb_in_slice % s->mb_width;
    s->resync_mb_y = s->mb_y = (first_mb_in_slice / s->mb_width) << FIELD_OR_MBAFF_PICTURE;
    if (s->picture_structure == PICT_BOTTOM_FIELD)
        s->resync_mb_y = s->mb_y = s->mb_y + 1;
    assert(s->mb_y < s->mb_height);

    if(s->picture_structure==PICT_FRAME){
        h->curr_pic_num=   h->frame_num;
        h->max_pic_num= 1<< h->sps.log2_max_frame_num;
    }else{
        h->curr_pic_num= 2*h->frame_num + 1;
        h->max_pic_num= 1<<(h->sps.log2_max_frame_num + 1);
    }

    if(h->nal_unit_type == NAL_IDR_SLICE){
        get_ue_golomb(&s->gb); /* idr_pic_id */
    }

    if(h->sps.poc_type==0){
        h->poc_lsb= get_bits(&s->gb, h->sps.log2_max_poc_lsb);

        if(h->pps.pic_order_present==1 && s->picture_structure==PICT_FRAME){
            h->delta_poc_bottom= get_se_golomb(&s->gb);
        }
    }

    if(h->sps.poc_type==1 && !h->sps.delta_pic_order_always_zero_flag){
        h->delta_poc[0]= get_se_golomb(&s->gb);

        if(h->pps.pic_order_present==1 && s->picture_structure==PICT_FRAME)
            h->delta_poc[1]= get_se_golomb(&s->gb);
    }

    init_poc(h);

    if(h->pps.redundant_pic_cnt_present){
        h->redundant_pic_count= get_ue_golomb(&s->gb);
    }

    //set defaults, might be overridden a few lines later
    h->ref_count[0]= h->pps.ref_count[0];
    h->ref_count[1]= h->pps.ref_count[1];

    if(h->slice_type_nos != AV_PICTURE_TYPE_I){
        unsigned max= (16<<(s->picture_structure != PICT_FRAME))-1;
        if(h->slice_type_nos == AV_PICTURE_TYPE_B){
            h->direct_spatial_mv_pred= get_bits1(&s->gb);
        }
        num_ref_idx_active_override_flag= get_bits1(&s->gb);

        if(num_ref_idx_active_override_flag){
            h->ref_count[0]= get_ue_golomb(&s->gb) + 1;
            if(h->slice_type_nos==AV_PICTURE_TYPE_B)
                h->ref_count[1]= get_ue_golomb(&s->gb) + 1;

        }
        if(h->ref_count[0]-1 > max || h->ref_count[1]-1 > max){
            av_log(h->s.avctx, AV_LOG_ERROR, "reference overflow\n");
            h->ref_count[0]= h->ref_count[1]= 1;
            return -1;
        }
        if(h->slice_type_nos == AV_PICTURE_TYPE_B)
            h->list_count= 2;
        else
            h->list_count= 1;
    }else
        h->ref_count[1]= h->ref_count[0]= h->list_count= 0;

    if(!default_ref_list_done){
        ff_h264_fill_default_ref_list(h);
    }

    if(h->slice_type_nos!=AV_PICTURE_TYPE_I && ff_h264_decode_ref_pic_list_reordering(h) < 0) {
        h->ref_count[1]= h->ref_count[0]= 0;
        return -1;
    }

    if(h->slice_type_nos!=AV_PICTURE_TYPE_I){
        s->last_picture_ptr= &h->ref_list[0][0];
        ff_copy_picture(&s->last_picture, s->last_picture_ptr);
    }
    if(h->slice_type_nos==AV_PICTURE_TYPE_B){
        s->next_picture_ptr= &h->ref_list[1][0];
        ff_copy_picture(&s->next_picture, s->next_picture_ptr);
    }

    if(   (h->pps.weighted_pred          && h->slice_type_nos == AV_PICTURE_TYPE_P )
       ||  (h->pps.weighted_bipred_idc==1 && h->slice_type_nos== AV_PICTURE_TYPE_B ) )
        pred_weight_table(h);
    else if(h->pps.weighted_bipred_idc==2 && h->slice_type_nos== AV_PICTURE_TYPE_B){
        implicit_weight_table(h, -1);
    }else {
        h->use_weight = 0;
        for (i = 0; i < 2; i++) {
            h->luma_weight_flag[i]   = 0;
            h->chroma_weight_flag[i] = 0;
        }
    }

    if(h->nal_ref_idc && ff_h264_decode_ref_pic_marking(h0, &s->gb) < 0 &&
       (s->avctx->err_recognition & AV_EF_EXPLODE))
        return AVERROR_INVALIDDATA;

    if(FRAME_MBAFF){
        ff_h264_fill_mbaff_ref_list(h);

        if(h->pps.weighted_bipred_idc==2 && h->slice_type_nos== AV_PICTURE_TYPE_B){
            implicit_weight_table(h, 0);
            implicit_weight_table(h, 1);
        }
    }

    if(h->slice_type_nos==AV_PICTURE_TYPE_B && !h->direct_spatial_mv_pred)
        ff_h264_direct_dist_scale_factor(h);
    ff_h264_direct_ref_list_init(h);

    if( h->slice_type_nos != AV_PICTURE_TYPE_I && h->pps.cabac ){
        tmp = get_ue_golomb_31(&s->gb);
        if(tmp > 2){
            av_log(s->avctx, AV_LOG_ERROR, "cabac_init_idc overflow\n");
            return -1;
        }
        h->cabac_init_idc= tmp;
    }

    h->last_qscale_diff = 0;
    tmp = h->pps.init_qp + get_se_golomb(&s->gb);
    if(tmp>51+6*(h->sps.bit_depth_luma-8)){
        av_log(s->avctx, AV_LOG_ERROR, "QP %u out of range\n", tmp);
        return -1;
    }
    s->qscale= tmp;
    h->chroma_qp[0] = get_chroma_qp(h, 0, s->qscale);
    h->chroma_qp[1] = get_chroma_qp(h, 1, s->qscale);
    //FIXME qscale / qp ... stuff
    if(h->slice_type == AV_PICTURE_TYPE_SP){
        get_bits1(&s->gb); /* sp_for_switch_flag */
    }
    if(h->slice_type==AV_PICTURE_TYPE_SP || h->slice_type == AV_PICTURE_TYPE_SI){
        get_se_golomb(&s->gb); /* slice_qs_delta */
    }

    h->deblocking_filter = 1;
    h->slice_alpha_c0_offset = 52;
    h->slice_beta_offset = 52;
    if( h->pps.deblocking_filter_parameters_present ) {
        tmp= get_ue_golomb_31(&s->gb);
        if(tmp > 2){
            av_log(s->avctx, AV_LOG_ERROR, "deblocking_filter_idc %u out of range\n", tmp);
            return -1;
        }
        h->deblocking_filter= tmp;
        if(h->deblocking_filter < 2)
            h->deblocking_filter^= 1; // 1<->0

        if( h->deblocking_filter ) {
            h->slice_alpha_c0_offset += get_se_golomb(&s->gb) << 1;
            h->slice_beta_offset     += get_se_golomb(&s->gb) << 1;
            if(   h->slice_alpha_c0_offset > 104U
               || h->slice_beta_offset     > 104U){
                av_log(s->avctx, AV_LOG_ERROR, "deblocking filter parameters %d %d out of range\n", h->slice_alpha_c0_offset, h->slice_beta_offset);
                return -1;
            }
        }
    }

    if(   s->avctx->skip_loop_filter >= AVDISCARD_ALL
       ||(s->avctx->skip_loop_filter >= AVDISCARD_NONKEY && h->slice_type_nos != AV_PICTURE_TYPE_I)
       ||(s->avctx->skip_loop_filter >= AVDISCARD_BIDIR  && h->slice_type_nos == AV_PICTURE_TYPE_B)
       ||(s->avctx->skip_loop_filter >= AVDISCARD_NONREF && h->nal_ref_idc == 0))
        h->deblocking_filter= 0;

    if(h->deblocking_filter == 1 && h0->max_contexts > 1) {
        if(s->avctx->flags2 & CODEC_FLAG2_FAST) {
            /* Cheat slightly for speed:
               Do not bother to deblock across slices. */
            h->deblocking_filter = 2;
        } else {
            h0->max_contexts = 1;
            if(!h0->single_decode_warning) {
                av_log(s->avctx, AV_LOG_INFO, "Cannot parallelize deblocking type 1, decoding such frames in sequential order\n");
                h0->single_decode_warning = 1;
            }
            if (h != h0) {
                av_log(h->s.avctx, AV_LOG_ERROR, "Deblocking switched inside frame.\n");
                return 1;
            }
        }
    }
    h->qp_thresh = 15 + 52 - FFMIN(h->slice_alpha_c0_offset, h->slice_beta_offset)
                 - FFMAX3(0, h->pps.chroma_qp_index_offset[0], h->pps.chroma_qp_index_offset[1])
                 + 6 * (h->sps.bit_depth_luma - 8);

#if 0 //FMO
    if( h->pps.num_slice_groups > 1  && h->pps.mb_slice_group_map_type >= 3 && h->pps.mb_slice_group_map_type <= 5)
        slice_group_change_cycle= get_bits(&s->gb, ?);
#endif

    h0->last_slice_type = slice_type;
    h->slice_num = ++h0->current_slice;

    if(h->slice_num)
        h0->slice_row[(h->slice_num-1)&(MAX_SLICES-1)]= s->resync_mb_y;
    if (   h0->slice_row[h->slice_num&(MAX_SLICES-1)] + 3 >= s->resync_mb_y
        && h0->slice_row[h->slice_num&(MAX_SLICES-1)] <= s->resync_mb_y
        && h->slice_num >= MAX_SLICES) {
        //in case of ASO this check needs to be updated depending on how we decide to assign slice numbers in this case
        av_log(s->avctx, AV_LOG_WARNING, "Possibly too many slices (%d >= %d), increase MAX_SLICES and recompile if there are artifacts\n", h->slice_num, MAX_SLICES);
    }

    for(j=0; j<2; j++){
        int id_list[16];
        int *ref2frm= h->ref2frm[h->slice_num&(MAX_SLICES-1)][j];
        for(i=0; i<16; i++){
            id_list[i]= 60;
            if (h->ref_list[j][i].f.data[0]) {
                int k;
                uint8_t *base = h->ref_list[j][i].f.base[0];
                for(k=0; k<h->short_ref_count; k++)
                    if (h->short_ref[k]->f.base[0] == base) {
                        id_list[i]= k;
                        break;
                    }
                for(k=0; k<h->long_ref_count; k++)
                    if (h->long_ref[k] && h->long_ref[k]->f.base[0] == base) {
                        id_list[i]= h->short_ref_count + k;
                        break;
                    }
            }
        }

        ref2frm[0]=
        ref2frm[1]= -1;
        for(i=0; i<16; i++)
            ref2frm[i+2]= 4*id_list[i]
                          + (h->ref_list[j][i].f.reference & 3);
        ref2frm[18+0]=
        ref2frm[18+1]= -1;
        for(i=16; i<48; i++)
            ref2frm[i+4]= 4*id_list[(i-16)>>1]
                          + (h->ref_list[j][i].f.reference & 3);
    }

    //FIXME: fix draw_edges+PAFF+frame threads
    h->emu_edge_width= (s->flags&CODEC_FLAG_EMU_EDGE || (!h->sps.frame_mbs_only_flag && s->avctx->active_thread_type)) ? 0 : 16;
    h->emu_edge_height= (FRAME_MBAFF || FIELD_PICTURE) ? 0 : h->emu_edge_width;

    if(s->avctx->debug&FF_DEBUG_PICT_INFO){
        av_log(h->s.avctx, AV_LOG_DEBUG, "slice:%d %s mb:%d %c%s%s pps:%u frame:%d poc:%d/%d ref:%d/%d qp:%d loop:%d:%d:%d weight:%d%s %s\n",
               h->slice_num,
               (s->picture_structure==PICT_FRAME ? "F" : s->picture_structure==PICT_TOP_FIELD ? "T" : "B"),
               first_mb_in_slice,
               av_get_picture_type_char(h->slice_type), h->slice_type_fixed ? " fix" : "", h->nal_unit_type == NAL_IDR_SLICE ? " IDR" : "",
               pps_id, h->frame_num,
               s->current_picture_ptr->field_poc[0], s->current_picture_ptr->field_poc[1],
               h->ref_count[0], h->ref_count[1],
               s->qscale,
               h->deblocking_filter, h->slice_alpha_c0_offset/2-26, h->slice_beta_offset/2-26,
               h->use_weight,
               h->use_weight==1 && h->use_weight_chroma ? "c" : "",
               h->slice_type == AV_PICTURE_TYPE_B ? (h->direct_spatial_mv_pred ? "SPAT" : "TEMP") : ""
               );
    }

    return 0;
}

int ff_h264_get_slice_type(const H264Context *h)
{
    switch (h->slice_type) {
    case AV_PICTURE_TYPE_P:  return 0;
    case AV_PICTURE_TYPE_B:  return 1;
    case AV_PICTURE_TYPE_I:  return 2;
    case AV_PICTURE_TYPE_SP: return 3;
    case AV_PICTURE_TYPE_SI: return 4;
    default:         return -1;
    }
}

static av_always_inline void fill_filter_caches_inter(H264Context *h, MpegEncContext * const s, int mb_type, int top_xy,
                                                      int left_xy[LEFT_MBS], int top_type, int left_type[LEFT_MBS], int mb_xy, int list)
{
    int b_stride = h->b_stride;
    int16_t (*mv_dst)[2] = &h->mv_cache[list][scan8[0]];
    int8_t *ref_cache = &h->ref_cache[list][scan8[0]];
    if(IS_INTER(mb_type) || IS_DIRECT(mb_type)){
        if(USES_LIST(top_type, list)){
            const int b_xy= h->mb2b_xy[top_xy] + 3*b_stride;
            const int b8_xy= 4*top_xy + 2;
            int (*ref2frm)[64] = h->ref2frm[ h->slice_table[top_xy]&(MAX_SLICES-1) ][0] + (MB_MBAFF ? 20 : 2);
            AV_COPY128(mv_dst - 1*8, s->current_picture.f.motion_val[list][b_xy + 0]);
            ref_cache[0 - 1*8]=
            ref_cache[1 - 1*8]= ref2frm[list][s->current_picture.f.ref_index[list][b8_xy + 0]];
            ref_cache[2 - 1*8]=
            ref_cache[3 - 1*8]= ref2frm[list][s->current_picture.f.ref_index[list][b8_xy + 1]];
        }else{
            AV_ZERO128(mv_dst - 1*8);
            AV_WN32A(&ref_cache[0 - 1*8], ((LIST_NOT_USED)&0xFF)*0x01010101u);
        }

        if(!IS_INTERLACED(mb_type^left_type[LTOP])){
            if(USES_LIST(left_type[LTOP], list)){
                const int b_xy= h->mb2b_xy[left_xy[LTOP]] + 3;
                const int b8_xy= 4*left_xy[LTOP] + 1;
                int (*ref2frm)[64] = h->ref2frm[ h->slice_table[left_xy[LTOP]]&(MAX_SLICES-1) ][0] + (MB_MBAFF ? 20 : 2);
                AV_COPY32(mv_dst - 1 +  0, s->current_picture.f.motion_val[list][b_xy + b_stride*0]);
                AV_COPY32(mv_dst - 1 +  8, s->current_picture.f.motion_val[list][b_xy + b_stride*1]);
                AV_COPY32(mv_dst - 1 + 16, s->current_picture.f.motion_val[list][b_xy + b_stride*2]);
                AV_COPY32(mv_dst - 1 + 24, s->current_picture.f.motion_val[list][b_xy + b_stride*3]);
                ref_cache[-1 +  0]=
                ref_cache[-1 +  8]= ref2frm[list][s->current_picture.f.ref_index[list][b8_xy + 2*0]];
                ref_cache[-1 + 16]=
                ref_cache[-1 + 24]= ref2frm[list][s->current_picture.f.ref_index[list][b8_xy + 2*1]];
            }else{
                AV_ZERO32(mv_dst - 1 + 0);
                AV_ZERO32(mv_dst - 1 + 8);
                AV_ZERO32(mv_dst - 1 +16);
                AV_ZERO32(mv_dst - 1 +24);
                ref_cache[-1 +  0]=
                ref_cache[-1 +  8]=
                ref_cache[-1 + 16]=
                ref_cache[-1 + 24]= LIST_NOT_USED;
            }
        }
    }

    if(!USES_LIST(mb_type, list)){
        fill_rectangle(mv_dst, 4, 4, 8, pack16to32(0,0), 4);
        AV_WN32A(&ref_cache[0*8], ((LIST_NOT_USED)&0xFF)*0x01010101u);
        AV_WN32A(&ref_cache[1*8], ((LIST_NOT_USED)&0xFF)*0x01010101u);
        AV_WN32A(&ref_cache[2*8], ((LIST_NOT_USED)&0xFF)*0x01010101u);
        AV_WN32A(&ref_cache[3*8], ((LIST_NOT_USED)&0xFF)*0x01010101u);
        return;
    }

    {
        int8_t *ref = &s->current_picture.f.ref_index[list][4*mb_xy];
        int (*ref2frm)[64] = h->ref2frm[ h->slice_num&(MAX_SLICES-1) ][0] + (MB_MBAFF ? 20 : 2);
        uint32_t ref01 = (pack16to32(ref2frm[list][ref[0]],ref2frm[list][ref[1]])&0x00FF00FF)*0x0101;
        uint32_t ref23 = (pack16to32(ref2frm[list][ref[2]],ref2frm[list][ref[3]])&0x00FF00FF)*0x0101;
        AV_WN32A(&ref_cache[0*8], ref01);
        AV_WN32A(&ref_cache[1*8], ref01);
        AV_WN32A(&ref_cache[2*8], ref23);
        AV_WN32A(&ref_cache[3*8], ref23);
    }

    {
        int16_t (*mv_src)[2] = &s->current_picture.f.motion_val[list][4*s->mb_x + 4*s->mb_y*b_stride];
        AV_COPY128(mv_dst + 8*0, mv_src + 0*b_stride);
        AV_COPY128(mv_dst + 8*1, mv_src + 1*b_stride);
        AV_COPY128(mv_dst + 8*2, mv_src + 2*b_stride);
        AV_COPY128(mv_dst + 8*3, mv_src + 3*b_stride);
    }
}

/**
 *
 * @return non zero if the loop filter can be skiped
 */
static int fill_filter_caches(H264Context *h, int mb_type){
    MpegEncContext * const s = &h->s;
    const int mb_xy= h->mb_xy;
    int top_xy, left_xy[LEFT_MBS];
    int top_type, left_type[LEFT_MBS];
    uint8_t *nnz;
    uint8_t *nnz_cache;

    top_xy     = mb_xy  - (s->mb_stride << MB_FIELD);

    /* Wow, what a mess, why didn't they simplify the interlacing & intra
     * stuff, I can't imagine that these complex rules are worth it. */

    left_xy[LBOT] = left_xy[LTOP] = mb_xy-1;
    if(FRAME_MBAFF){
        const int left_mb_field_flag     = IS_INTERLACED(s->current_picture.f.mb_type[mb_xy - 1]);
        const int curr_mb_field_flag     = IS_INTERLACED(mb_type);
        if(s->mb_y&1){
            if (left_mb_field_flag != curr_mb_field_flag) {
                left_xy[LTOP] -= s->mb_stride;
            }
        }else{
            if(curr_mb_field_flag){
                top_xy += s->mb_stride & (((s->current_picture.f.mb_type[top_xy] >> 7) & 1) - 1);
            }
            if (left_mb_field_flag != curr_mb_field_flag) {
                left_xy[LBOT] += s->mb_stride;
            }
        }
    }

    h->top_mb_xy = top_xy;
    h->left_mb_xy[LTOP] = left_xy[LTOP];
    h->left_mb_xy[LBOT] = left_xy[LBOT];
    {
        //for sufficiently low qp, filtering wouldn't do anything
        //this is a conservative estimate: could also check beta_offset and more accurate chroma_qp
        int qp_thresh = h->qp_thresh; //FIXME strictly we should store qp_thresh for each mb of a slice
        int qp = s->current_picture.f.qscale_table[mb_xy];
        if(qp <= qp_thresh
           && (left_xy[LTOP] < 0 || ((qp + s->current_picture.f.qscale_table[left_xy[LTOP]] + 1) >> 1) <= qp_thresh)
           && (top_xy        < 0 || ((qp + s->current_picture.f.qscale_table[top_xy       ] + 1) >> 1) <= qp_thresh)) {
            if(!FRAME_MBAFF)
                return 1;
            if ((left_xy[LTOP] < 0            || ((qp + s->current_picture.f.qscale_table[left_xy[LBOT]        ] + 1) >> 1) <= qp_thresh) &&
                (top_xy        < s->mb_stride || ((qp + s->current_picture.f.qscale_table[top_xy - s->mb_stride] + 1) >> 1) <= qp_thresh))
                return 1;
        }
    }

    top_type        = s->current_picture.f.mb_type[top_xy];
    left_type[LTOP] = s->current_picture.f.mb_type[left_xy[LTOP]];
    left_type[LBOT] = s->current_picture.f.mb_type[left_xy[LBOT]];
    if(h->deblocking_filter == 2){
        if(h->slice_table[top_xy       ] != h->slice_num) top_type= 0;
        if(h->slice_table[left_xy[LBOT]] != h->slice_num) left_type[LTOP]= left_type[LBOT]= 0;
    }else{
        if(h->slice_table[top_xy       ] == 0xFFFF) top_type= 0;
        if(h->slice_table[left_xy[LBOT]] == 0xFFFF) left_type[LTOP]= left_type[LBOT] =0;
    }
    h->top_type       = top_type;
    h->left_type[LTOP]= left_type[LTOP];
    h->left_type[LBOT]= left_type[LBOT];

    if(IS_INTRA(mb_type))
        return 0;

    fill_filter_caches_inter(h, s, mb_type, top_xy, left_xy, top_type, left_type, mb_xy, 0);
    if(h->list_count == 2)
        fill_filter_caches_inter(h, s, mb_type, top_xy, left_xy, top_type, left_type, mb_xy, 1);

    nnz = h->non_zero_count[mb_xy];
    nnz_cache = h->non_zero_count_cache;
    AV_COPY32(&nnz_cache[4+8*1], &nnz[ 0]);
    AV_COPY32(&nnz_cache[4+8*2], &nnz[ 4]);
    AV_COPY32(&nnz_cache[4+8*3], &nnz[ 8]);
    AV_COPY32(&nnz_cache[4+8*4], &nnz[12]);
    h->cbp= h->cbp_table[mb_xy];

    if(top_type){
        nnz = h->non_zero_count[top_xy];
        AV_COPY32(&nnz_cache[4+8*0], &nnz[3*4]);
    }

    if(left_type[LTOP]){
        nnz = h->non_zero_count[left_xy[LTOP]];
        nnz_cache[3+8*1]= nnz[3+0*4];
        nnz_cache[3+8*2]= nnz[3+1*4];
        nnz_cache[3+8*3]= nnz[3+2*4];
        nnz_cache[3+8*4]= nnz[3+3*4];
    }

    // CAVLC 8x8dct requires NNZ values for residual decoding that differ from what the loop filter needs
    if(!CABAC && h->pps.transform_8x8_mode){
        if(IS_8x8DCT(top_type)){
            nnz_cache[4+8*0]=
            nnz_cache[5+8*0]= (h->cbp_table[top_xy] & 0x4000) >> 12;
            nnz_cache[6+8*0]=
            nnz_cache[7+8*0]= (h->cbp_table[top_xy] & 0x8000) >> 12;
        }
        if(IS_8x8DCT(left_type[LTOP])){
            nnz_cache[3+8*1]=
            nnz_cache[3+8*2]= (h->cbp_table[left_xy[LTOP]]&0x2000) >> 12; //FIXME check MBAFF
        }
        if(IS_8x8DCT(left_type[LBOT])){
            nnz_cache[3+8*3]=
            nnz_cache[3+8*4]= (h->cbp_table[left_xy[LBOT]]&0x8000) >> 12; //FIXME check MBAFF
        }

        if(IS_8x8DCT(mb_type)){
            nnz_cache[scan8[0   ]]= nnz_cache[scan8[1   ]]=
            nnz_cache[scan8[2   ]]= nnz_cache[scan8[3   ]]= (h->cbp & 0x1000) >> 12;

            nnz_cache[scan8[0+ 4]]= nnz_cache[scan8[1+ 4]]=
            nnz_cache[scan8[2+ 4]]= nnz_cache[scan8[3+ 4]]= (h->cbp & 0x2000) >> 12;

            nnz_cache[scan8[0+ 8]]= nnz_cache[scan8[1+ 8]]=
            nnz_cache[scan8[2+ 8]]= nnz_cache[scan8[3+ 8]]= (h->cbp & 0x4000) >> 12;

            nnz_cache[scan8[0+12]]= nnz_cache[scan8[1+12]]=
            nnz_cache[scan8[2+12]]= nnz_cache[scan8[3+12]]= (h->cbp & 0x8000) >> 12;
        }
    }

    return 0;
}

static void loop_filter(H264Context *h, int start_x, int end_x){
    MpegEncContext * const s = &h->s;
    uint8_t  *dest_y, *dest_cb, *dest_cr;
    int linesize, uvlinesize, mb_x, mb_y;
    const int end_mb_y= s->mb_y + FRAME_MBAFF;
    const int old_slice_type= h->slice_type;
    const int pixel_shift = h->pixel_shift;
    const int block_h = 16 >> s->chroma_y_shift;

    if(h->deblocking_filter) {
        for(mb_x= start_x; mb_x<end_x; mb_x++){
            for(mb_y=end_mb_y - FRAME_MBAFF; mb_y<= end_mb_y; mb_y++){
                int mb_xy, mb_type;
                mb_xy = h->mb_xy = mb_x + mb_y*s->mb_stride;
                h->slice_num= h->slice_table[mb_xy];
                mb_type = s->current_picture.f.mb_type[mb_xy];
                h->list_count= h->list_counts[mb_xy];

                if(FRAME_MBAFF)
                    h->mb_mbaff = h->mb_field_decoding_flag = !!IS_INTERLACED(mb_type);

                s->mb_x= mb_x;
                s->mb_y= mb_y;
                dest_y  = s->current_picture.f.data[0] + ((mb_x << pixel_shift) + mb_y * s->linesize  ) * 16;
                dest_cb = s->current_picture.f.data[1] + (mb_x << pixel_shift) * (8 << CHROMA444) + mb_y * s->uvlinesize * block_h;
                dest_cr = s->current_picture.f.data[2] + (mb_x << pixel_shift) * (8 << CHROMA444) + mb_y * s->uvlinesize * block_h;
                    //FIXME simplify above

                if (MB_FIELD) {
                    linesize   = h->mb_linesize   = s->linesize * 2;
                    uvlinesize = h->mb_uvlinesize = s->uvlinesize * 2;
                    if(mb_y&1){ //FIXME move out of this function?
                        dest_y -= s->linesize*15;
                        dest_cb-= s->uvlinesize * (block_h - 1);
                        dest_cr-= s->uvlinesize * (block_h - 1);
                    }
                } else {
                    linesize   = h->mb_linesize   = s->linesize;
                    uvlinesize = h->mb_uvlinesize = s->uvlinesize;
                }
                backup_mb_border(h, dest_y, dest_cb, dest_cr, linesize, uvlinesize, 0);
                if(fill_filter_caches(h, mb_type))
                    continue;
                h->chroma_qp[0] = get_chroma_qp(h, 0, s->current_picture.f.qscale_table[mb_xy]);
                h->chroma_qp[1] = get_chroma_qp(h, 1, s->current_picture.f.qscale_table[mb_xy]);

                if (FRAME_MBAFF) {
                    ff_h264_filter_mb     (h, mb_x, mb_y, dest_y, dest_cb, dest_cr, linesize, uvlinesize);
                } else {
                    ff_h264_filter_mb_fast(h, mb_x, mb_y, dest_y, dest_cb, dest_cr, linesize, uvlinesize);
                }
            }
        }
    }
    h->slice_type= old_slice_type;
    s->mb_x= end_x;
    s->mb_y= end_mb_y - FRAME_MBAFF;
    h->chroma_qp[0] = get_chroma_qp(h, 0, s->qscale);
    h->chroma_qp[1] = get_chroma_qp(h, 1, s->qscale);
}

static void predict_field_decoding_flag(H264Context *h){
    MpegEncContext * const s = &h->s;
    const int mb_xy= s->mb_x + s->mb_y*s->mb_stride;
    int mb_type = (h->slice_table[mb_xy-1] == h->slice_num)
                ? s->current_picture.f.mb_type[mb_xy - 1]
                : (h->slice_table[mb_xy-s->mb_stride] == h->slice_num)
                ? s->current_picture.f.mb_type[mb_xy - s->mb_stride]
                : 0;
    h->mb_mbaff = h->mb_field_decoding_flag = IS_INTERLACED(mb_type) ? 1 : 0;
}

/**
 * Draw edges and report progress for the last MB row.
 */
static void decode_finish_row(H264Context *h){
    MpegEncContext * const s = &h->s;
    int top = 16*(s->mb_y >> FIELD_PICTURE);
    int height = 16 << FRAME_MBAFF;
    int deblock_border = (16 + 4) << FRAME_MBAFF;
    int pic_height = 16*s->mb_height >> FIELD_PICTURE;

    if (h->deblocking_filter) {
        if((top + height) >= pic_height)
            height += deblock_border;

        top -= deblock_border;
    }

    if (top >= pic_height || (top + height) < h->emu_edge_height)
        return;

    height = FFMIN(height, pic_height - top);
    if (top < h->emu_edge_height) {
        height = top+height;
        top = 0;
    }

    ff_draw_horiz_band(s, top, height);

    if (s->dropable) return;

    ff_thread_report_progress((AVFrame*)s->current_picture_ptr, top + height - 1,
                             s->picture_structure==PICT_BOTTOM_FIELD);
}

static int decode_slice(struct AVCodecContext *avctx, void *arg){
    H264Context *h = *(void**)arg;
    MpegEncContext * const s = &h->s;
    const int part_mask= s->partitioned_frame ? (AC_END|AC_ERROR) : 0x7F;
    int lf_x_start = s->mb_x;

    s->mb_skip_run= -1;

    h->is_complex = FRAME_MBAFF || s->picture_structure != PICT_FRAME || s->codec_id != CODEC_ID_H264 ||
                    (CONFIG_GRAY && (s->flags&CODEC_FLAG_GRAY));

    if( h->pps.cabac ) {
        /* realign */
        align_get_bits( &s->gb );

        /* init cabac */
        ff_init_cabac_states( &h->cabac);
        ff_init_cabac_decoder( &h->cabac,
                               s->gb.buffer + get_bits_count(&s->gb)/8,
                               (get_bits_left(&s->gb) + 7)/8);

        ff_h264_init_cabac_states(h);

        for(;;){
//START_TIMER
            int ret = ff_h264_decode_mb_cabac(h);
            int eos;
//STOP_TIMER("decode_mb_cabac")

            if(ret>=0) ff_h264_hl_decode_mb(h);

            if( ret >= 0 && FRAME_MBAFF ) { //FIXME optimal? or let mb_decode decode 16x32 ?
                s->mb_y++;

                ret = ff_h264_decode_mb_cabac(h);

                if(ret>=0) ff_h264_hl_decode_mb(h);
                s->mb_y--;
            }
            eos = get_cabac_terminate( &h->cabac );

            if((s->workaround_bugs & FF_BUG_TRUNCATED) && h->cabac.bytestream > h->cabac.bytestream_end + 2){
                ff_er_add_slice(s, s->resync_mb_x, s->resync_mb_y, s->mb_x-1, s->mb_y, (AC_END|DC_END|MV_END)&part_mask);
                if (s->mb_x >= lf_x_start) loop_filter(h, lf_x_start, s->mb_x + 1);
                return 0;
            }
            if( ret < 0 || h->cabac.bytestream > h->cabac.bytestream_end + 2) {
                av_log(h->s.avctx, AV_LOG_ERROR, "error while decoding MB %d %d, bytestream (%td)\n", s->mb_x, s->mb_y, h->cabac.bytestream_end - h->cabac.bytestream);
                ff_er_add_slice(s, s->resync_mb_x, s->resync_mb_y, s->mb_x, s->mb_y, (AC_ERROR|DC_ERROR|MV_ERROR)&part_mask);
                return -1;
            }

            if( ++s->mb_x >= s->mb_width ) {
                loop_filter(h, lf_x_start, s->mb_x);
                s->mb_x = lf_x_start = 0;
                decode_finish_row(h);
                ++s->mb_y;
                if(FIELD_OR_MBAFF_PICTURE) {
                    ++s->mb_y;
                    if(FRAME_MBAFF && s->mb_y < s->mb_height)
                        predict_field_decoding_flag(h);
                }
            }

            if( eos || s->mb_y >= s->mb_height ) {
                tprintf(s->avctx, "slice end %d %d\n", get_bits_count(&s->gb), s->gb.size_in_bits);
                ff_er_add_slice(s, s->resync_mb_x, s->resync_mb_y, s->mb_x-1, s->mb_y, (AC_END|DC_END|MV_END)&part_mask);
                if (s->mb_x > lf_x_start) loop_filter(h, lf_x_start, s->mb_x);
                return 0;
            }
        }

    } else {
        for(;;){
            int ret = ff_h264_decode_mb_cavlc(h);

            if(ret>=0) ff_h264_hl_decode_mb(h);

            if(ret>=0 && FRAME_MBAFF){ //FIXME optimal? or let mb_decode decode 16x32 ?
                s->mb_y++;
                ret = ff_h264_decode_mb_cavlc(h);

                if(ret>=0) ff_h264_hl_decode_mb(h);
                s->mb_y--;
            }

            if(ret<0){
                av_log(h->s.avctx, AV_LOG_ERROR, "error while decoding MB %d %d\n", s->mb_x, s->mb_y);
                ff_er_add_slice(s, s->resync_mb_x, s->resync_mb_y, s->mb_x, s->mb_y, (AC_ERROR|DC_ERROR|MV_ERROR)&part_mask);
                return -1;
            }

            if(++s->mb_x >= s->mb_width){
                loop_filter(h, lf_x_start, s->mb_x);
                s->mb_x = lf_x_start = 0;
                decode_finish_row(h);
                ++s->mb_y;
                if(FIELD_OR_MBAFF_PICTURE) {
                    ++s->mb_y;
                    if(FRAME_MBAFF && s->mb_y < s->mb_height)
                        predict_field_decoding_flag(h);
                }
                if(s->mb_y >= s->mb_height){
                    tprintf(s->avctx, "slice end %d %d\n", get_bits_count(&s->gb), s->gb.size_in_bits);

                    if(   get_bits_count(&s->gb) == s->gb.size_in_bits
                       || get_bits_count(&s->gb) <  s->gb.size_in_bits && s->avctx->error_recognition < FF_ER_AGGRESSIVE) {
                        ff_er_add_slice(s, s->resync_mb_x, s->resync_mb_y, s->mb_x-1, s->mb_y, (AC_END|DC_END|MV_END)&part_mask);

                        return 0;
                    }else{
                        ff_er_add_slice(s, s->resync_mb_x, s->resync_mb_y, s->mb_x, s->mb_y, (AC_END|DC_END|MV_END)&part_mask);

                        return -1;
                    }
                }
            }

            if(get_bits_count(&s->gb) >= s->gb.size_in_bits && s->mb_skip_run<=0){
                tprintf(s->avctx, "slice end %d %d\n", get_bits_count(&s->gb), s->gb.size_in_bits);
                if(get_bits_count(&s->gb) == s->gb.size_in_bits ){
                    ff_er_add_slice(s, s->resync_mb_x, s->resync_mb_y, s->mb_x-1, s->mb_y, (AC_END|DC_END|MV_END)&part_mask);
                    if (s->mb_x > lf_x_start) loop_filter(h, lf_x_start, s->mb_x);

                    return 0;
                }else{
                    ff_er_add_slice(s, s->resync_mb_x, s->resync_mb_y, s->mb_x, s->mb_y, (AC_ERROR|DC_ERROR|MV_ERROR)&part_mask);

                    return -1;
                }
            }
        }
    }
}

/**
 * Call decode_slice() for each context.
 *
 * @param h h264 master context
 * @param context_count number of contexts to execute
 */
static int execute_decode_slices(H264Context *h, int context_count){
    MpegEncContext * const s = &h->s;
    AVCodecContext * const avctx= s->avctx;
    H264Context *hx;
    int i;

    if (s->avctx->hwaccel || s->avctx->codec->capabilities&CODEC_CAP_HWACCEL_VDPAU)
        return 0;
    if(context_count == 1) {
        return decode_slice(avctx, &h);
    } else {
        for(i = 1; i < context_count; i++) {
            hx = h->thread_context[i];
            hx->s.error_recognition = avctx->error_recognition;
            hx->s.error_count = 0;
            hx->x264_build= h->x264_build;
        }

        avctx->execute(avctx, (void *)decode_slice,
                       h->thread_context, NULL, context_count, sizeof(void*));

        /* pull back stuff from slices to master context */
        hx = h->thread_context[context_count - 1];
        s->mb_x = hx->s.mb_x;
        s->mb_y = hx->s.mb_y;
        s->dropable = hx->s.dropable;
        s->picture_structure = hx->s.picture_structure;
        for(i = 1; i < context_count; i++)
            h->s.error_count += h->thread_context[i]->s.error_count;
    }

    return 0;
}


static int decode_nal_units(H264Context *h, const uint8_t *buf, int buf_size){
    MpegEncContext * const s = &h->s;
    AVCodecContext * const avctx= s->avctx;
    H264Context *hx; ///< thread context
    int buf_index;
    int context_count;
    int next_avc;
    int pass = !(avctx->active_thread_type & FF_THREAD_FRAME);
    int nals_needed=0; ///< number of NALs that need decoding before the next frame thread starts
    int nal_index;

    h->max_contexts = (HAVE_THREADS && (s->avctx->active_thread_type&FF_THREAD_SLICE)) ? avctx->thread_count : 1;
    if(!(s->flags2 & CODEC_FLAG2_CHUNKS)){
        h->current_slice = 0;
        if (!s->first_field)
            s->current_picture_ptr= NULL;
        ff_h264_reset_sei(h);
    }

    for(;pass <= 1;pass++){
        buf_index = 0;
        context_count = 0;
        next_avc = h->is_avc ? 0 : buf_size;
        nal_index = 0;
    for(;;){
        int consumed;
        int dst_length;
        int bit_length;
        const uint8_t *ptr;
        int i, nalsize = 0;
        int err;

        if(buf_index >= next_avc) {
            if(buf_index >= buf_size) break;
            nalsize = 0;
            for(i = 0; i < h->nal_length_size; i++)
                nalsize = (nalsize << 8) | buf[buf_index++];
            if(nalsize <= 0 || nalsize > buf_size - buf_index){
                av_log(h->s.avctx, AV_LOG_ERROR, "AVC: nal size %d\n", nalsize);
                break;
            }
            next_avc= buf_index + nalsize;
        } else {
            // start code prefix search
            for(; buf_index + 3 < next_avc; buf_index++){
                // This should always succeed in the first iteration.
                if(buf[buf_index] == 0 && buf[buf_index+1] == 0 && buf[buf_index+2] == 1)
                    break;
            }

            if(buf_index+3 >= buf_size) break;

            buf_index+=3;
            if(buf_index >= next_avc) continue;
        }

        hx = h->thread_context[context_count];

        ptr= ff_h264_decode_nal(hx, buf + buf_index, &dst_length, &consumed, next_avc - buf_index);
        if (ptr==NULL || dst_length < 0){
            return -1;
        }
        i= buf_index + consumed;
        if((s->workaround_bugs & FF_BUG_AUTODETECT) && i+3<next_avc &&
           buf[i]==0x00 && buf[i+1]==0x00 && buf[i+2]==0x01 && buf[i+3]==0xE0)
            s->workaround_bugs |= FF_BUG_TRUNCATED;

        if(!(s->workaround_bugs & FF_BUG_TRUNCATED)){
        while(dst_length > 0 && ptr[dst_length - 1] == 0)
            dst_length--;
        }
        bit_length= !dst_length ? 0 : (8*dst_length - ff_h264_decode_rbsp_trailing(h, ptr + dst_length - 1));

        if(s->avctx->debug&FF_DEBUG_STARTCODE){
            av_log(h->s.avctx, AV_LOG_DEBUG, "NAL %d/%d at %d/%d length %d\n", hx->nal_unit_type, hx->nal_ref_idc, buf_index, buf_size, dst_length);
        }

        if (h->is_avc && (nalsize != consumed) && nalsize){
            av_log(h->s.avctx, AV_LOG_DEBUG, "AVC: Consumed only %d bytes instead of %d\n", consumed, nalsize);
        }

        buf_index += consumed;
        nal_index++;

        if(pass == 0) {
            // packets can sometimes contain multiple PPS/SPS
            // e.g. two PAFF field pictures in one packet, or a demuxer which splits NALs strangely
            // if so, when frame threading we can't start the next thread until we've read all of them
            switch (hx->nal_unit_type) {
                case NAL_SPS:
                case NAL_PPS:
                    nals_needed = nal_index;
                    break;
                case NAL_IDR_SLICE:
                case NAL_SLICE:
                    init_get_bits(&hx->s.gb, ptr, bit_length);
                    if (!get_ue_golomb(&hx->s.gb))
                        nals_needed = nal_index;
            }
            continue;
        }

        //FIXME do not discard SEI id
        if(avctx->skip_frame >= AVDISCARD_NONREF && h->nal_ref_idc  == 0)
            continue;

      again:
        err = 0;
        switch(hx->nal_unit_type){
        case NAL_IDR_SLICE:
            if (h->nal_unit_type != NAL_IDR_SLICE) {
                av_log(h->s.avctx, AV_LOG_ERROR, "Invalid mix of idr and non-idr slices");
                return -1;
            }
            idr(h); //FIXME ensure we don't loose some frames if there is reordering
        case NAL_SLICE:
            init_get_bits(&hx->s.gb, ptr, bit_length);
            hx->intra_gb_ptr=
            hx->inter_gb_ptr= &hx->s.gb;
            hx->s.data_partitioning = 0;

            if((err = decode_slice_header(hx, h)))
               break;

            if (   h->sei_recovery_frame_cnt >= 0
                && ((h->recovery_frame - h->frame_num) & ((1 << h->sps.log2_max_frame_num)-1)) > h->sei_recovery_frame_cnt) {
                h->recovery_frame = (h->frame_num + h->sei_recovery_frame_cnt) %
                                    (1 << h->sps.log2_max_frame_num);
            }

            s->current_picture_ptr->f.key_frame |=
                    (hx->nal_unit_type == NAL_IDR_SLICE);

            if (h->recovery_frame == h->frame_num) {
                h->sync |= 1;
                h->recovery_frame = -1;
            }

            h->sync |= !!s->current_picture_ptr->f.key_frame;
            h->sync |= 3*!!(s->flags2 & CODEC_FLAG2_SHOW_ALL);
            s->current_picture_ptr->sync = h->sync;

            if (h->current_slice == 1) {
                if(!(s->flags2 & CODEC_FLAG2_CHUNKS)) {
                    decode_postinit(h, nal_index >= nals_needed);
                }

                if (s->avctx->hwaccel && s->avctx->hwaccel->start_frame(s->avctx, NULL, 0) < 0)
                    return -1;
                if(CONFIG_H264_VDPAU_DECODER && s->avctx->codec->capabilities&CODEC_CAP_HWACCEL_VDPAU)
                    ff_vdpau_h264_picture_start(s);
            }

            if(hx->redundant_pic_count==0
               && (avctx->skip_frame < AVDISCARD_NONREF || hx->nal_ref_idc)
               && (avctx->skip_frame < AVDISCARD_BIDIR  || hx->slice_type_nos!=AV_PICTURE_TYPE_B)
               && (avctx->skip_frame < AVDISCARD_NONKEY || hx->slice_type_nos==AV_PICTURE_TYPE_I)
               && avctx->skip_frame < AVDISCARD_ALL){
                if(avctx->hwaccel) {
                    if (avctx->hwaccel->decode_slice(avctx, &buf[buf_index - consumed], consumed) < 0)
                        return -1;
                }else
                if(CONFIG_H264_VDPAU_DECODER && s->avctx->codec->capabilities&CODEC_CAP_HWACCEL_VDPAU){
                    static const uint8_t start_code[] = {0x00, 0x00, 0x01};
                    ff_vdpau_add_data_chunk(s, start_code, sizeof(start_code));
                    ff_vdpau_add_data_chunk(s, &buf[buf_index - consumed], consumed );
                }else
                    context_count++;
            }
            break;
        case NAL_DPA:
            init_get_bits(&hx->s.gb, ptr, bit_length);
            hx->intra_gb_ptr=
            hx->inter_gb_ptr= NULL;

            if ((err = decode_slice_header(hx, h)) < 0)
                break;

            hx->s.data_partitioning = 1;

            break;
        case NAL_DPB:
            init_get_bits(&hx->intra_gb, ptr, bit_length);
            hx->intra_gb_ptr= &hx->intra_gb;
            break;
        case NAL_DPC:
            init_get_bits(&hx->inter_gb, ptr, bit_length);
            hx->inter_gb_ptr= &hx->inter_gb;

            if(hx->redundant_pic_count==0 && hx->intra_gb_ptr && hx->s.data_partitioning
               && s->context_initialized
               && (avctx->skip_frame < AVDISCARD_NONREF || hx->nal_ref_idc)
               && (avctx->skip_frame < AVDISCARD_BIDIR  || hx->slice_type_nos!=AV_PICTURE_TYPE_B)
               && (avctx->skip_frame < AVDISCARD_NONKEY || hx->slice_type_nos==AV_PICTURE_TYPE_I)
               && avctx->skip_frame < AVDISCARD_ALL)
                context_count++;
            break;
        case NAL_SEI:
            init_get_bits(&s->gb, ptr, bit_length);
            ff_h264_decode_sei(h);
            break;
        case NAL_SPS:
            init_get_bits(&s->gb, ptr, bit_length);
            if(ff_h264_decode_seq_parameter_set(h) < 0 && (h->is_avc ? (nalsize != consumed) && nalsize : 1)){
                av_log(h->s.avctx, AV_LOG_DEBUG, "SPS decoding failure, trying alternative mode\n");
                if(h->is_avc) av_assert0(next_avc - buf_index + consumed == nalsize);
                init_get_bits(&s->gb, &buf[buf_index + 1 - consumed], 8*(next_avc - buf_index + consumed));
                ff_h264_decode_seq_parameter_set(h);
            }

            if (s->flags& CODEC_FLAG_LOW_DELAY ||
                (h->sps.bitstream_restriction_flag && !h->sps.num_reorder_frames))
                s->low_delay=1;

            if(avctx->has_b_frames < 2)
                avctx->has_b_frames= !s->low_delay;
            break;
        case NAL_PPS:
            init_get_bits(&s->gb, ptr, bit_length);

            ff_h264_decode_picture_parameter_set(h, bit_length);

            break;
        case NAL_AUD:
        case NAL_END_SEQUENCE:
        case NAL_END_STREAM:
        case NAL_FILLER_DATA:
        case NAL_SPS_EXT:
        case NAL_AUXILIARY_SLICE:
            break;
        default:
            av_log(avctx, AV_LOG_DEBUG, "Unknown NAL code: %d (%d bits)\n", hx->nal_unit_type, bit_length);
        }

        if(context_count == h->max_contexts) {
            execute_decode_slices(h, context_count);
            context_count = 0;
        }

        if (err < 0)
            av_log(h->s.avctx, AV_LOG_ERROR, "decode_slice_header error\n");
        else if(err == 1) {
            /* Slice could not be decoded in parallel mode, copy down
             * NAL unit stuff to context 0 and restart. Note that
             * rbsp_buffer is not transferred, but since we no longer
             * run in parallel mode this should not be an issue. */
            h->nal_unit_type = hx->nal_unit_type;
            h->nal_ref_idc   = hx->nal_ref_idc;
            hx = h;
            goto again;
        }
    }
    }
    if(context_count)
        execute_decode_slices(h, context_count);
    return buf_index;
}

/**
 * returns the number of bytes consumed for building the current frame
 */
static int get_consumed_bytes(MpegEncContext *s, int pos, int buf_size){
        if(pos==0) pos=1; //avoid infinite loops (i doubt that is needed but ...)
        if(pos+10>buf_size) pos=buf_size; // oops ;)

        return pos;
}

static int decode_frame(AVCodecContext *avctx,
                             void *data, int *data_size,
                             AVPacket *avpkt)
{
    const uint8_t *buf = avpkt->data;
    int buf_size = avpkt->size;
    H264Context *h = avctx->priv_data;
    MpegEncContext *s = &h->s;
    AVFrame *pict = data;
    int buf_index;

    s->flags= avctx->flags;
    s->flags2= avctx->flags2;

   /* end of stream, output what is still in the buffers */
 out:
    if (buf_size == 0) {
        Picture *out;
        int i, out_idx;

        s->current_picture_ptr = NULL;

//FIXME factorize this with the output code below
        out = h->delayed_pic[0];
        out_idx = 0;
        for (i = 1; h->delayed_pic[i] && !h->delayed_pic[i]->f.key_frame && !h->delayed_pic[i]->mmco_reset; i++)
            if(h->delayed_pic[i]->poc < out->poc){
                out = h->delayed_pic[i];
                out_idx = i;
            }

        for(i=out_idx; h->delayed_pic[i]; i++)
            h->delayed_pic[i] = h->delayed_pic[i+1];

        if(out){
            *data_size = sizeof(AVFrame);
            *pict= *(AVFrame*)out;
        }

        return 0;
    }
    if(h->is_avc && buf_size >= 9 && AV_RB32(buf)==0x0164001F && buf[5] && buf[8]==0x67)
        return ff_h264_decode_extradata(h, buf, buf_size);

    buf_index=decode_nal_units(h, buf, buf_size);
    if(buf_index < 0)
        return -1;

    if (!s->current_picture_ptr && h->nal_unit_type == NAL_END_SEQUENCE) {
        buf_size = 0;
        goto out;
    }

    if(!(s->flags2 & CODEC_FLAG2_CHUNKS) && !s->current_picture_ptr){
        if (avctx->skip_frame >= AVDISCARD_NONREF)
            return 0;
        av_log(avctx, AV_LOG_ERROR, "no frame!\n");
        return -1;
    }

    if(!(s->flags2 & CODEC_FLAG2_CHUNKS) || (s->mb_y >= s->mb_height && s->mb_height)){

        if(s->flags2 & CODEC_FLAG2_CHUNKS) decode_postinit(h, 1);

        field_end(h, 0);

        *data_size = 0; /* Wait for second field. */
        if (h->next_output_pic && h->next_output_pic->sync) {
            if(h->sync>1 || h->next_output_pic->f.pict_type != AV_PICTURE_TYPE_B){
                *data_size = sizeof(AVFrame);
                *pict = *(AVFrame*)h->next_output_pic;
            }
        }
    }

    assert(pict->data[0] || !*data_size);
    ff_print_debug_info(s, pict);
//printf("out %d\n", (int)pict->data[0]);

    return get_consumed_bytes(s, buf_index, buf_size);
}
#if 0
static inline void fill_mb_avail(H264Context *h){
    MpegEncContext * const s = &h->s;
    const int mb_xy= s->mb_x + s->mb_y*s->mb_stride;

    if(s->mb_y){
        h->mb_avail[0]= s->mb_x                 && h->slice_table[mb_xy - s->mb_stride - 1] == h->slice_num;
        h->mb_avail[1]=                            h->slice_table[mb_xy - s->mb_stride    ] == h->slice_num;
        h->mb_avail[2]= s->mb_x+1 < s->mb_width && h->slice_table[mb_xy - s->mb_stride + 1] == h->slice_num;
    }else{
        h->mb_avail[0]=
        h->mb_avail[1]=
        h->mb_avail[2]= 0;
    }
    h->mb_avail[3]= s->mb_x && h->slice_table[mb_xy - 1] == h->slice_num;
    h->mb_avail[4]= 1; //FIXME move out
    h->mb_avail[5]= 0; //FIXME move out
}
#endif

#ifdef TEST
#undef printf
#undef random
#define COUNT 8000
#define SIZE (COUNT*40)
extern AVCodec ff_h264_decoder;
int main(void){
    int i;
    uint8_t temp[SIZE];
    PutBitContext pb;
    GetBitContext gb;
//    int int_temp[10000];
    DSPContext dsp;
    AVCodecContext avctx;

    avcodec_get_context_defaults3(&avctx, &ff_h264_decoder);

    dsputil_init(&dsp, &avctx);

    init_put_bits(&pb, temp, SIZE);
    printf("testing unsigned exp golomb\n");
    for(i=0; i<COUNT; i++){
        START_TIMER
        set_ue_golomb(&pb, i);
        STOP_TIMER("set_ue_golomb");
    }
    flush_put_bits(&pb);

    init_get_bits(&gb, temp, 8*SIZE);
    for(i=0; i<COUNT; i++){
        int j, s;

        s= show_bits(&gb, 24);

        START_TIMER
        j= get_ue_golomb(&gb);
        if(j != i){
            printf("mismatch! at %d (%d should be %d) bits:%6X\n", i, j, i, s);
//            return -1;
        }
        STOP_TIMER("get_ue_golomb");
    }


    init_put_bits(&pb, temp, SIZE);
    printf("testing signed exp golomb\n");
    for(i=0; i<COUNT; i++){
        START_TIMER
        set_se_golomb(&pb, i - COUNT/2);
        STOP_TIMER("set_se_golomb");
    }
    flush_put_bits(&pb);

    init_get_bits(&gb, temp, 8*SIZE);
    for(i=0; i<COUNT; i++){
        int j, s;

        s= show_bits(&gb, 24);

        START_TIMER
        j= get_se_golomb(&gb);
        if(j != i - COUNT/2){
            printf("mismatch! at %d (%d should be %d) bits:%6X\n", i, j, i, s);
//            return -1;
        }
        STOP_TIMER("get_se_golomb");
    }

    printf("Testing RBSP\n");


    return 0;
}
#endif /* TEST */


av_cold void ff_h264_free_context(H264Context *h)
{
    int i;

    free_tables(h, 1); //FIXME cleanup init stuff perhaps

    for(i = 0; i < MAX_SPS_COUNT; i++)
        av_freep(h->sps_buffers + i);

    for(i = 0; i < MAX_PPS_COUNT; i++)
        av_freep(h->pps_buffers + i);
}

av_cold int ff_h264_decode_end(AVCodecContext *avctx)
{
    H264Context *h = avctx->priv_data;
    MpegEncContext *s = &h->s;

    ff_h264_free_context(h);

    MPV_common_end(s);

//    memset(h, 0, sizeof(H264Context));

    return 0;
}

static const AVProfile profiles[] = {
    { FF_PROFILE_H264_BASELINE,             "Baseline"              },
    { FF_PROFILE_H264_CONSTRAINED_BASELINE, "Constrained Baseline"  },
    { FF_PROFILE_H264_MAIN,                 "Main"                  },
    { FF_PROFILE_H264_EXTENDED,             "Extended"              },
    { FF_PROFILE_H264_HIGH,                 "High"                  },
    { FF_PROFILE_H264_HIGH_10,              "High 10"               },
    { FF_PROFILE_H264_HIGH_10_INTRA,        "High 10 Intra"         },
    { FF_PROFILE_H264_HIGH_422,             "High 4:2:2"            },
    { FF_PROFILE_H264_HIGH_422_INTRA,       "High 4:2:2 Intra"      },
    { FF_PROFILE_H264_HIGH_444,             "High 4:4:4"            },
    { FF_PROFILE_H264_HIGH_444_PREDICTIVE,  "High 4:4:4 Predictive" },
    { FF_PROFILE_H264_HIGH_444_INTRA,       "High 4:4:4 Intra"      },
    { FF_PROFILE_H264_CAVLC_444,            "CAVLC 4:4:4"           },
    { FF_PROFILE_UNKNOWN },
};

static const AVOption h264_options[] = {
    {"is_avc", "is avc", offsetof(H264Context, is_avc), FF_OPT_TYPE_INT, {.dbl = 0}, 0, 1, 0},
    {"nal_length_size", "nal_length_size", offsetof(H264Context, nal_length_size), FF_OPT_TYPE_INT, {.dbl = 0}, 0, 4, 0},
    {NULL}
};

static const AVClass h264_class = {
    "H264 Decoder",
    av_default_item_name,
    h264_options,
    LIBAVUTIL_VERSION_INT,
};

static const AVClass h264_vdpau_class = {
    "H264 VDPAU Decoder",
    av_default_item_name,
    h264_options,
    LIBAVUTIL_VERSION_INT,
};

AVCodec ff_h264_decoder = {
    .name           = "h264",
    .type           = AVMEDIA_TYPE_VIDEO,
    .id             = CODEC_ID_H264,
    .priv_data_size = sizeof(H264Context),
    .init           = ff_h264_decode_init,
    .close          = ff_h264_decode_end,
    .decode         = decode_frame,
    .capabilities   = /*CODEC_CAP_DRAW_HORIZ_BAND |*/ CODEC_CAP_DR1 | CODEC_CAP_DELAY |
                      CODEC_CAP_SLICE_THREADS | CODEC_CAP_FRAME_THREADS,
    .flush= flush_dpb,
    .long_name = NULL_IF_CONFIG_SMALL("H.264 / AVC / MPEG-4 AVC / MPEG-4 part 10"),
    .init_thread_copy      = ONLY_IF_THREADS_ENABLED(decode_init_thread_copy),
    .update_thread_context = ONLY_IF_THREADS_ENABLED(decode_update_thread_context),
    .profiles = NULL_IF_CONFIG_SMALL(profiles),
    .priv_class     = &h264_class,
};

#if CONFIG_H264_VDPAU_DECODER
AVCodec ff_h264_vdpau_decoder = {
    .name           = "h264_vdpau",
    .type           = AVMEDIA_TYPE_VIDEO,
    .id             = CODEC_ID_H264,
    .priv_data_size = sizeof(H264Context),
    .init           = ff_h264_decode_init,
    .close          = ff_h264_decode_end,
    .decode         = decode_frame,
    .capabilities   = CODEC_CAP_DR1 | CODEC_CAP_DELAY | CODEC_CAP_HWACCEL_VDPAU,
    .flush= flush_dpb,
    .long_name = NULL_IF_CONFIG_SMALL("H.264 / AVC / MPEG-4 AVC / MPEG-4 part 10 (VDPAU acceleration)"),
    .pix_fmts = (const enum PixelFormat[]){PIX_FMT_VDPAU_H264, PIX_FMT_NONE},
    .profiles = NULL_IF_CONFIG_SMALL(profiles),
    .priv_class     = &h264_vdpau_class,
};
#endif<|MERGE_RESOLUTION|>--- conflicted
+++ resolved
@@ -2804,7 +2804,6 @@
                 break;
             default:
                 if (CHROMA444){
-<<<<<<< HEAD
                     s->avctx->pix_fmt = s->avctx->color_range == AVCOL_RANGE_JPEG ? PIX_FMT_YUVJ444P : PIX_FMT_YUV444P;
                     if (s->avctx->colorspace == AVCOL_SPC_RGB) {
                        s->avctx->pix_fmt = PIX_FMT_GBR24P;
@@ -2812,12 +2811,6 @@
                     } else if (s->avctx->colorspace == AVCOL_SPC_YCGCO) {
                         av_log(h->s.avctx, AV_LOG_WARNING, "Detected unsupported YCgCo colorspace.\n");
                     }
-=======
-                    if (s->avctx->colorspace == AVCOL_SPC_RGB) {
-                        s->avctx->pix_fmt = PIX_FMT_GBRP;
-                    } else
-                        s->avctx->pix_fmt = s->avctx->color_range == AVCOL_RANGE_JPEG ? PIX_FMT_YUVJ444P : PIX_FMT_YUV444P;
->>>>>>> 7f1b4270
                 } else if (CHROMA422) {
                     s->avctx->pix_fmt = s->avctx->color_range == AVCOL_RANGE_JPEG ? PIX_FMT_YUVJ422P : PIX_FMT_YUV422P;
                 }else{
