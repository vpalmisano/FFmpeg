--- conflicted
+++ resolved
@@ -396,12 +396,7 @@
 #define VD AV_OPT_FLAG_VIDEO_PARAM | AV_OPT_FLAG_DECODING_PARAM
 
 static const AVOption options[] = {
-<<<<<<< HEAD
-    { "lowqual", "Limit the number of layers used for decoding",    OFFSET(lowqual), AV_OPT_TYPE_INT, { 0 }, 0, INT_MAX, VD },
-=======
     { "lowqual", "Limit the number of layers used for decoding",    OFFSET(lowqual), AV_OPT_TYPE_INT, { .i64 = 0 }, 0, INT_MAX, VD },
-    { "lowres",  "Lower the decoding resolution by a power of two", OFFSET(lowres),  AV_OPT_TYPE_INT, { .i64 = 0 }, 0, INT_MAX, VD },
->>>>>>> e6153f17
     { NULL },
 };
 
