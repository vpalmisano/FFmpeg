--- conflicted
+++ resolved
@@ -66,12 +66,8 @@
     IDCTDSPContext idsp;
     int i;
 
-<<<<<<< HEAD
-    memset(&dsp,0, sizeof(dsp));
-    ff_dsputil_init(&dsp, avctx);
-=======
+    memset(&idsp,0, sizeof(idsp));
     ff_idctdsp_init(&idsp, avctx);
->>>>>>> e3fcb143
 
     for (i = 0; i < 64; i++)
        s->dv_zigzag[0][i] = idsp.idct_permutation[ff_zigzag_direct[i]];
@@ -79,7 +75,7 @@
     if (avctx->lowres){
         for (i = 0; i < 64; i++){
             int j = ff_dv_zigzag248_direct[i];
-            s->dv_zigzag[1][i] = dsp.idct_permutation[(j & 7) + (j & 8) * 4 + (j & 48) / 2];
+            s->dv_zigzag[1][i] = idsp.idct_permutation[(j & 7) + (j & 8) * 4 + (j & 48) / 2];
         }
     }else
         memcpy(s->dv_zigzag[1], ff_dv_zigzag248_direct, sizeof(s->dv_zigzag[1]));
