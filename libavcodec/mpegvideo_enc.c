/*
 * The simplest mpeg encoder (well, it was the simplest!)
 * Copyright (c) 2000,2001 Fabrice Bellard
 * Copyright (c) 2002-2004 Michael Niedermayer <michaelni@gmx.at>
 *
 * 4MV & hq & B-frame encoding stuff by Michael Niedermayer <michaelni@gmx.at>
 *
 * This file is part of FFmpeg.
 *
 * FFmpeg is free software; you can redistribute it and/or
 * modify it under the terms of the GNU Lesser General Public
 * License as published by the Free Software Foundation; either
 * version 2.1 of the License, or (at your option) any later version.
 *
 * FFmpeg is distributed in the hope that it will be useful,
 * but WITHOUT ANY WARRANTY; without even the implied warranty of
 * MERCHANTABILITY or FITNESS FOR A PARTICULAR PURPOSE.  See the GNU
 * Lesser General Public License for more details.
 *
 * You should have received a copy of the GNU Lesser General Public
 * License along with FFmpeg; if not, write to the Free Software
 * Foundation, Inc., 51 Franklin Street, Fifth Floor, Boston, MA 02110-1301 USA
 */

/*
 * non linear quantizers with large QPs and VBV with restrictive qmin fixes sponsored by NOA GmbH
 */

/**
 * @file
 * The simplest mpeg encoder (well, it was the simplest!).
 */

#include <stdint.h>

#include "libavutil/internal.h"
#include "libavutil/intmath.h"
#include "libavutil/mathematics.h"
#include "libavutil/pixdesc.h"
#include "libavutil/opt.h"
#include "libavutil/timer.h"
#include "avcodec.h"
#include "dct.h"
#include "idctdsp.h"
#include "mpeg12.h"
#include "mpegvideo.h"
#include "mpegvideodata.h"
#include "h261.h"
#include "h263.h"
#include "h263data.h"
#include "mjpegenc_common.h"
#include "mathops.h"
#include "mpegutils.h"
#include "mjpegenc.h"
#include "msmpeg4.h"
#include "pixblockdsp.h"
#include "qpeldsp.h"
#include "faandct.h"
#include "thread.h"
#include "aandcttab.h"
#include "flv.h"
#include "mpeg4video.h"
#include "internal.h"
#include "bytestream.h"
#include "wmv2.h"
#include "rv10.h"
#include "libxvid.h"
#include <limits.h>
#include "sp5x.h"

#define QUANT_BIAS_SHIFT 8

#define QMAT_SHIFT_MMX 16
#define QMAT_SHIFT 21

static int encode_picture(MpegEncContext *s, int picture_number);
static int dct_quantize_refine(MpegEncContext *s, int16_t *block, int16_t *weight, int16_t *orig, int n, int qscale);
static int sse_mb(MpegEncContext *s);
static void denoise_dct_c(MpegEncContext *s, int16_t *block);
static int dct_quantize_trellis_c(MpegEncContext *s, int16_t *block, int n, int qscale, int *overflow);

static uint8_t default_mv_penalty[MAX_FCODE + 1][MAX_DMV * 2 + 1];
static uint8_t default_fcode_tab[MAX_MV * 2 + 1];

const AVOption ff_mpv_generic_options[] = {
    FF_MPV_COMMON_OPTS
    { NULL },
};

void ff_convert_matrix(MpegEncContext *s, int (*qmat)[64],
                       uint16_t (*qmat16)[2][64],
                       const uint16_t *quant_matrix,
                       int bias, int qmin, int qmax, int intra)
{
    FDCTDSPContext *fdsp = &s->fdsp;
    int qscale;
    int shift = 0;

    for (qscale = qmin; qscale <= qmax; qscale++) {
        int i;
        int qscale2;

        if (s->q_scale_type) qscale2 = ff_mpeg2_non_linear_qscale[qscale];
        else                 qscale2 = qscale << 1;

        if (fdsp->fdct == ff_jpeg_fdct_islow_8  ||
#if CONFIG_FAANDCT
            fdsp->fdct == ff_faandct            ||
#endif /* CONFIG_FAANDCT */
            fdsp->fdct == ff_jpeg_fdct_islow_10) {
            for (i = 0; i < 64; i++) {
                const int j = s->idsp.idct_permutation[i];
                int64_t den = (int64_t) qscale2 * quant_matrix[j];
                /* 16 <= qscale * quant_matrix[i] <= 7905
                 * Assume x = ff_aanscales[i] * qscale * quant_matrix[i]
                 *             19952 <=              x  <= 249205026
                 * (1 << 36) / 19952 >= (1 << 36) / (x) >= (1 << 36) / 249205026
                 *           3444240 >= (1 << 36) / (x) >= 275 */

                qmat[qscale][i] = (int)((UINT64_C(2) << QMAT_SHIFT) / den);
            }
        } else if (fdsp->fdct == ff_fdct_ifast) {
            for (i = 0; i < 64; i++) {
                const int j = s->idsp.idct_permutation[i];
                int64_t den = ff_aanscales[i] * (int64_t) qscale2 * quant_matrix[j];
                /* 16 <= qscale * quant_matrix[i] <= 7905
                 * Assume x = ff_aanscales[i] * qscale * quant_matrix[i]
                 *             19952 <=              x  <= 249205026
                 * (1 << 36) / 19952 >= (1 << 36) / (x) >= (1 << 36) / 249205026
                 *           3444240 >= (1 << 36) / (x) >= 275 */

                qmat[qscale][i] = (int)((UINT64_C(2) << (QMAT_SHIFT + 14)) / den);
            }
        } else {
            for (i = 0; i < 64; i++) {
                const int j = s->idsp.idct_permutation[i];
                int64_t den = (int64_t) qscale2 * quant_matrix[j];
                /* We can safely suppose that 16 <= quant_matrix[i] <= 255
                 * Assume x = qscale * quant_matrix[i]
                 * So             16 <=              x  <= 7905
                 * so (1 << 19) / 16 >= (1 << 19) / (x) >= (1 << 19) / 7905
                 * so          32768 >= (1 << 19) / (x) >= 67 */
                qmat[qscale][i] = (int)((UINT64_C(2) << QMAT_SHIFT) / den);
                //qmat  [qscale][i] = (1 << QMAT_SHIFT_MMX) /
                //                    (qscale * quant_matrix[i]);
                qmat16[qscale][0][i] = (2 << QMAT_SHIFT_MMX) / den;

                if (qmat16[qscale][0][i] == 0 ||
                    qmat16[qscale][0][i] == 128 * 256)
                    qmat16[qscale][0][i] = 128 * 256 - 1;
                qmat16[qscale][1][i] =
                    ROUNDED_DIV(bias * (1<<(16 - QUANT_BIAS_SHIFT)),
                                qmat16[qscale][0][i]);
            }
        }

        for (i = intra; i < 64; i++) {
            int64_t max = 8191;
            if (fdsp->fdct == ff_fdct_ifast) {
                max = (8191LL * ff_aanscales[i]) >> 14;
            }
            while (((max * qmat[qscale][i]) >> shift) > INT_MAX) {
                shift++;
            }
        }
    }
    if (shift) {
        av_log(NULL, AV_LOG_INFO,
               "Warning, QMAT_SHIFT is larger than %d, overflows possible\n",
               QMAT_SHIFT - shift);
    }
}

static inline void update_qscale(MpegEncContext *s)
{
    if (s->q_scale_type == 1 && 0) {
        int i;
        int bestdiff=INT_MAX;
        int best = 1;

        for (i = 0 ; i<FF_ARRAY_ELEMS(ff_mpeg2_non_linear_qscale); i++) {
            int diff = FFABS((ff_mpeg2_non_linear_qscale[i]<<(FF_LAMBDA_SHIFT + 6)) - (int)s->lambda * 139);
            if (ff_mpeg2_non_linear_qscale[i] < s->avctx->qmin ||
                (ff_mpeg2_non_linear_qscale[i] > s->avctx->qmax && !s->vbv_ignore_qmax))
                continue;
            if (diff < bestdiff) {
                bestdiff = diff;
                best = i;
            }
        }
        s->qscale = best;
    } else {
        s->qscale = (s->lambda * 139 + FF_LAMBDA_SCALE * 64) >>
                    (FF_LAMBDA_SHIFT + 7);
        s->qscale = av_clip(s->qscale, s->avctx->qmin, s->vbv_ignore_qmax ? 31 : s->avctx->qmax);
    }

    s->lambda2 = (s->lambda * s->lambda + FF_LAMBDA_SCALE / 2) >>
                 FF_LAMBDA_SHIFT;
}

void ff_write_quant_matrix(PutBitContext *pb, uint16_t *matrix)
{
    int i;

    if (matrix) {
        put_bits(pb, 1, 1);
        for (i = 0; i < 64; i++) {
            put_bits(pb, 8, matrix[ff_zigzag_direct[i]]);
        }
    } else
        put_bits(pb, 1, 0);
}

/**
 * init s->current_picture.qscale_table from s->lambda_table
 */
void ff_init_qscale_tab(MpegEncContext *s)
{
    int8_t * const qscale_table = s->current_picture.qscale_table;
    int i;

    for (i = 0; i < s->mb_num; i++) {
        unsigned int lam = s->lambda_table[s->mb_index2xy[i]];
        int qp = (lam * 139 + FF_LAMBDA_SCALE * 64) >> (FF_LAMBDA_SHIFT + 7);
        qscale_table[s->mb_index2xy[i]] = av_clip(qp, s->avctx->qmin,
                                                  s->avctx->qmax);
    }
}

static void update_duplicate_context_after_me(MpegEncContext *dst,
                                              MpegEncContext *src)
{
#define COPY(a) dst->a= src->a
    COPY(pict_type);
    COPY(current_picture);
    COPY(f_code);
    COPY(b_code);
    COPY(qscale);
    COPY(lambda);
    COPY(lambda2);
    COPY(picture_in_gop_number);
    COPY(gop_picture_number);
    COPY(frame_pred_frame_dct); // FIXME don't set in encode_header
    COPY(progressive_frame);    // FIXME don't set in encode_header
    COPY(partitioned_frame);    // FIXME don't set in encode_header
#undef COPY
}

/**
 * Set the given MpegEncContext to defaults for encoding.
 * the changed fields will not depend upon the prior state of the MpegEncContext.
 */
static void mpv_encode_defaults(MpegEncContext *s)
{
    int i;
    ff_mpv_common_defaults(s);

    for (i = -16; i < 16; i++) {
        default_fcode_tab[i + MAX_MV] = 1;
    }
    s->me.mv_penalty = default_mv_penalty;
    s->fcode_tab     = default_fcode_tab;

    s->input_picture_number  = 0;
    s->picture_in_gop_number = 0;
}

av_cold int ff_dct_encode_init(MpegEncContext *s)
{
    if (ARCH_X86)
        ff_dct_encode_init_x86(s);

    if (CONFIG_H263_ENCODER)
        ff_h263dsp_init(&s->h263dsp);
    if (!s->dct_quantize)
        s->dct_quantize = ff_dct_quantize_c;
    if (!s->denoise_dct)
        s->denoise_dct  = denoise_dct_c;
    s->fast_dct_quantize = s->dct_quantize;
    if (s->avctx->trellis)
        s->dct_quantize  = dct_quantize_trellis_c;

    return 0;
}

/* init video encoder */
av_cold int ff_mpv_encode_init(AVCodecContext *avctx)
{
    MpegEncContext *s = avctx->priv_data;
    AVCPBProperties *cpb_props;
    int i, ret, format_supported;

    mpv_encode_defaults(s);

    switch (avctx->codec_id) {
    case AV_CODEC_ID_MPEG2VIDEO:
        if (avctx->pix_fmt != AV_PIX_FMT_YUV420P &&
            avctx->pix_fmt != AV_PIX_FMT_YUV422P) {
            av_log(avctx, AV_LOG_ERROR,
                   "only YUV420 and YUV422 are supported\n");
            return -1;
        }
        break;
    case AV_CODEC_ID_MJPEG:
    case AV_CODEC_ID_AMV:
        format_supported = 0;
        /* JPEG color space */
        if (avctx->pix_fmt == AV_PIX_FMT_YUVJ420P ||
            avctx->pix_fmt == AV_PIX_FMT_YUVJ422P ||
            avctx->pix_fmt == AV_PIX_FMT_YUVJ444P ||
            (avctx->color_range == AVCOL_RANGE_JPEG &&
             (avctx->pix_fmt == AV_PIX_FMT_YUV420P ||
              avctx->pix_fmt == AV_PIX_FMT_YUV422P ||
              avctx->pix_fmt == AV_PIX_FMT_YUV444P)))
            format_supported = 1;
        /* MPEG color space */
        else if (avctx->strict_std_compliance <= FF_COMPLIANCE_UNOFFICIAL &&
                 (avctx->pix_fmt == AV_PIX_FMT_YUV420P ||
                  avctx->pix_fmt == AV_PIX_FMT_YUV422P ||
                  avctx->pix_fmt == AV_PIX_FMT_YUV444P))
            format_supported = 1;

        if (!format_supported) {
            av_log(avctx, AV_LOG_ERROR, "colorspace not supported in jpeg\n");
            return -1;
        }
        break;
    default:
        if (avctx->pix_fmt != AV_PIX_FMT_YUV420P) {
            av_log(avctx, AV_LOG_ERROR, "only YUV420 is supported\n");
            return -1;
        }
    }

    switch (avctx->pix_fmt) {
    case AV_PIX_FMT_YUVJ444P:
    case AV_PIX_FMT_YUV444P:
        s->chroma_format = CHROMA_444;
        break;
    case AV_PIX_FMT_YUVJ422P:
    case AV_PIX_FMT_YUV422P:
        s->chroma_format = CHROMA_422;
        break;
    case AV_PIX_FMT_YUVJ420P:
    case AV_PIX_FMT_YUV420P:
    default:
        s->chroma_format = CHROMA_420;
        break;
    }

    avctx->bits_per_raw_sample = av_clip(avctx->bits_per_raw_sample, 0, 8);

#if FF_API_PRIVATE_OPT
FF_DISABLE_DEPRECATION_WARNINGS
    if (avctx->rtp_payload_size)
        s->rtp_payload_size = avctx->rtp_payload_size;
    if (avctx->me_penalty_compensation)
        s->me_penalty_compensation = avctx->me_penalty_compensation;
    if (avctx->pre_me)
        s->me_pre = avctx->pre_me;
FF_ENABLE_DEPRECATION_WARNINGS
#endif

    s->bit_rate = avctx->bit_rate;
    s->width    = avctx->width;
    s->height   = avctx->height;
    if (avctx->gop_size > 600 &&
        avctx->strict_std_compliance > FF_COMPLIANCE_EXPERIMENTAL) {
        av_log(avctx, AV_LOG_WARNING,
               "keyframe interval too large!, reducing it from %d to %d\n",
               avctx->gop_size, 600);
        avctx->gop_size = 600;
    }
    s->gop_size     = avctx->gop_size;
    s->avctx        = avctx;
    if (avctx->max_b_frames > MAX_B_FRAMES) {
        av_log(avctx, AV_LOG_ERROR, "Too many B-frames requested, maximum "
               "is %d.\n", MAX_B_FRAMES);
        avctx->max_b_frames = MAX_B_FRAMES;
    }
    s->max_b_frames = avctx->max_b_frames;
    s->codec_id     = avctx->codec->id;
    s->strict_std_compliance = avctx->strict_std_compliance;
    s->quarter_sample     = (avctx->flags & AV_CODEC_FLAG_QPEL) != 0;
    s->rtp_mode           = !!s->rtp_payload_size;
    s->intra_dc_precision = avctx->intra_dc_precision;

    // workaround some differences between how applications specify dc precision
    if (s->intra_dc_precision < 0) {
        s->intra_dc_precision += 8;
    } else if (s->intra_dc_precision >= 8)
        s->intra_dc_precision -= 8;

    if (s->intra_dc_precision < 0) {
        av_log(avctx, AV_LOG_ERROR,
                "intra dc precision must be positive, note some applications use"
                " 0 and some 8 as base meaning 8bit, the value must not be smaller than that\n");
        return AVERROR(EINVAL);
    }

    if (s->intra_dc_precision > (avctx->codec_id == AV_CODEC_ID_MPEG2VIDEO ? 3 : 0)) {
        av_log(avctx, AV_LOG_ERROR, "intra dc precision too large\n");
        return AVERROR(EINVAL);
    }
    s->user_specified_pts = AV_NOPTS_VALUE;

    if (s->gop_size <= 1) {
        s->intra_only = 1;
        s->gop_size   = 12;
    } else {
        s->intra_only = 0;
    }

#if FF_API_MOTION_EST
FF_DISABLE_DEPRECATION_WARNINGS
    s->me_method = avctx->me_method;
FF_ENABLE_DEPRECATION_WARNINGS
#endif

    /* Fixed QSCALE */
    s->fixed_qscale = !!(avctx->flags & AV_CODEC_FLAG_QSCALE);

#if FF_API_MPV_OPT
    FF_DISABLE_DEPRECATION_WARNINGS
    if (avctx->border_masking != 0.0)
        s->border_masking = avctx->border_masking;
    FF_ENABLE_DEPRECATION_WARNINGS
#endif

    s->adaptive_quant = (s->avctx->lumi_masking ||
                         s->avctx->dark_masking ||
                         s->avctx->temporal_cplx_masking ||
                         s->avctx->spatial_cplx_masking  ||
                         s->avctx->p_masking      ||
                         s->border_masking ||
                         (s->mpv_flags & FF_MPV_FLAG_QP_RD)) &&
                        !s->fixed_qscale;

    s->loop_filter = !!(s->avctx->flags & AV_CODEC_FLAG_LOOP_FILTER);

    if (avctx->rc_max_rate && !avctx->rc_buffer_size) {
        switch(avctx->codec_id) {
        case AV_CODEC_ID_MPEG1VIDEO:
        case AV_CODEC_ID_MPEG2VIDEO:
            avctx->rc_buffer_size = FFMAX(avctx->rc_max_rate, 15000000) * 112LL / 15000000 * 16384;
            break;
        case AV_CODEC_ID_MPEG4:
        case AV_CODEC_ID_MSMPEG4V1:
        case AV_CODEC_ID_MSMPEG4V2:
        case AV_CODEC_ID_MSMPEG4V3:
            if       (avctx->rc_max_rate >= 15000000) {
                avctx->rc_buffer_size = 320 + (avctx->rc_max_rate - 15000000LL) * (760-320) / (38400000 - 15000000);
            } else if(avctx->rc_max_rate >=  2000000) {
                avctx->rc_buffer_size =  80 + (avctx->rc_max_rate -  2000000LL) * (320- 80) / (15000000 -  2000000);
            } else if(avctx->rc_max_rate >=   384000) {
                avctx->rc_buffer_size =  40 + (avctx->rc_max_rate -   384000LL) * ( 80- 40) / ( 2000000 -   384000);
            } else
                avctx->rc_buffer_size = 40;
            avctx->rc_buffer_size *= 16384;
            break;
        }
        if (avctx->rc_buffer_size) {
            av_log(avctx, AV_LOG_INFO, "Automatically choosing VBV buffer size of %d kbyte\n", avctx->rc_buffer_size/8192);
        }
    }

    if ((!avctx->rc_max_rate) != (!avctx->rc_buffer_size)) {
        av_log(avctx, AV_LOG_ERROR, "Either both buffer size and max rate or neither must be specified\n");
        return -1;
    }

    if (avctx->rc_min_rate && avctx->rc_max_rate != avctx->rc_min_rate) {
        av_log(avctx, AV_LOG_INFO,
               "Warning min_rate > 0 but min_rate != max_rate isn't recommended!\n");
    }

    if (avctx->rc_min_rate && avctx->rc_min_rate > avctx->bit_rate) {
        av_log(avctx, AV_LOG_ERROR, "bitrate below min bitrate\n");
        return -1;
    }

    if (avctx->rc_max_rate && avctx->rc_max_rate < avctx->bit_rate) {
        av_log(avctx, AV_LOG_ERROR, "bitrate above max bitrate\n");
        return -1;
    }

    if (avctx->rc_max_rate &&
        avctx->rc_max_rate == avctx->bit_rate &&
        avctx->rc_max_rate != avctx->rc_min_rate) {
        av_log(avctx, AV_LOG_INFO,
               "impossible bitrate constraints, this will fail\n");
    }

    if (avctx->rc_buffer_size &&
        avctx->bit_rate * (int64_t)avctx->time_base.num >
            avctx->rc_buffer_size * (int64_t)avctx->time_base.den) {
        av_log(avctx, AV_LOG_ERROR, "VBV buffer too small for bitrate\n");
        return -1;
    }

    if (!s->fixed_qscale &&
        avctx->bit_rate * av_q2d(avctx->time_base) >
            avctx->bit_rate_tolerance) {
        av_log(avctx, AV_LOG_WARNING,
               "bitrate tolerance %d too small for bitrate %"PRId64", overriding\n", avctx->bit_rate_tolerance, (int64_t)avctx->bit_rate);
        avctx->bit_rate_tolerance = 5 * avctx->bit_rate * av_q2d(avctx->time_base);
    }

    if (s->avctx->rc_max_rate &&
        s->avctx->rc_min_rate == s->avctx->rc_max_rate &&
        (s->codec_id == AV_CODEC_ID_MPEG1VIDEO ||
         s->codec_id == AV_CODEC_ID_MPEG2VIDEO) &&
        90000LL * (avctx->rc_buffer_size - 1) >
            s->avctx->rc_max_rate * 0xFFFFLL) {
        av_log(avctx, AV_LOG_INFO,
               "Warning vbv_delay will be set to 0xFFFF (=VBR) as the "
               "specified vbv buffer is too large for the given bitrate!\n");
    }

    if ((s->avctx->flags & AV_CODEC_FLAG_4MV) && s->codec_id != AV_CODEC_ID_MPEG4 &&
        s->codec_id != AV_CODEC_ID_H263 && s->codec_id != AV_CODEC_ID_H263P &&
        s->codec_id != AV_CODEC_ID_FLV1) {
        av_log(avctx, AV_LOG_ERROR, "4MV not supported by codec\n");
        return -1;
    }

    if (s->obmc && s->avctx->mb_decision != FF_MB_DECISION_SIMPLE) {
        av_log(avctx, AV_LOG_ERROR,
               "OBMC is only supported with simple mb decision\n");
        return -1;
    }

    if (s->quarter_sample && s->codec_id != AV_CODEC_ID_MPEG4) {
        av_log(avctx, AV_LOG_ERROR, "qpel not supported by codec\n");
        return -1;
    }

    if (s->max_b_frames                    &&
        s->codec_id != AV_CODEC_ID_MPEG4      &&
        s->codec_id != AV_CODEC_ID_MPEG1VIDEO &&
        s->codec_id != AV_CODEC_ID_MPEG2VIDEO) {
        av_log(avctx, AV_LOG_ERROR, "B-frames not supported by codec\n");
        return -1;
    }
    if (s->max_b_frames < 0) {
        av_log(avctx, AV_LOG_ERROR,
               "max b frames must be 0 or positive for mpegvideo based encoders\n");
        return -1;
    }

    if ((s->codec_id == AV_CODEC_ID_MPEG4 ||
         s->codec_id == AV_CODEC_ID_H263  ||
         s->codec_id == AV_CODEC_ID_H263P) &&
        (avctx->sample_aspect_ratio.num > 255 ||
         avctx->sample_aspect_ratio.den > 255)) {
        av_log(avctx, AV_LOG_WARNING,
               "Invalid pixel aspect ratio %i/%i, limit is 255/255 reducing\n",
               avctx->sample_aspect_ratio.num, avctx->sample_aspect_ratio.den);
        av_reduce(&avctx->sample_aspect_ratio.num, &avctx->sample_aspect_ratio.den,
                   avctx->sample_aspect_ratio.num,  avctx->sample_aspect_ratio.den, 255);
    }

    if ((s->codec_id == AV_CODEC_ID_H263  ||
         s->codec_id == AV_CODEC_ID_H263P) &&
        (avctx->width  > 2048 ||
         avctx->height > 1152 )) {
        av_log(avctx, AV_LOG_ERROR, "H.263 does not support resolutions above 2048x1152\n");
        return -1;
    }
    if ((s->codec_id == AV_CODEC_ID_H263  ||
         s->codec_id == AV_CODEC_ID_H263P) &&
        ((avctx->width &3) ||
         (avctx->height&3) )) {
        av_log(avctx, AV_LOG_ERROR, "w/h must be a multiple of 4\n");
        return -1;
    }

    if (s->codec_id == AV_CODEC_ID_MPEG1VIDEO &&
        (avctx->width  > 4095 ||
         avctx->height > 4095 )) {
        av_log(avctx, AV_LOG_ERROR, "MPEG-1 does not support resolutions above 4095x4095\n");
        return -1;
    }

    if (s->codec_id == AV_CODEC_ID_MPEG2VIDEO &&
        (avctx->width  > 16383 ||
         avctx->height > 16383 )) {
        av_log(avctx, AV_LOG_ERROR, "MPEG-2 does not support resolutions above 16383x16383\n");
        return -1;
    }

    if (s->codec_id == AV_CODEC_ID_RV10 &&
        (avctx->width &15 ||
         avctx->height&15 )) {
        av_log(avctx, AV_LOG_ERROR, "width and height must be a multiple of 16\n");
        return AVERROR(EINVAL);
    }

    if (s->codec_id == AV_CODEC_ID_RV20 &&
        (avctx->width &3 ||
         avctx->height&3 )) {
        av_log(avctx, AV_LOG_ERROR, "width and height must be a multiple of 4\n");
        return AVERROR(EINVAL);
    }

    if ((s->codec_id == AV_CODEC_ID_WMV1 ||
         s->codec_id == AV_CODEC_ID_WMV2) &&
         avctx->width & 1) {
         av_log(avctx, AV_LOG_ERROR, "width must be multiple of 2\n");
         return -1;
    }

    if ((s->avctx->flags & (AV_CODEC_FLAG_INTERLACED_DCT | AV_CODEC_FLAG_INTERLACED_ME)) &&
        s->codec_id != AV_CODEC_ID_MPEG4 && s->codec_id != AV_CODEC_ID_MPEG2VIDEO) {
        av_log(avctx, AV_LOG_ERROR, "interlacing not supported by codec\n");
        return -1;
    }

#if FF_API_PRIVATE_OPT
    FF_DISABLE_DEPRECATION_WARNINGS
    if (avctx->mpeg_quant)
        s->mpeg_quant = avctx->mpeg_quant;
    FF_ENABLE_DEPRECATION_WARNINGS
#endif

    // FIXME mpeg2 uses that too
    if (s->mpeg_quant && (   s->codec_id != AV_CODEC_ID_MPEG4
                          && s->codec_id != AV_CODEC_ID_MPEG2VIDEO)) {
        av_log(avctx, AV_LOG_ERROR,
               "mpeg2 style quantization not supported by codec\n");
        return -1;
    }

    if ((s->mpv_flags & FF_MPV_FLAG_CBP_RD) && !avctx->trellis) {
        av_log(avctx, AV_LOG_ERROR, "CBP RD needs trellis quant\n");
        return -1;
    }

    if ((s->mpv_flags & FF_MPV_FLAG_QP_RD) &&
        s->avctx->mb_decision != FF_MB_DECISION_RD) {
        av_log(avctx, AV_LOG_ERROR, "QP RD needs mbd=2\n");
        return -1;
    }

    if ((s->mpv_flags & FF_MPV_FLAG_QP_RD) &&
            (s->codec_id == AV_CODEC_ID_AMV ||
             s->codec_id == AV_CODEC_ID_MJPEG)) {
        // Used to produce garbage with MJPEG.
        av_log(avctx, AV_LOG_ERROR,
               "QP RD is no longer compatible with MJPEG or AMV\n");
        return -1;
    }

#if FF_API_PRIVATE_OPT
FF_DISABLE_DEPRECATION_WARNINGS
    if (avctx->scenechange_threshold)
        s->scenechange_threshold = avctx->scenechange_threshold;
FF_ENABLE_DEPRECATION_WARNINGS
#endif

    if (s->scenechange_threshold < 1000000000 &&
        (s->avctx->flags & AV_CODEC_FLAG_CLOSED_GOP)) {
        av_log(avctx, AV_LOG_ERROR,
               "closed gop with scene change detection are not supported yet, "
               "set threshold to 1000000000\n");
        return -1;
    }

    if (s->avctx->flags & AV_CODEC_FLAG_LOW_DELAY) {
        if (s->codec_id != AV_CODEC_ID_MPEG2VIDEO) {
            av_log(avctx, AV_LOG_ERROR,
                  "low delay forcing is only available for mpeg2\n");
            return -1;
        }
        if (s->max_b_frames != 0) {
            av_log(avctx, AV_LOG_ERROR,
                   "B-frames cannot be used with low delay\n");
            return -1;
        }
    }

    if (s->q_scale_type == 1) {
        if (avctx->qmax > 28) {
            av_log(avctx, AV_LOG_ERROR,
                   "non linear quant only supports qmax <= 28 currently\n");
            return -1;
        }
    }

    if (avctx->slices > 1 &&
        (avctx->codec_id == AV_CODEC_ID_FLV1 || avctx->codec_id == AV_CODEC_ID_H261)) {
        av_log(avctx, AV_LOG_ERROR, "Multiple slices are not supported by this codec\n");
        return AVERROR(EINVAL);
    }

    if (s->avctx->thread_count > 1         &&
        s->codec_id != AV_CODEC_ID_MPEG4      &&
        s->codec_id != AV_CODEC_ID_MPEG1VIDEO &&
        s->codec_id != AV_CODEC_ID_MPEG2VIDEO &&
        s->codec_id != AV_CODEC_ID_MJPEG      &&
        (s->codec_id != AV_CODEC_ID_H263P)) {
        av_log(avctx, AV_LOG_ERROR,
               "multi threaded encoding not supported by codec\n");
        return -1;
    }

    if (s->avctx->thread_count < 1) {
        av_log(avctx, AV_LOG_ERROR,
               "automatic thread number detection not supported by codec, "
               "patch welcome\n");
        return -1;
    }

    if (!avctx->time_base.den || !avctx->time_base.num) {
        av_log(avctx, AV_LOG_ERROR, "framerate not set\n");
        return -1;
    }

#if FF_API_PRIVATE_OPT
FF_DISABLE_DEPRECATION_WARNINGS
    if (avctx->b_frame_strategy)
        s->b_frame_strategy = avctx->b_frame_strategy;
    if (avctx->b_sensitivity != 40)
        s->b_sensitivity = avctx->b_sensitivity;
FF_ENABLE_DEPRECATION_WARNINGS
#endif

    if (s->b_frame_strategy && (avctx->flags & AV_CODEC_FLAG_PASS2)) {
        av_log(avctx, AV_LOG_INFO,
               "notice: b_frame_strategy only affects the first pass\n");
        s->b_frame_strategy = 0;
    }

    i = av_gcd(avctx->time_base.den, avctx->time_base.num);
    if (i > 1) {
        av_log(avctx, AV_LOG_INFO, "removing common factors from framerate\n");
        avctx->time_base.den /= i;
        avctx->time_base.num /= i;
        //return -1;
    }

    if (s->mpeg_quant || s->codec_id == AV_CODEC_ID_MPEG1VIDEO || s->codec_id == AV_CODEC_ID_MPEG2VIDEO || s->codec_id == AV_CODEC_ID_MJPEG || s->codec_id==AV_CODEC_ID_AMV) {
        // (a + x * 3 / 8) / x
        s->intra_quant_bias = 3 << (QUANT_BIAS_SHIFT - 3);
        s->inter_quant_bias = 0;
    } else {
        s->intra_quant_bias = 0;
        // (a - x / 4) / x
        s->inter_quant_bias = -(1 << (QUANT_BIAS_SHIFT - 2));
    }

    if (avctx->qmin > avctx->qmax || avctx->qmin <= 0) {
        av_log(avctx, AV_LOG_ERROR, "qmin and or qmax are invalid, they must be 0 < min <= max\n");
        return AVERROR(EINVAL);
    }

#if FF_API_QUANT_BIAS
FF_DISABLE_DEPRECATION_WARNINGS
    if (avctx->intra_quant_bias != FF_DEFAULT_QUANT_BIAS)
        s->intra_quant_bias = avctx->intra_quant_bias;
    if (avctx->inter_quant_bias != FF_DEFAULT_QUANT_BIAS)
        s->inter_quant_bias = avctx->inter_quant_bias;
FF_ENABLE_DEPRECATION_WARNINGS
#endif

    av_log(avctx, AV_LOG_DEBUG, "intra_quant_bias = %d inter_quant_bias = %d\n",s->intra_quant_bias,s->inter_quant_bias);

    if (avctx->codec_id == AV_CODEC_ID_MPEG4 &&
        s->avctx->time_base.den > (1 << 16) - 1) {
        av_log(avctx, AV_LOG_ERROR,
               "timebase %d/%d not supported by MPEG 4 standard, "
               "the maximum admitted value for the timebase denominator "
               "is %d\n", s->avctx->time_base.num, s->avctx->time_base.den,
               (1 << 16) - 1);
        return -1;
    }
    s->time_increment_bits = av_log2(s->avctx->time_base.den - 1) + 1;

    switch (avctx->codec->id) {
    case AV_CODEC_ID_MPEG1VIDEO:
        s->out_format = FMT_MPEG1;
        s->low_delay  = !!(s->avctx->flags & AV_CODEC_FLAG_LOW_DELAY);
        avctx->delay  = s->low_delay ? 0 : (s->max_b_frames + 1);
        break;
    case AV_CODEC_ID_MPEG2VIDEO:
        s->out_format = FMT_MPEG1;
        s->low_delay  = !!(s->avctx->flags & AV_CODEC_FLAG_LOW_DELAY);
        avctx->delay  = s->low_delay ? 0 : (s->max_b_frames + 1);
        s->rtp_mode   = 1;
        break;
    case AV_CODEC_ID_MJPEG:
    case AV_CODEC_ID_AMV:
        s->out_format = FMT_MJPEG;
        s->intra_only = 1; /* force intra only for jpeg */
        if (!CONFIG_MJPEG_ENCODER ||
            ff_mjpeg_encode_init(s) < 0)
            return -1;
        avctx->delay = 0;
        s->low_delay = 1;
        break;
    case AV_CODEC_ID_H261:
        if (!CONFIG_H261_ENCODER)
            return -1;
        if (ff_h261_get_picture_format(s->width, s->height) < 0) {
            av_log(avctx, AV_LOG_ERROR,
                   "The specified picture size of %dx%d is not valid for the "
                   "H.261 codec.\nValid sizes are 176x144, 352x288\n",
                    s->width, s->height);
            return -1;
        }
        s->out_format = FMT_H261;
        avctx->delay  = 0;
        s->low_delay  = 1;
        s->rtp_mode   = 0; /* Sliced encoding not supported */
        break;
    case AV_CODEC_ID_H263:
        if (!CONFIG_H263_ENCODER)
            return -1;
        if (ff_match_2uint16(ff_h263_format, FF_ARRAY_ELEMS(ff_h263_format),
                             s->width, s->height) == 8) {
            av_log(avctx, AV_LOG_ERROR,
                   "The specified picture size of %dx%d is not valid for "
                   "the H.263 codec.\nValid sizes are 128x96, 176x144, "
                   "352x288, 704x576, and 1408x1152. "
                   "Try H.263+.\n", s->width, s->height);
            return -1;
        }
        s->out_format = FMT_H263;
        avctx->delay  = 0;
        s->low_delay  = 1;
        break;
    case AV_CODEC_ID_H263P:
        s->out_format = FMT_H263;
        s->h263_plus  = 1;
        /* Fx */
        s->h263_aic        = (avctx->flags & AV_CODEC_FLAG_AC_PRED) ? 1 : 0;
        s->modified_quant  = s->h263_aic;
        s->loop_filter     = (avctx->flags & AV_CODEC_FLAG_LOOP_FILTER) ? 1 : 0;
        s->unrestricted_mv = s->obmc || s->loop_filter || s->umvplus;

        /* /Fx */
        /* These are just to be sure */
        avctx->delay = 0;
        s->low_delay = 1;
        break;
    case AV_CODEC_ID_FLV1:
        s->out_format      = FMT_H263;
        s->h263_flv        = 2; /* format = 1; 11-bit codes */
        s->unrestricted_mv = 1;
        s->rtp_mode  = 0; /* don't allow GOB */
        avctx->delay = 0;
        s->low_delay = 1;
        break;
    case AV_CODEC_ID_RV10:
        s->out_format = FMT_H263;
        avctx->delay  = 0;
        s->low_delay  = 1;
        break;
    case AV_CODEC_ID_RV20:
        s->out_format      = FMT_H263;
        avctx->delay       = 0;
        s->low_delay       = 1;
        s->modified_quant  = 1;
        s->h263_aic        = 1;
        s->h263_plus       = 1;
        s->loop_filter     = 1;
        s->unrestricted_mv = 0;
        break;
    case AV_CODEC_ID_MPEG4:
        s->out_format      = FMT_H263;
        s->h263_pred       = 1;
        s->unrestricted_mv = 1;
        s->low_delay       = s->max_b_frames ? 0 : 1;
        avctx->delay       = s->low_delay ? 0 : (s->max_b_frames + 1);
        break;
    case AV_CODEC_ID_MSMPEG4V2:
        s->out_format      = FMT_H263;
        s->h263_pred       = 1;
        s->unrestricted_mv = 1;
        s->msmpeg4_version = 2;
        avctx->delay       = 0;
        s->low_delay       = 1;
        break;
    case AV_CODEC_ID_MSMPEG4V3:
        s->out_format        = FMT_H263;
        s->h263_pred         = 1;
        s->unrestricted_mv   = 1;
        s->msmpeg4_version   = 3;
        s->flipflop_rounding = 1;
        avctx->delay         = 0;
        s->low_delay         = 1;
        break;
    case AV_CODEC_ID_WMV1:
        s->out_format        = FMT_H263;
        s->h263_pred         = 1;
        s->unrestricted_mv   = 1;
        s->msmpeg4_version   = 4;
        s->flipflop_rounding = 1;
        avctx->delay         = 0;
        s->low_delay         = 1;
        break;
    case AV_CODEC_ID_WMV2:
        s->out_format        = FMT_H263;
        s->h263_pred         = 1;
        s->unrestricted_mv   = 1;
        s->msmpeg4_version   = 5;
        s->flipflop_rounding = 1;
        avctx->delay         = 0;
        s->low_delay         = 1;
        break;
    default:
        return -1;
    }

#if FF_API_PRIVATE_OPT
    FF_DISABLE_DEPRECATION_WARNINGS
    if (avctx->noise_reduction)
        s->noise_reduction = avctx->noise_reduction;
    FF_ENABLE_DEPRECATION_WARNINGS
#endif

    avctx->has_b_frames = !s->low_delay;

    s->encoding = 1;

    s->progressive_frame    =
    s->progressive_sequence = !(avctx->flags & (AV_CODEC_FLAG_INTERLACED_DCT |
                                                AV_CODEC_FLAG_INTERLACED_ME) ||
                                s->alternate_scan);

    /* init */
    ff_mpv_idct_init(s);
    if (ff_mpv_common_init(s) < 0)
        return -1;

    ff_fdctdsp_init(&s->fdsp, avctx);
    ff_me_cmp_init(&s->mecc, avctx);
    ff_mpegvideoencdsp_init(&s->mpvencdsp, avctx);
    ff_pixblockdsp_init(&s->pdsp, avctx);
    ff_qpeldsp_init(&s->qdsp);

    if (s->msmpeg4_version) {
        FF_ALLOCZ_OR_GOTO(s->avctx, s->ac_stats,
                          2 * 2 * (MAX_LEVEL + 1) *
                          (MAX_RUN + 1) * 2 * sizeof(int), fail);
    }
    FF_ALLOCZ_OR_GOTO(s->avctx, s->avctx->stats_out, 256, fail);

    FF_ALLOCZ_OR_GOTO(s->avctx, s->q_intra_matrix,   64 * 32 * sizeof(int), fail);
    FF_ALLOCZ_OR_GOTO(s->avctx, s->q_chroma_intra_matrix, 64 * 32 * sizeof(int), fail);
    FF_ALLOCZ_OR_GOTO(s->avctx, s->q_inter_matrix,   64 * 32 * sizeof(int), fail);
    FF_ALLOCZ_OR_GOTO(s->avctx, s->q_intra_matrix16, 64 * 32 * 2 * sizeof(uint16_t), fail);
    FF_ALLOCZ_OR_GOTO(s->avctx, s->q_chroma_intra_matrix16, 64 * 32 * 2 * sizeof(uint16_t), fail);
    FF_ALLOCZ_OR_GOTO(s->avctx, s->q_inter_matrix16, 64 * 32 * 2 * sizeof(uint16_t), fail);
    FF_ALLOCZ_OR_GOTO(s->avctx, s->input_picture,
                      MAX_PICTURE_COUNT * sizeof(Picture *), fail);
    FF_ALLOCZ_OR_GOTO(s->avctx, s->reordered_input_picture,
                      MAX_PICTURE_COUNT * sizeof(Picture *), fail);


    if (s->noise_reduction) {
        FF_ALLOCZ_OR_GOTO(s->avctx, s->dct_offset,
                          2 * 64 * sizeof(uint16_t), fail);
    }

    ff_dct_encode_init(s);

    if ((CONFIG_H263P_ENCODER || CONFIG_RV20_ENCODER) && s->modified_quant)
        s->chroma_qscale_table = ff_h263_chroma_qscale_table;

    if (s->slice_context_count > 1) {
        s->rtp_mode = 1;

        if (avctx->codec_id == AV_CODEC_ID_H263P)
            s->h263_slice_structured = 1;
    }

    s->quant_precision = 5;

#if FF_API_PRIVATE_OPT
FF_DISABLE_DEPRECATION_WARNINGS
    if (avctx->frame_skip_threshold)
        s->frame_skip_threshold = avctx->frame_skip_threshold;
    if (avctx->frame_skip_factor)
        s->frame_skip_factor = avctx->frame_skip_factor;
    if (avctx->frame_skip_exp)
        s->frame_skip_exp = avctx->frame_skip_exp;
    if (avctx->frame_skip_cmp != FF_CMP_DCTMAX)
        s->frame_skip_cmp = avctx->frame_skip_cmp;
FF_ENABLE_DEPRECATION_WARNINGS
#endif

    ff_set_cmp(&s->mecc, s->mecc.ildct_cmp,      s->avctx->ildct_cmp);
    ff_set_cmp(&s->mecc, s->mecc.frame_skip_cmp, s->frame_skip_cmp);

    if (CONFIG_H261_ENCODER && s->out_format == FMT_H261)
        ff_h261_encode_init(s);
    if (CONFIG_H263_ENCODER && s->out_format == FMT_H263)
        ff_h263_encode_init(s);
    if (CONFIG_MSMPEG4_ENCODER && s->msmpeg4_version)
        if ((ret = ff_msmpeg4_encode_init(s)) < 0)
            return ret;
    if ((CONFIG_MPEG1VIDEO_ENCODER || CONFIG_MPEG2VIDEO_ENCODER)
        && s->out_format == FMT_MPEG1)
        ff_mpeg1_encode_init(s);

    /* init q matrix */
    for (i = 0; i < 64; i++) {
        int j = s->idsp.idct_permutation[i];
        if (CONFIG_MPEG4_ENCODER && s->codec_id == AV_CODEC_ID_MPEG4 &&
            s->mpeg_quant) {
            s->intra_matrix[j] = ff_mpeg4_default_intra_matrix[i];
            s->inter_matrix[j] = ff_mpeg4_default_non_intra_matrix[i];
        } else if (s->out_format == FMT_H263 || s->out_format == FMT_H261) {
            s->intra_matrix[j] =
            s->inter_matrix[j] = ff_mpeg1_default_non_intra_matrix[i];
        } else {
            /* MPEG-1/2 */
            s->chroma_intra_matrix[j] =
            s->intra_matrix[j] = ff_mpeg1_default_intra_matrix[i];
            s->inter_matrix[j] = ff_mpeg1_default_non_intra_matrix[i];
        }
        if (s->avctx->intra_matrix)
            s->intra_matrix[j] = s->avctx->intra_matrix[i];
        if (s->avctx->inter_matrix)
            s->inter_matrix[j] = s->avctx->inter_matrix[i];
    }

    /* precompute matrix */
    /* for mjpeg, we do include qscale in the matrix */
    if (s->out_format != FMT_MJPEG) {
        ff_convert_matrix(s, s->q_intra_matrix, s->q_intra_matrix16,
                          s->intra_matrix, s->intra_quant_bias, avctx->qmin,
                          31, 1);
        ff_convert_matrix(s, s->q_inter_matrix, s->q_inter_matrix16,
                          s->inter_matrix, s->inter_quant_bias, avctx->qmin,
                          31, 0);
    }

#if FF_API_RC_STRATEGY
FF_DISABLE_DEPRECATION_WARNINGS
    if (!s->rc_strategy)
        s->rc_strategy = s->avctx->rc_strategy;
FF_ENABLE_DEPRECATION_WARNINGS
#endif

    if (ff_rate_control_init(s) < 0)
        return -1;

#if FF_API_RC_STRATEGY
    av_assert0(MPV_RC_STRATEGY_XVID == FF_RC_STRATEGY_XVID);
#endif

    if ((s->avctx->flags & AV_CODEC_FLAG_PASS2) && s->rc_strategy == MPV_RC_STRATEGY_XVID) {
#if CONFIG_LIBXVID
        ret = ff_xvid_rate_control_init(s);
#else
        ret = AVERROR(ENOSYS);
        av_log(s->avctx, AV_LOG_ERROR,
               "Xvid ratecontrol requires libavcodec compiled with Xvid support.\n");
#endif
        if (ret < 0)
            return ret;
    }

#if FF_API_ERROR_RATE
    FF_DISABLE_DEPRECATION_WARNINGS
    if (avctx->error_rate)
        s->error_rate = avctx->error_rate;
    FF_ENABLE_DEPRECATION_WARNINGS;
#endif

#if FF_API_NORMALIZE_AQP
    FF_DISABLE_DEPRECATION_WARNINGS
    if (avctx->flags & CODEC_FLAG_NORMALIZE_AQP)
        s->mpv_flags |= FF_MPV_FLAG_NAQ;
    FF_ENABLE_DEPRECATION_WARNINGS;
#endif

#if FF_API_MV0
    FF_DISABLE_DEPRECATION_WARNINGS
    if (avctx->flags & CODEC_FLAG_MV0)
        s->mpv_flags |= FF_MPV_FLAG_MV0;
    FF_ENABLE_DEPRECATION_WARNINGS
#endif

#if FF_API_MPV_OPT
    FF_DISABLE_DEPRECATION_WARNINGS
    if (avctx->rc_qsquish != 0.0)
        s->rc_qsquish = avctx->rc_qsquish;
    if (avctx->rc_qmod_amp != 0.0)
        s->rc_qmod_amp = avctx->rc_qmod_amp;
    if (avctx->rc_qmod_freq)
        s->rc_qmod_freq = avctx->rc_qmod_freq;
    if (avctx->rc_buffer_aggressivity != 1.0)
        s->rc_buffer_aggressivity = avctx->rc_buffer_aggressivity;
    if (avctx->rc_initial_cplx != 0.0)
        s->rc_initial_cplx = avctx->rc_initial_cplx;
    if (avctx->lmin)
        s->lmin = avctx->lmin;
    if (avctx->lmax)
        s->lmax = avctx->lmax;

    if (avctx->rc_eq) {
        av_freep(&s->rc_eq);
        s->rc_eq = av_strdup(avctx->rc_eq);
        if (!s->rc_eq)
            return AVERROR(ENOMEM);
    }
    FF_ENABLE_DEPRECATION_WARNINGS
#endif

#if FF_API_PRIVATE_OPT
    FF_DISABLE_DEPRECATION_WARNINGS
    if (avctx->brd_scale)
        s->brd_scale = avctx->brd_scale;

    if (avctx->prediction_method)
        s->pred = avctx->prediction_method + 1;
    FF_ENABLE_DEPRECATION_WARNINGS
#endif

    if (s->b_frame_strategy == 2) {
        for (i = 0; i < s->max_b_frames + 2; i++) {
            s->tmp_frames[i] = av_frame_alloc();
            if (!s->tmp_frames[i])
                return AVERROR(ENOMEM);

            s->tmp_frames[i]->format = AV_PIX_FMT_YUV420P;
            s->tmp_frames[i]->width  = s->width  >> s->brd_scale;
            s->tmp_frames[i]->height = s->height >> s->brd_scale;

            ret = av_frame_get_buffer(s->tmp_frames[i], 32);
            if (ret < 0)
                return ret;
        }
    }

    cpb_props = ff_add_cpb_side_data(avctx);
    if (!cpb_props)
        return AVERROR(ENOMEM);
    cpb_props->max_bitrate = avctx->rc_max_rate;
    cpb_props->min_bitrate = avctx->rc_min_rate;
    cpb_props->avg_bitrate = avctx->bit_rate;
    cpb_props->buffer_size = avctx->rc_buffer_size;

    return 0;
fail:
    ff_mpv_encode_end(avctx);
    return AVERROR_UNKNOWN;
}

av_cold int ff_mpv_encode_end(AVCodecContext *avctx)
{
    MpegEncContext *s = avctx->priv_data;
    int i;

    ff_rate_control_uninit(s);
#if CONFIG_LIBXVID
    if ((avctx->flags & AV_CODEC_FLAG_PASS2) && s->rc_strategy == MPV_RC_STRATEGY_XVID)
        ff_xvid_rate_control_uninit(s);
#endif

    ff_mpv_common_end(s);
    if (CONFIG_MJPEG_ENCODER &&
        s->out_format == FMT_MJPEG)
        ff_mjpeg_encode_close(s);

    av_freep(&avctx->extradata);

    for (i = 0; i < FF_ARRAY_ELEMS(s->tmp_frames); i++)
        av_frame_free(&s->tmp_frames[i]);

    ff_free_picture_tables(&s->new_picture);
    ff_mpeg_unref_picture(s->avctx, &s->new_picture);

    av_freep(&s->avctx->stats_out);
    av_freep(&s->ac_stats);

    if(s->q_chroma_intra_matrix   != s->q_intra_matrix  ) av_freep(&s->q_chroma_intra_matrix);
    if(s->q_chroma_intra_matrix16 != s->q_intra_matrix16) av_freep(&s->q_chroma_intra_matrix16);
    s->q_chroma_intra_matrix=   NULL;
    s->q_chroma_intra_matrix16= NULL;
    av_freep(&s->q_intra_matrix);
    av_freep(&s->q_inter_matrix);
    av_freep(&s->q_intra_matrix16);
    av_freep(&s->q_inter_matrix16);
    av_freep(&s->input_picture);
    av_freep(&s->reordered_input_picture);
    av_freep(&s->dct_offset);

    return 0;
}

static int get_sae(uint8_t *src, int ref, int stride)
{
    int x,y;
    int acc = 0;

    for (y = 0; y < 16; y++) {
        for (x = 0; x < 16; x++) {
            acc += FFABS(src[x + y * stride] - ref);
        }
    }

    return acc;
}

static int get_intra_count(MpegEncContext *s, uint8_t *src,
                           uint8_t *ref, int stride)
{
    int x, y, w, h;
    int acc = 0;

    w = s->width  & ~15;
    h = s->height & ~15;

    for (y = 0; y < h; y += 16) {
        for (x = 0; x < w; x += 16) {
            int offset = x + y * stride;
            int sad  = s->mecc.sad[0](NULL, src + offset, ref + offset,
                                      stride, 16);
            int mean = (s->mpvencdsp.pix_sum(src + offset, stride) + 128) >> 8;
            int sae  = get_sae(src + offset, mean, stride);

            acc += sae + 500 < sad;
        }
    }
    return acc;
}

static int alloc_picture(MpegEncContext *s, Picture *pic, int shared)
{
    return ff_alloc_picture(s->avctx, pic, &s->me, &s->sc, shared, 1,
                            s->chroma_x_shift, s->chroma_y_shift, s->out_format,
                            s->mb_stride, s->mb_width, s->mb_height, s->b8_stride,
                            &s->linesize, &s->uvlinesize);
}

static int load_input_picture(MpegEncContext *s, const AVFrame *pic_arg)
{
    Picture *pic = NULL;
    int64_t pts;
    int i, display_picture_number = 0, ret;
    int encoding_delay = s->max_b_frames ? s->max_b_frames
                                         : (s->low_delay ? 0 : 1);
    int flush_offset = 1;
    int direct = 1;

    if (pic_arg) {
        pts = pic_arg->pts;
        display_picture_number = s->input_picture_number++;

        if (pts != AV_NOPTS_VALUE) {
            if (s->user_specified_pts != AV_NOPTS_VALUE) {
                int64_t last = s->user_specified_pts;

                if (pts <= last) {
                    av_log(s->avctx, AV_LOG_ERROR,
                           "Invalid pts (%"PRId64") <= last (%"PRId64")\n",
                           pts, last);
                    return AVERROR(EINVAL);
                }

                if (!s->low_delay && display_picture_number == 1)
                    s->dts_delta = pts - last;
            }
            s->user_specified_pts = pts;
        } else {
            if (s->user_specified_pts != AV_NOPTS_VALUE) {
                s->user_specified_pts =
                pts = s->user_specified_pts + 1;
                av_log(s->avctx, AV_LOG_INFO,
                       "Warning: AVFrame.pts=? trying to guess (%"PRId64")\n",
                       pts);
            } else {
                pts = display_picture_number;
            }
        }

        if (!pic_arg->buf[0] ||
            pic_arg->linesize[0] != s->linesize ||
            pic_arg->linesize[1] != s->uvlinesize ||
            pic_arg->linesize[2] != s->uvlinesize)
            direct = 0;
        if ((s->width & 15) || (s->height & 15))
            direct = 0;
        if (((intptr_t)(pic_arg->data[0])) & (STRIDE_ALIGN-1))
            direct = 0;
        if (s->linesize & (STRIDE_ALIGN-1))
            direct = 0;

        ff_dlog(s->avctx, "%d %d %"PTRDIFF_SPECIFIER" %"PTRDIFF_SPECIFIER"\n", pic_arg->linesize[0],
                pic_arg->linesize[1], s->linesize, s->uvlinesize);

        i = ff_find_unused_picture(s->avctx, s->picture, direct);
        if (i < 0)
            return i;

        pic = &s->picture[i];
        pic->reference = 3;

        if (direct) {
            if ((ret = av_frame_ref(pic->f, pic_arg)) < 0)
                return ret;
        }
        ret = alloc_picture(s, pic, direct);
        if (ret < 0)
            return ret;

        if (!direct) {
            if (pic->f->data[0] + INPLACE_OFFSET == pic_arg->data[0] &&
                pic->f->data[1] + INPLACE_OFFSET == pic_arg->data[1] &&
                pic->f->data[2] + INPLACE_OFFSET == pic_arg->data[2]) {
                // empty
            } else {
                int h_chroma_shift, v_chroma_shift;
                av_pix_fmt_get_chroma_sub_sample(s->avctx->pix_fmt,
                                                 &h_chroma_shift,
                                                 &v_chroma_shift);

                for (i = 0; i < 3; i++) {
                    int src_stride = pic_arg->linesize[i];
                    int dst_stride = i ? s->uvlinesize : s->linesize;
                    int h_shift = i ? h_chroma_shift : 0;
                    int v_shift = i ? v_chroma_shift : 0;
                    int w = s->width  >> h_shift;
                    int h = s->height >> v_shift;
                    uint8_t *src = pic_arg->data[i];
                    uint8_t *dst = pic->f->data[i];
                    int vpad = 16;

                    if (   s->codec_id == AV_CODEC_ID_MPEG2VIDEO
                        && !s->progressive_sequence
                        && FFALIGN(s->height, 32) - s->height > 16)
                        vpad = 32;

                    if (!s->avctx->rc_buffer_size)
                        dst += INPLACE_OFFSET;

                    if (src_stride == dst_stride)
                        memcpy(dst, src, src_stride * h);
                    else {
                        int h2 = h;
                        uint8_t *dst2 = dst;
                        while (h2--) {
                            memcpy(dst2, src, w);
                            dst2 += dst_stride;
                            src += src_stride;
                        }
                    }
                    if ((s->width & 15) || (s->height & (vpad-1))) {
                        s->mpvencdsp.draw_edges(dst, dst_stride,
                                                w, h,
                                                16 >> h_shift,
                                                vpad >> v_shift,
                                                EDGE_BOTTOM);
                    }
                }
                emms_c();
            }
        }
        ret = av_frame_copy_props(pic->f, pic_arg);
        if (ret < 0)
            return ret;

        pic->f->display_picture_number = display_picture_number;
        pic->f->pts = pts; // we set this here to avoid modifying pic_arg
    } else {
        /* Flushing: When we have not received enough input frames,
         * ensure s->input_picture[0] contains the first picture */
        for (flush_offset = 0; flush_offset < encoding_delay + 1; flush_offset++)
            if (s->input_picture[flush_offset])
                break;

        if (flush_offset <= 1)
            flush_offset = 1;
        else
            encoding_delay = encoding_delay - flush_offset + 1;
    }

    /* shift buffer entries */
    for (i = flush_offset; i < MAX_PICTURE_COUNT /*s->encoding_delay + 1*/; i++)
        s->input_picture[i - flush_offset] = s->input_picture[i];

    s->input_picture[encoding_delay] = (Picture*) pic;

    return 0;
}

static int skip_check(MpegEncContext *s, Picture *p, Picture *ref)
{
    int x, y, plane;
    int score = 0;
    int64_t score64 = 0;

    for (plane = 0; plane < 3; plane++) {
        const int stride = p->f->linesize[plane];
        const int bw = plane ? 1 : 2;
        for (y = 0; y < s->mb_height * bw; y++) {
            for (x = 0; x < s->mb_width * bw; x++) {
                int off = p->shared ? 0 : 16;
                uint8_t *dptr = p->f->data[plane] + 8 * (x + y * stride) + off;
                uint8_t *rptr = ref->f->data[plane] + 8 * (x + y * stride);
                int v = s->mecc.frame_skip_cmp[1](s, dptr, rptr, stride, 8);

                switch (FFABS(s->frame_skip_exp)) {
                case 0: score    =  FFMAX(score, v);          break;
                case 1: score   += FFABS(v);                  break;
                case 2: score64 += v * (int64_t)v;                       break;
                case 3: score64 += FFABS(v * (int64_t)v * v);            break;
                case 4: score64 += (v * (int64_t)v) * (v * (int64_t)v);  break;
                }
            }
        }
    }
    emms_c();

    if (score)
        score64 = score;
    if (s->frame_skip_exp < 0)
        score64 = pow(score64 / (double)(s->mb_width * s->mb_height),
                      -1.0/s->frame_skip_exp);

    if (score64 < s->frame_skip_threshold)
        return 1;
    if (score64 < ((s->frame_skip_factor * (int64_t) s->lambda) >> 8))
        return 1;
    return 0;
}

static int encode_frame(AVCodecContext *c, AVFrame *frame)
{
    AVPacket pkt = { 0 };
    int ret;
    int size = 0;

    av_init_packet(&pkt);

    ret = avcodec_send_frame(c, frame);
    if (ret < 0)
        return ret;

    do {
        ret = avcodec_receive_packet(c, &pkt);
        if (ret >= 0) {
            size += pkt.size;
            av_packet_unref(&pkt);
        } else if (ret < 0 && ret != AVERROR(EAGAIN) && ret != AVERROR_EOF)
            return ret;
    } while (ret >= 0);

    return size;
}

static int estimate_best_b_count(MpegEncContext *s)
{
    const AVCodec *codec = avcodec_find_encoder(s->avctx->codec_id);
    const int scale = s->brd_scale;
    int width  = s->width  >> scale;
    int height = s->height >> scale;
    int i, j, out_size, p_lambda, b_lambda, lambda2;
    int64_t best_rd  = INT64_MAX;
    int best_b_count = -1;
    int ret = 0;

<<<<<<< HEAD
    if (!c)
        return AVERROR(ENOMEM);
    av_assert0(scale >= 0 && scale <= 3);
=======
    assert(scale >= 0 && scale <= 3);
>>>>>>> 68811a41

    //emms_c();
    //s->next_picture_ptr->quality;
    p_lambda = s->last_lambda_for[AV_PICTURE_TYPE_P];
    //p_lambda * FFABS(s->avctx->b_quant_factor) + s->avctx->b_quant_offset;
    b_lambda = s->last_lambda_for[AV_PICTURE_TYPE_B];
    if (!b_lambda) // FIXME we should do this somewhere else
        b_lambda = p_lambda;
    lambda2  = (b_lambda * b_lambda + (1 << FF_LAMBDA_SHIFT) / 2) >>
               FF_LAMBDA_SHIFT;

    for (i = 0; i < s->max_b_frames + 2; i++) {
        Picture pre_input, *pre_input_ptr = i ? s->input_picture[i - 1] :
                                                s->next_picture_ptr;
        uint8_t *data[4];

        if (pre_input_ptr && (!i || s->input_picture[i - 1])) {
            pre_input = *pre_input_ptr;
            memcpy(data, pre_input_ptr->f->data, sizeof(data));

            if (!pre_input.shared && i) {
                data[0] += INPLACE_OFFSET;
                data[1] += INPLACE_OFFSET;
                data[2] += INPLACE_OFFSET;
            }

            s->mpvencdsp.shrink[scale](s->tmp_frames[i]->data[0],
                                       s->tmp_frames[i]->linesize[0],
                                       data[0],
                                       pre_input.f->linesize[0],
                                       width, height);
            s->mpvencdsp.shrink[scale](s->tmp_frames[i]->data[1],
                                       s->tmp_frames[i]->linesize[1],
                                       data[1],
                                       pre_input.f->linesize[1],
                                       width >> 1, height >> 1);
            s->mpvencdsp.shrink[scale](s->tmp_frames[i]->data[2],
                                       s->tmp_frames[i]->linesize[2],
                                       data[2],
                                       pre_input.f->linesize[2],
                                       width >> 1, height >> 1);
        }
    }

    for (j = 0; j < s->max_b_frames + 1; j++) {
        AVCodecContext *c;
        int64_t rd = 0;

        if (!s->input_picture[j])
            break;

        c = avcodec_alloc_context3(NULL);
        if (!c)
            return AVERROR(ENOMEM);

        c->width        = width;
        c->height       = height;
        c->flags        = AV_CODEC_FLAG_QSCALE | AV_CODEC_FLAG_PSNR;
        c->flags       |= s->avctx->flags & AV_CODEC_FLAG_QPEL;
        c->mb_decision  = s->avctx->mb_decision;
        c->me_cmp       = s->avctx->me_cmp;
        c->mb_cmp       = s->avctx->mb_cmp;
        c->me_sub_cmp   = s->avctx->me_sub_cmp;
        c->pix_fmt      = AV_PIX_FMT_YUV420P;
        c->time_base    = s->avctx->time_base;
        c->max_b_frames = s->max_b_frames;

        ret = avcodec_open2(c, codec, NULL);
        if (ret < 0)
            goto fail;

        s->tmp_frames[0]->pict_type = AV_PICTURE_TYPE_I;
        s->tmp_frames[0]->quality   = 1 * FF_QP2LAMBDA;

        out_size = encode_frame(c, s->tmp_frames[0]);
        if (out_size < 0) {
            ret = out_size;
            goto fail;
        }

        //rd += (out_size * lambda2) >> FF_LAMBDA_SHIFT;

        for (i = 0; i < s->max_b_frames + 1; i++) {
            int is_p = i % (j + 1) == j || i == s->max_b_frames;

            s->tmp_frames[i + 1]->pict_type = is_p ?
                                     AV_PICTURE_TYPE_P : AV_PICTURE_TYPE_B;
            s->tmp_frames[i + 1]->quality   = is_p ? p_lambda : b_lambda;

            out_size = encode_frame(c, s->tmp_frames[i + 1]);
            if (out_size < 0) {
                ret = out_size;
                goto fail;
            }

            rd += (out_size * lambda2) >> (FF_LAMBDA_SHIFT - 3);
        }

        /* get the delayed frames */
        out_size = encode_frame(c, NULL);
        if (out_size < 0) {
            ret = out_size;
            goto fail;
        }
        rd += (out_size * lambda2) >> (FF_LAMBDA_SHIFT - 3);

        rd += c->error[0] + c->error[1] + c->error[2];

        if (rd < best_rd) {
            best_rd = rd;
            best_b_count = j;
        }

fail:
        avcodec_free_context(&c);
        if (ret < 0)
            return ret;
    }

    return best_b_count;
}

static int select_input_picture(MpegEncContext *s)
{
    int i, ret;

    for (i = 1; i < MAX_PICTURE_COUNT; i++)
        s->reordered_input_picture[i - 1] = s->reordered_input_picture[i];
    s->reordered_input_picture[MAX_PICTURE_COUNT - 1] = NULL;

    /* set next picture type & ordering */
    if (!s->reordered_input_picture[0] && s->input_picture[0]) {
        if (s->frame_skip_threshold || s->frame_skip_factor) {
            if (s->picture_in_gop_number < s->gop_size &&
                s->next_picture_ptr &&
                skip_check(s, s->input_picture[0], s->next_picture_ptr)) {
                // FIXME check that the gop check above is +-1 correct
                av_frame_unref(s->input_picture[0]->f);

                ff_vbv_update(s, 0);

                goto no_output_pic;
            }
        }

        if (/*s->picture_in_gop_number >= s->gop_size ||*/
            !s->next_picture_ptr || s->intra_only) {
            s->reordered_input_picture[0] = s->input_picture[0];
            s->reordered_input_picture[0]->f->pict_type = AV_PICTURE_TYPE_I;
            s->reordered_input_picture[0]->f->coded_picture_number =
                s->coded_picture_number++;
        } else {
            int b_frames = 0;

            if (s->avctx->flags & AV_CODEC_FLAG_PASS2) {
                for (i = 0; i < s->max_b_frames + 1; i++) {
                    int pict_num = s->input_picture[0]->f->display_picture_number + i;

                    if (pict_num >= s->rc_context.num_entries)
                        break;
                    if (!s->input_picture[i]) {
                        s->rc_context.entry[pict_num - 1].new_pict_type = AV_PICTURE_TYPE_P;
                        break;
                    }

                    s->input_picture[i]->f->pict_type =
                        s->rc_context.entry[pict_num].new_pict_type;
                }
            }

            if (s->b_frame_strategy == 0) {
                b_frames = s->max_b_frames;
                while (b_frames && !s->input_picture[b_frames])
                    b_frames--;
            } else if (s->b_frame_strategy == 1) {
                for (i = 1; i < s->max_b_frames + 1; i++) {
                    if (s->input_picture[i] &&
                        s->input_picture[i]->b_frame_score == 0) {
                        s->input_picture[i]->b_frame_score =
                            get_intra_count(s,
                                            s->input_picture[i    ]->f->data[0],
                                            s->input_picture[i - 1]->f->data[0],
                                            s->linesize) + 1;
                    }
                }
                for (i = 0; i < s->max_b_frames + 1; i++) {
                    if (!s->input_picture[i] ||
                        s->input_picture[i]->b_frame_score - 1 >
                            s->mb_num / s->b_sensitivity)
                        break;
                }

                b_frames = FFMAX(0, i - 1);

                /* reset scores */
                for (i = 0; i < b_frames + 1; i++) {
                    s->input_picture[i]->b_frame_score = 0;
                }
            } else if (s->b_frame_strategy == 2) {
                b_frames = estimate_best_b_count(s);
                if (b_frames < 0)
                    return b_frames;
            }

            emms_c();

            for (i = b_frames - 1; i >= 0; i--) {
                int type = s->input_picture[i]->f->pict_type;
                if (type && type != AV_PICTURE_TYPE_B)
                    b_frames = i;
            }
            if (s->input_picture[b_frames]->f->pict_type == AV_PICTURE_TYPE_B &&
                b_frames == s->max_b_frames) {
                av_log(s->avctx, AV_LOG_ERROR,
                       "warning, too many B-frames in a row\n");
            }

            if (s->picture_in_gop_number + b_frames >= s->gop_size) {
                if ((s->mpv_flags & FF_MPV_FLAG_STRICT_GOP) &&
                    s->gop_size > s->picture_in_gop_number) {
                    b_frames = s->gop_size - s->picture_in_gop_number - 1;
                } else {
                    if (s->avctx->flags & AV_CODEC_FLAG_CLOSED_GOP)
                        b_frames = 0;
                    s->input_picture[b_frames]->f->pict_type = AV_PICTURE_TYPE_I;
                }
            }

            if ((s->avctx->flags & AV_CODEC_FLAG_CLOSED_GOP) && b_frames &&
                s->input_picture[b_frames]->f->pict_type == AV_PICTURE_TYPE_I)
                b_frames--;

            s->reordered_input_picture[0] = s->input_picture[b_frames];
            if (s->reordered_input_picture[0]->f->pict_type != AV_PICTURE_TYPE_I)
                s->reordered_input_picture[0]->f->pict_type = AV_PICTURE_TYPE_P;
            s->reordered_input_picture[0]->f->coded_picture_number =
                s->coded_picture_number++;
            for (i = 0; i < b_frames; i++) {
                s->reordered_input_picture[i + 1] = s->input_picture[i];
                s->reordered_input_picture[i + 1]->f->pict_type =
                    AV_PICTURE_TYPE_B;
                s->reordered_input_picture[i + 1]->f->coded_picture_number =
                    s->coded_picture_number++;
            }
        }
    }
no_output_pic:
    ff_mpeg_unref_picture(s->avctx, &s->new_picture);

    if (s->reordered_input_picture[0]) {
        s->reordered_input_picture[0]->reference =
           s->reordered_input_picture[0]->f->pict_type !=
               AV_PICTURE_TYPE_B ? 3 : 0;

        if ((ret = ff_mpeg_ref_picture(s->avctx, &s->new_picture, s->reordered_input_picture[0])))
            return ret;

        if (s->reordered_input_picture[0]->shared || s->avctx->rc_buffer_size) {
            // input is a shared pix, so we can't modify it -> allocate a new
            // one & ensure that the shared one is reuseable

            Picture *pic;
            int i = ff_find_unused_picture(s->avctx, s->picture, 0);
            if (i < 0)
                return i;
            pic = &s->picture[i];

            pic->reference = s->reordered_input_picture[0]->reference;
            if (alloc_picture(s, pic, 0) < 0) {
                return -1;
            }

            ret = av_frame_copy_props(pic->f, s->reordered_input_picture[0]->f);
            if (ret < 0)
                return ret;

            /* mark us unused / free shared pic */
            av_frame_unref(s->reordered_input_picture[0]->f);
            s->reordered_input_picture[0]->shared = 0;

            s->current_picture_ptr = pic;
        } else {
            // input is not a shared pix -> reuse buffer for current_pix
            s->current_picture_ptr = s->reordered_input_picture[0];
            for (i = 0; i < 4; i++) {
                s->new_picture.f->data[i] += INPLACE_OFFSET;
            }
        }
        ff_mpeg_unref_picture(s->avctx, &s->current_picture);
        if ((ret = ff_mpeg_ref_picture(s->avctx, &s->current_picture,
                                       s->current_picture_ptr)) < 0)
            return ret;

        s->picture_number = s->new_picture.f->display_picture_number;
    }
    return 0;
}

static void frame_end(MpegEncContext *s)
{
    if (s->unrestricted_mv &&
        s->current_picture.reference &&
        !s->intra_only) {
        const AVPixFmtDescriptor *desc = av_pix_fmt_desc_get(s->avctx->pix_fmt);
        int hshift = desc->log2_chroma_w;
        int vshift = desc->log2_chroma_h;
        s->mpvencdsp.draw_edges(s->current_picture.f->data[0],
                                s->current_picture.f->linesize[0],
                                s->h_edge_pos, s->v_edge_pos,
                                EDGE_WIDTH, EDGE_WIDTH,
                                EDGE_TOP | EDGE_BOTTOM);
        s->mpvencdsp.draw_edges(s->current_picture.f->data[1],
                                s->current_picture.f->linesize[1],
                                s->h_edge_pos >> hshift,
                                s->v_edge_pos >> vshift,
                                EDGE_WIDTH >> hshift,
                                EDGE_WIDTH >> vshift,
                                EDGE_TOP | EDGE_BOTTOM);
        s->mpvencdsp.draw_edges(s->current_picture.f->data[2],
                                s->current_picture.f->linesize[2],
                                s->h_edge_pos >> hshift,
                                s->v_edge_pos >> vshift,
                                EDGE_WIDTH >> hshift,
                                EDGE_WIDTH >> vshift,
                                EDGE_TOP | EDGE_BOTTOM);
    }

    emms_c();

    s->last_pict_type                 = s->pict_type;
    s->last_lambda_for [s->pict_type] = s->current_picture_ptr->f->quality;
    if (s->pict_type!= AV_PICTURE_TYPE_B)
        s->last_non_b_pict_type = s->pict_type;

#if FF_API_CODED_FRAME
FF_DISABLE_DEPRECATION_WARNINGS
    av_frame_unref(s->avctx->coded_frame);
    av_frame_copy_props(s->avctx->coded_frame, s->current_picture.f);
FF_ENABLE_DEPRECATION_WARNINGS
#endif
#if FF_API_ERROR_FRAME
FF_DISABLE_DEPRECATION_WARNINGS
    memcpy(s->current_picture.f->error, s->current_picture.encoding_error,
           sizeof(s->current_picture.encoding_error));
FF_ENABLE_DEPRECATION_WARNINGS
#endif
}

static void update_noise_reduction(MpegEncContext *s)
{
    int intra, i;

    for (intra = 0; intra < 2; intra++) {
        if (s->dct_count[intra] > (1 << 16)) {
            for (i = 0; i < 64; i++) {
                s->dct_error_sum[intra][i] >>= 1;
            }
            s->dct_count[intra] >>= 1;
        }

        for (i = 0; i < 64; i++) {
            s->dct_offset[intra][i] = (s->noise_reduction *
                                       s->dct_count[intra] +
                                       s->dct_error_sum[intra][i] / 2) /
                                      (s->dct_error_sum[intra][i] + 1);
        }
    }
}

static int frame_start(MpegEncContext *s)
{
    int ret;

    /* mark & release old frames */
    if (s->pict_type != AV_PICTURE_TYPE_B && s->last_picture_ptr &&
        s->last_picture_ptr != s->next_picture_ptr &&
        s->last_picture_ptr->f->buf[0]) {
        ff_mpeg_unref_picture(s->avctx, s->last_picture_ptr);
    }

    s->current_picture_ptr->f->pict_type = s->pict_type;
    s->current_picture_ptr->f->key_frame = s->pict_type == AV_PICTURE_TYPE_I;

    ff_mpeg_unref_picture(s->avctx, &s->current_picture);
    if ((ret = ff_mpeg_ref_picture(s->avctx, &s->current_picture,
                                   s->current_picture_ptr)) < 0)
        return ret;

    if (s->pict_type != AV_PICTURE_TYPE_B) {
        s->last_picture_ptr = s->next_picture_ptr;
        if (!s->droppable)
            s->next_picture_ptr = s->current_picture_ptr;
    }

    if (s->last_picture_ptr) {
        ff_mpeg_unref_picture(s->avctx, &s->last_picture);
        if (s->last_picture_ptr->f->buf[0] &&
            (ret = ff_mpeg_ref_picture(s->avctx, &s->last_picture,
                                       s->last_picture_ptr)) < 0)
            return ret;
    }
    if (s->next_picture_ptr) {
        ff_mpeg_unref_picture(s->avctx, &s->next_picture);
        if (s->next_picture_ptr->f->buf[0] &&
            (ret = ff_mpeg_ref_picture(s->avctx, &s->next_picture,
                                       s->next_picture_ptr)) < 0)
            return ret;
    }

    if (s->picture_structure!= PICT_FRAME) {
        int i;
        for (i = 0; i < 4; i++) {
            if (s->picture_structure == PICT_BOTTOM_FIELD) {
                s->current_picture.f->data[i] +=
                    s->current_picture.f->linesize[i];
            }
            s->current_picture.f->linesize[i] *= 2;
            s->last_picture.f->linesize[i]    *= 2;
            s->next_picture.f->linesize[i]    *= 2;
        }
    }

    if (s->mpeg_quant || s->codec_id == AV_CODEC_ID_MPEG2VIDEO) {
        s->dct_unquantize_intra = s->dct_unquantize_mpeg2_intra;
        s->dct_unquantize_inter = s->dct_unquantize_mpeg2_inter;
    } else if (s->out_format == FMT_H263 || s->out_format == FMT_H261) {
        s->dct_unquantize_intra = s->dct_unquantize_h263_intra;
        s->dct_unquantize_inter = s->dct_unquantize_h263_inter;
    } else {
        s->dct_unquantize_intra = s->dct_unquantize_mpeg1_intra;
        s->dct_unquantize_inter = s->dct_unquantize_mpeg1_inter;
    }

    if (s->dct_error_sum) {
        av_assert2(s->noise_reduction && s->encoding);
        update_noise_reduction(s);
    }

    return 0;
}

int ff_mpv_encode_picture(AVCodecContext *avctx, AVPacket *pkt,
                          const AVFrame *pic_arg, int *got_packet)
{
    MpegEncContext *s = avctx->priv_data;
    int i, stuffing_count, ret;
    int context_count = s->slice_context_count;

    s->vbv_ignore_qmax = 0;

    s->picture_in_gop_number++;

    if (load_input_picture(s, pic_arg) < 0)
        return -1;

    if (select_input_picture(s) < 0) {
        return -1;
    }

    /* output? */
    if (s->new_picture.f->data[0]) {
        int growing_buffer = context_count == 1 && !pkt->data && !s->data_partitioning;
        int pkt_size = growing_buffer ? FFMAX(s->mb_width*s->mb_height*64+10000, avctx->internal->byte_buffer_size) - AV_INPUT_BUFFER_PADDING_SIZE
                                              :
                                              s->mb_width*s->mb_height*(MAX_MB_BYTES+100)+10000;
        if ((ret = ff_alloc_packet2(avctx, pkt, pkt_size, 0)) < 0)
            return ret;
        if (s->mb_info) {
            s->mb_info_ptr = av_packet_new_side_data(pkt,
                                 AV_PKT_DATA_H263_MB_INFO,
                                 s->mb_width*s->mb_height*12);
            s->prev_mb_info = s->last_mb_info = s->mb_info_size = 0;
        }

        for (i = 0; i < context_count; i++) {
            int start_y = s->thread_context[i]->start_mb_y;
            int   end_y = s->thread_context[i]->  end_mb_y;
            int h       = s->mb_height;
            uint8_t *start = pkt->data + (size_t)(((int64_t) pkt->size) * start_y / h);
            uint8_t *end   = pkt->data + (size_t)(((int64_t) pkt->size) *   end_y / h);

            init_put_bits(&s->thread_context[i]->pb, start, end - start);
        }

        s->pict_type = s->new_picture.f->pict_type;
        //emms_c();
        ret = frame_start(s);
        if (ret < 0)
            return ret;
vbv_retry:
        ret = encode_picture(s, s->picture_number);
        if (growing_buffer) {
            av_assert0(s->pb.buf == avctx->internal->byte_buffer);
            pkt->data = s->pb.buf;
            pkt->size = avctx->internal->byte_buffer_size;
        }
        if (ret < 0)
            return -1;

#if FF_API_STAT_BITS
FF_DISABLE_DEPRECATION_WARNINGS
        avctx->header_bits = s->header_bits;
        avctx->mv_bits     = s->mv_bits;
        avctx->misc_bits   = s->misc_bits;
        avctx->i_tex_bits  = s->i_tex_bits;
        avctx->p_tex_bits  = s->p_tex_bits;
        avctx->i_count     = s->i_count;
        // FIXME f/b_count in avctx
        avctx->p_count     = s->mb_num - s->i_count - s->skip_count;
        avctx->skip_count  = s->skip_count;
FF_ENABLE_DEPRECATION_WARNINGS
#endif

        frame_end(s);

        if (CONFIG_MJPEG_ENCODER && s->out_format == FMT_MJPEG)
            ff_mjpeg_encode_picture_trailer(&s->pb, s->header_bits);

        if (avctx->rc_buffer_size) {
            RateControlContext *rcc = &s->rc_context;
            int max_size = FFMAX(rcc->buffer_index * avctx->rc_max_available_vbv_use, rcc->buffer_index - 500);
            int hq = (s->avctx->mb_decision == FF_MB_DECISION_RD || s->avctx->trellis);
            int min_step = hq ? 1 : (1<<(FF_LAMBDA_SHIFT + 7))/139;

            if (put_bits_count(&s->pb) > max_size &&
                s->lambda < s->lmax) {
                s->next_lambda = FFMAX(s->lambda + min_step, s->lambda *
                                       (s->qscale + 1) / s->qscale);
                if (s->adaptive_quant) {
                    int i;
                    for (i = 0; i < s->mb_height * s->mb_stride; i++)
                        s->lambda_table[i] =
                            FFMAX(s->lambda_table[i] + min_step,
                                  s->lambda_table[i] * (s->qscale + 1) /
                                  s->qscale);
                }
                s->mb_skipped = 0;        // done in frame_start()
                // done in encode_picture() so we must undo it
                if (s->pict_type == AV_PICTURE_TYPE_P) {
                    if (s->flipflop_rounding          ||
                        s->codec_id == AV_CODEC_ID_H263P ||
                        s->codec_id == AV_CODEC_ID_MPEG4)
                        s->no_rounding ^= 1;
                }
                if (s->pict_type != AV_PICTURE_TYPE_B) {
                    s->time_base       = s->last_time_base;
                    s->last_non_b_time = s->time - s->pp_time;
                }
                for (i = 0; i < context_count; i++) {
                    PutBitContext *pb = &s->thread_context[i]->pb;
                    init_put_bits(pb, pb->buf, pb->buf_end - pb->buf);
                }
                s->vbv_ignore_qmax = 1;
                av_log(s->avctx, AV_LOG_VERBOSE, "reencoding frame due to VBV\n");
                goto vbv_retry;
            }

            av_assert0(s->avctx->rc_max_rate);
        }

        if (s->avctx->flags & AV_CODEC_FLAG_PASS1)
            ff_write_pass1_stats(s);

        for (i = 0; i < 4; i++) {
            s->current_picture_ptr->encoding_error[i] = s->current_picture.encoding_error[i];
            avctx->error[i] += s->current_picture_ptr->encoding_error[i];
        }
        ff_side_data_set_encoder_stats(pkt, s->current_picture.f->quality,
                                       s->current_picture_ptr->encoding_error,
                                       (s->avctx->flags&AV_CODEC_FLAG_PSNR) ? 4 : 0,
                                       s->pict_type);

        if (s->avctx->flags & AV_CODEC_FLAG_PASS1)
            assert(put_bits_count(&s->pb) == s->header_bits + s->mv_bits +
                                             s->misc_bits + s->i_tex_bits +
                                             s->p_tex_bits);
        flush_put_bits(&s->pb);
        s->frame_bits  = put_bits_count(&s->pb);

        stuffing_count = ff_vbv_update(s, s->frame_bits);
        s->stuffing_bits = 8*stuffing_count;
        if (stuffing_count) {
            if (s->pb.buf_end - s->pb.buf - (put_bits_count(&s->pb) >> 3) <
                    stuffing_count + 50) {
                av_log(s->avctx, AV_LOG_ERROR, "stuffing too large\n");
                return -1;
            }

            switch (s->codec_id) {
            case AV_CODEC_ID_MPEG1VIDEO:
            case AV_CODEC_ID_MPEG2VIDEO:
                while (stuffing_count--) {
                    put_bits(&s->pb, 8, 0);
                }
            break;
            case AV_CODEC_ID_MPEG4:
                put_bits(&s->pb, 16, 0);
                put_bits(&s->pb, 16, 0x1C3);
                stuffing_count -= 4;
                while (stuffing_count--) {
                    put_bits(&s->pb, 8, 0xFF);
                }
            break;
            default:
                av_log(s->avctx, AV_LOG_ERROR, "vbv buffer overflow\n");
            }
            flush_put_bits(&s->pb);
            s->frame_bits  = put_bits_count(&s->pb);
        }

        /* update MPEG-1/2 vbv_delay for CBR */
        if (s->avctx->rc_max_rate                          &&
            s->avctx->rc_min_rate == s->avctx->rc_max_rate &&
            s->out_format == FMT_MPEG1                     &&
            90000LL * (avctx->rc_buffer_size - 1) <=
                s->avctx->rc_max_rate * 0xFFFFLL) {
            AVCPBProperties *props;
            size_t props_size;

            int vbv_delay, min_delay;
            double inbits  = s->avctx->rc_max_rate *
                             av_q2d(s->avctx->time_base);
            int    minbits = s->frame_bits - 8 *
                             (s->vbv_delay_ptr - s->pb.buf - 1);
            double bits    = s->rc_context.buffer_index + minbits - inbits;

            if (bits < 0)
                av_log(s->avctx, AV_LOG_ERROR,
                       "Internal error, negative bits\n");

            assert(s->repeat_first_field == 0);

            vbv_delay = bits * 90000 / s->avctx->rc_max_rate;
            min_delay = (minbits * 90000LL + s->avctx->rc_max_rate - 1) /
                        s->avctx->rc_max_rate;

            vbv_delay = FFMAX(vbv_delay, min_delay);

            av_assert0(vbv_delay < 0xFFFF);

            s->vbv_delay_ptr[0] &= 0xF8;
            s->vbv_delay_ptr[0] |= vbv_delay >> 13;
            s->vbv_delay_ptr[1]  = vbv_delay >> 5;
            s->vbv_delay_ptr[2] &= 0x07;
            s->vbv_delay_ptr[2] |= vbv_delay << 3;

            props = av_cpb_properties_alloc(&props_size);
            if (!props)
                return AVERROR(ENOMEM);
            props->vbv_delay = vbv_delay * 300;

            ret = av_packet_add_side_data(pkt, AV_PKT_DATA_CPB_PROPERTIES,
                                          (uint8_t*)props, props_size);
            if (ret < 0) {
                av_freep(&props);
                return ret;
            }

#if FF_API_VBV_DELAY
FF_DISABLE_DEPRECATION_WARNINGS
            avctx->vbv_delay     = vbv_delay * 300;
FF_ENABLE_DEPRECATION_WARNINGS
#endif
        }
        s->total_bits     += s->frame_bits;
#if FF_API_STAT_BITS
FF_DISABLE_DEPRECATION_WARNINGS
        avctx->frame_bits  = s->frame_bits;
FF_ENABLE_DEPRECATION_WARNINGS
#endif


        pkt->pts = s->current_picture.f->pts;
        if (!s->low_delay && s->pict_type != AV_PICTURE_TYPE_B) {
            if (!s->current_picture.f->coded_picture_number)
                pkt->dts = pkt->pts - s->dts_delta;
            else
                pkt->dts = s->reordered_pts;
            s->reordered_pts = pkt->pts;
        } else
            pkt->dts = pkt->pts;
        if (s->current_picture.f->key_frame)
            pkt->flags |= AV_PKT_FLAG_KEY;
        if (s->mb_info)
            av_packet_shrink_side_data(pkt, AV_PKT_DATA_H263_MB_INFO, s->mb_info_size);
    } else {
        s->frame_bits = 0;
    }

    /* release non-reference frames */
    for (i = 0; i < MAX_PICTURE_COUNT; i++) {
        if (!s->picture[i].reference)
            ff_mpeg_unref_picture(s->avctx, &s->picture[i]);
    }

    av_assert1((s->frame_bits & 7) == 0);

    pkt->size = s->frame_bits / 8;
    *got_packet = !!pkt->size;
    return 0;
}

static inline void dct_single_coeff_elimination(MpegEncContext *s,
                                                int n, int threshold)
{
    static const char tab[64] = {
        3, 2, 2, 1, 1, 1, 1, 1,
        1, 1, 1, 1, 1, 1, 1, 1,
        1, 1, 1, 1, 1, 1, 1, 1,
        0, 0, 0, 0, 0, 0, 0, 0,
        0, 0, 0, 0, 0, 0, 0, 0,
        0, 0, 0, 0, 0, 0, 0, 0,
        0, 0, 0, 0, 0, 0, 0, 0,
        0, 0, 0, 0, 0, 0, 0, 0
    };
    int score = 0;
    int run = 0;
    int i;
    int16_t *block = s->block[n];
    const int last_index = s->block_last_index[n];
    int skip_dc;

    if (threshold < 0) {
        skip_dc = 0;
        threshold = -threshold;
    } else
        skip_dc = 1;

    /* Are all we could set to zero already zero? */
    if (last_index <= skip_dc - 1)
        return;

    for (i = 0; i <= last_index; i++) {
        const int j = s->intra_scantable.permutated[i];
        const int level = FFABS(block[j]);
        if (level == 1) {
            if (skip_dc && i == 0)
                continue;
            score += tab[run];
            run = 0;
        } else if (level > 1) {
            return;
        } else {
            run++;
        }
    }
    if (score >= threshold)
        return;
    for (i = skip_dc; i <= last_index; i++) {
        const int j = s->intra_scantable.permutated[i];
        block[j] = 0;
    }
    if (block[0])
        s->block_last_index[n] = 0;
    else
        s->block_last_index[n] = -1;
}

static inline void clip_coeffs(MpegEncContext *s, int16_t *block,
                               int last_index)
{
    int i;
    const int maxlevel = s->max_qcoeff;
    const int minlevel = s->min_qcoeff;
    int overflow = 0;

    if (s->mb_intra) {
        i = 1; // skip clipping of intra dc
    } else
        i = 0;

    for (; i <= last_index; i++) {
        const int j = s->intra_scantable.permutated[i];
        int level = block[j];

        if (level > maxlevel) {
            level = maxlevel;
            overflow++;
        } else if (level < minlevel) {
            level = minlevel;
            overflow++;
        }

        block[j] = level;
    }

    if (overflow && s->avctx->mb_decision == FF_MB_DECISION_SIMPLE)
        av_log(s->avctx, AV_LOG_INFO,
               "warning, clipping %d dct coefficients to %d..%d\n",
               overflow, minlevel, maxlevel);
}

static void get_visual_weight(int16_t *weight, uint8_t *ptr, int stride)
{
    int x, y;
    // FIXME optimize
    for (y = 0; y < 8; y++) {
        for (x = 0; x < 8; x++) {
            int x2, y2;
            int sum = 0;
            int sqr = 0;
            int count = 0;

            for (y2 = FFMAX(y - 1, 0); y2 < FFMIN(8, y + 2); y2++) {
                for (x2= FFMAX(x - 1, 0); x2 < FFMIN(8, x + 2); x2++) {
                    int v = ptr[x2 + y2 * stride];
                    sum += v;
                    sqr += v * v;
                    count++;
                }
            }
            weight[x + 8 * y]= (36 * ff_sqrt(count * sqr - sum * sum)) / count;
        }
    }
}

static av_always_inline void encode_mb_internal(MpegEncContext *s,
                                                int motion_x, int motion_y,
                                                int mb_block_height,
                                                int mb_block_width,
                                                int mb_block_count)
{
    int16_t weight[12][64];
    int16_t orig[12][64];
    const int mb_x = s->mb_x;
    const int mb_y = s->mb_y;
    int i;
    int skip_dct[12];
    int dct_offset = s->linesize * 8; // default for progressive frames
    int uv_dct_offset = s->uvlinesize * 8;
    uint8_t *ptr_y, *ptr_cb, *ptr_cr;
    ptrdiff_t wrap_y, wrap_c;

    for (i = 0; i < mb_block_count; i++)
        skip_dct[i] = s->skipdct;

    if (s->adaptive_quant) {
        const int last_qp = s->qscale;
        const int mb_xy = mb_x + mb_y * s->mb_stride;

        s->lambda = s->lambda_table[mb_xy];
        update_qscale(s);

        if (!(s->mpv_flags & FF_MPV_FLAG_QP_RD)) {
            s->qscale = s->current_picture_ptr->qscale_table[mb_xy];
            s->dquant = s->qscale - last_qp;

            if (s->out_format == FMT_H263) {
                s->dquant = av_clip(s->dquant, -2, 2);

                if (s->codec_id == AV_CODEC_ID_MPEG4) {
                    if (!s->mb_intra) {
                        if (s->pict_type == AV_PICTURE_TYPE_B) {
                            if (s->dquant & 1 || s->mv_dir & MV_DIRECT)
                                s->dquant = 0;
                        }
                        if (s->mv_type == MV_TYPE_8X8)
                            s->dquant = 0;
                    }
                }
            }
        }
        ff_set_qscale(s, last_qp + s->dquant);
    } else if (s->mpv_flags & FF_MPV_FLAG_QP_RD)
        ff_set_qscale(s, s->qscale + s->dquant);

    wrap_y = s->linesize;
    wrap_c = s->uvlinesize;
    ptr_y  = s->new_picture.f->data[0] +
             (mb_y * 16 * wrap_y)              + mb_x * 16;
    ptr_cb = s->new_picture.f->data[1] +
             (mb_y * mb_block_height * wrap_c) + mb_x * mb_block_width;
    ptr_cr = s->new_picture.f->data[2] +
             (mb_y * mb_block_height * wrap_c) + mb_x * mb_block_width;

    if((mb_x * 16 + 16 > s->width || mb_y * 16 + 16 > s->height) && s->codec_id != AV_CODEC_ID_AMV){
        uint8_t *ebuf = s->sc.edge_emu_buffer + 38 * wrap_y;
        int cw = (s->width  + s->chroma_x_shift) >> s->chroma_x_shift;
        int ch = (s->height + s->chroma_y_shift) >> s->chroma_y_shift;
        s->vdsp.emulated_edge_mc(ebuf, ptr_y,
                                 wrap_y, wrap_y,
                                 16, 16, mb_x * 16, mb_y * 16,
                                 s->width, s->height);
        ptr_y = ebuf;
        s->vdsp.emulated_edge_mc(ebuf + 16 * wrap_y, ptr_cb,
                                 wrap_c, wrap_c,
                                 mb_block_width, mb_block_height,
                                 mb_x * mb_block_width, mb_y * mb_block_height,
                                 cw, ch);
        ptr_cb = ebuf + 16 * wrap_y;
        s->vdsp.emulated_edge_mc(ebuf + 16 * wrap_y + 16, ptr_cr,
                                 wrap_c, wrap_c,
                                 mb_block_width, mb_block_height,
                                 mb_x * mb_block_width, mb_y * mb_block_height,
                                 cw, ch);
        ptr_cr = ebuf + 16 * wrap_y + 16;
    }

    if (s->mb_intra) {
        if (s->avctx->flags & AV_CODEC_FLAG_INTERLACED_DCT) {
            int progressive_score, interlaced_score;

            s->interlaced_dct = 0;
            progressive_score = s->mecc.ildct_cmp[4](s, ptr_y, NULL, wrap_y, 8) +
                                s->mecc.ildct_cmp[4](s, ptr_y + wrap_y * 8,
                                                     NULL, wrap_y, 8) - 400;

            if (progressive_score > 0) {
                interlaced_score = s->mecc.ildct_cmp[4](s, ptr_y,
                                                        NULL, wrap_y * 2, 8) +
                                   s->mecc.ildct_cmp[4](s, ptr_y + wrap_y,
                                                        NULL, wrap_y * 2, 8);
                if (progressive_score > interlaced_score) {
                    s->interlaced_dct = 1;

                    dct_offset = wrap_y;
                    uv_dct_offset = wrap_c;
                    wrap_y <<= 1;
                    if (s->chroma_format == CHROMA_422 ||
                        s->chroma_format == CHROMA_444)
                        wrap_c <<= 1;
                }
            }
        }

        s->pdsp.get_pixels(s->block[0], ptr_y,                  wrap_y);
        s->pdsp.get_pixels(s->block[1], ptr_y + 8,              wrap_y);
        s->pdsp.get_pixels(s->block[2], ptr_y + dct_offset,     wrap_y);
        s->pdsp.get_pixels(s->block[3], ptr_y + dct_offset + 8, wrap_y);

        if (s->avctx->flags & AV_CODEC_FLAG_GRAY) {
            skip_dct[4] = 1;
            skip_dct[5] = 1;
        } else {
            s->pdsp.get_pixels(s->block[4], ptr_cb, wrap_c);
            s->pdsp.get_pixels(s->block[5], ptr_cr, wrap_c);
            if (!s->chroma_y_shift && s->chroma_x_shift) { /* 422 */
                s->pdsp.get_pixels(s->block[6], ptr_cb + uv_dct_offset, wrap_c);
                s->pdsp.get_pixels(s->block[7], ptr_cr + uv_dct_offset, wrap_c);
            } else if (!s->chroma_y_shift && !s->chroma_x_shift) { /* 444 */
                s->pdsp.get_pixels(s->block[ 6], ptr_cb + 8, wrap_c);
                s->pdsp.get_pixels(s->block[ 7], ptr_cr + 8, wrap_c);
                s->pdsp.get_pixels(s->block[ 8], ptr_cb + uv_dct_offset, wrap_c);
                s->pdsp.get_pixels(s->block[ 9], ptr_cr + uv_dct_offset, wrap_c);
                s->pdsp.get_pixels(s->block[10], ptr_cb + uv_dct_offset + 8, wrap_c);
                s->pdsp.get_pixels(s->block[11], ptr_cr + uv_dct_offset + 8, wrap_c);
            }
        }
    } else {
        op_pixels_func (*op_pix)[4];
        qpel_mc_func (*op_qpix)[16];
        uint8_t *dest_y, *dest_cb, *dest_cr;

        dest_y  = s->dest[0];
        dest_cb = s->dest[1];
        dest_cr = s->dest[2];

        if ((!s->no_rounding) || s->pict_type == AV_PICTURE_TYPE_B) {
            op_pix  = s->hdsp.put_pixels_tab;
            op_qpix = s->qdsp.put_qpel_pixels_tab;
        } else {
            op_pix  = s->hdsp.put_no_rnd_pixels_tab;
            op_qpix = s->qdsp.put_no_rnd_qpel_pixels_tab;
        }

        if (s->mv_dir & MV_DIR_FORWARD) {
            ff_mpv_motion(s, dest_y, dest_cb, dest_cr, 0,
                          s->last_picture.f->data,
                          op_pix, op_qpix);
            op_pix  = s->hdsp.avg_pixels_tab;
            op_qpix = s->qdsp.avg_qpel_pixels_tab;
        }
        if (s->mv_dir & MV_DIR_BACKWARD) {
            ff_mpv_motion(s, dest_y, dest_cb, dest_cr, 1,
                          s->next_picture.f->data,
                          op_pix, op_qpix);
        }

        if (s->avctx->flags & AV_CODEC_FLAG_INTERLACED_DCT) {
            int progressive_score, interlaced_score;

            s->interlaced_dct = 0;
            progressive_score = s->mecc.ildct_cmp[0](s, dest_y, ptr_y, wrap_y, 8) +
                                s->mecc.ildct_cmp[0](s, dest_y + wrap_y * 8,
                                                     ptr_y + wrap_y * 8,
                                                     wrap_y, 8) - 400;

            if (s->avctx->ildct_cmp == FF_CMP_VSSE)
                progressive_score -= 400;

            if (progressive_score > 0) {
                interlaced_score = s->mecc.ildct_cmp[0](s, dest_y, ptr_y,
                                                        wrap_y * 2, 8) +
                                   s->mecc.ildct_cmp[0](s, dest_y + wrap_y,
                                                        ptr_y + wrap_y,
                                                        wrap_y * 2, 8);

                if (progressive_score > interlaced_score) {
                    s->interlaced_dct = 1;

                    dct_offset = wrap_y;
                    uv_dct_offset = wrap_c;
                    wrap_y <<= 1;
                    if (s->chroma_format == CHROMA_422)
                        wrap_c <<= 1;
                }
            }
        }

        s->pdsp.diff_pixels(s->block[0], ptr_y, dest_y, wrap_y);
        s->pdsp.diff_pixels(s->block[1], ptr_y + 8, dest_y + 8, wrap_y);
        s->pdsp.diff_pixels(s->block[2], ptr_y + dct_offset,
                            dest_y + dct_offset, wrap_y);
        s->pdsp.diff_pixels(s->block[3], ptr_y + dct_offset + 8,
                            dest_y + dct_offset + 8, wrap_y);

        if (s->avctx->flags & AV_CODEC_FLAG_GRAY) {
            skip_dct[4] = 1;
            skip_dct[5] = 1;
        } else {
            s->pdsp.diff_pixels(s->block[4], ptr_cb, dest_cb, wrap_c);
            s->pdsp.diff_pixels(s->block[5], ptr_cr, dest_cr, wrap_c);
            if (!s->chroma_y_shift) { /* 422 */
                s->pdsp.diff_pixels(s->block[6], ptr_cb + uv_dct_offset,
                                    dest_cb + uv_dct_offset, wrap_c);
                s->pdsp.diff_pixels(s->block[7], ptr_cr + uv_dct_offset,
                                    dest_cr + uv_dct_offset, wrap_c);
            }
        }
        /* pre quantization */
        if (s->current_picture.mc_mb_var[s->mb_stride * mb_y + mb_x] <
                2 * s->qscale * s->qscale) {
            // FIXME optimize
            if (s->mecc.sad[1](NULL, ptr_y, dest_y, wrap_y, 8) < 20 * s->qscale)
                skip_dct[0] = 1;
            if (s->mecc.sad[1](NULL, ptr_y + 8, dest_y + 8, wrap_y, 8) < 20 * s->qscale)
                skip_dct[1] = 1;
            if (s->mecc.sad[1](NULL, ptr_y + dct_offset, dest_y + dct_offset,
                               wrap_y, 8) < 20 * s->qscale)
                skip_dct[2] = 1;
            if (s->mecc.sad[1](NULL, ptr_y + dct_offset + 8, dest_y + dct_offset + 8,
                               wrap_y, 8) < 20 * s->qscale)
                skip_dct[3] = 1;
            if (s->mecc.sad[1](NULL, ptr_cb, dest_cb, wrap_c, 8) < 20 * s->qscale)
                skip_dct[4] = 1;
            if (s->mecc.sad[1](NULL, ptr_cr, dest_cr, wrap_c, 8) < 20 * s->qscale)
                skip_dct[5] = 1;
            if (!s->chroma_y_shift) { /* 422 */
                if (s->mecc.sad[1](NULL, ptr_cb + uv_dct_offset,
                                   dest_cb + uv_dct_offset,
                                   wrap_c, 8) < 20 * s->qscale)
                    skip_dct[6] = 1;
                if (s->mecc.sad[1](NULL, ptr_cr + uv_dct_offset,
                                   dest_cr + uv_dct_offset,
                                   wrap_c, 8) < 20 * s->qscale)
                    skip_dct[7] = 1;
            }
        }
    }

    if (s->quantizer_noise_shaping) {
        if (!skip_dct[0])
            get_visual_weight(weight[0], ptr_y                 , wrap_y);
        if (!skip_dct[1])
            get_visual_weight(weight[1], ptr_y              + 8, wrap_y);
        if (!skip_dct[2])
            get_visual_weight(weight[2], ptr_y + dct_offset    , wrap_y);
        if (!skip_dct[3])
            get_visual_weight(weight[3], ptr_y + dct_offset + 8, wrap_y);
        if (!skip_dct[4])
            get_visual_weight(weight[4], ptr_cb                , wrap_c);
        if (!skip_dct[5])
            get_visual_weight(weight[5], ptr_cr                , wrap_c);
        if (!s->chroma_y_shift) { /* 422 */
            if (!skip_dct[6])
                get_visual_weight(weight[6], ptr_cb + uv_dct_offset,
                                  wrap_c);
            if (!skip_dct[7])
                get_visual_weight(weight[7], ptr_cr + uv_dct_offset,
                                  wrap_c);
        }
        memcpy(orig[0], s->block[0], sizeof(int16_t) * 64 * mb_block_count);
    }

    /* DCT & quantize */
    av_assert2(s->out_format != FMT_MJPEG || s->qscale == 8);
    {
        for (i = 0; i < mb_block_count; i++) {
            if (!skip_dct[i]) {
                int overflow;
                s->block_last_index[i] = s->dct_quantize(s, s->block[i], i, s->qscale, &overflow);
                // FIXME we could decide to change to quantizer instead of
                // clipping
                // JS: I don't think that would be a good idea it could lower
                //     quality instead of improve it. Just INTRADC clipping
                //     deserves changes in quantizer
                if (overflow)
                    clip_coeffs(s, s->block[i], s->block_last_index[i]);
            } else
                s->block_last_index[i] = -1;
        }
        if (s->quantizer_noise_shaping) {
            for (i = 0; i < mb_block_count; i++) {
                if (!skip_dct[i]) {
                    s->block_last_index[i] =
                        dct_quantize_refine(s, s->block[i], weight[i],
                                            orig[i], i, s->qscale);
                }
            }
        }

        if (s->luma_elim_threshold && !s->mb_intra)
            for (i = 0; i < 4; i++)
                dct_single_coeff_elimination(s, i, s->luma_elim_threshold);
        if (s->chroma_elim_threshold && !s->mb_intra)
            for (i = 4; i < mb_block_count; i++)
                dct_single_coeff_elimination(s, i, s->chroma_elim_threshold);

        if (s->mpv_flags & FF_MPV_FLAG_CBP_RD) {
            for (i = 0; i < mb_block_count; i++) {
                if (s->block_last_index[i] == -1)
                    s->coded_score[i] = INT_MAX / 256;
            }
        }
    }

    if ((s->avctx->flags & AV_CODEC_FLAG_GRAY) && s->mb_intra) {
        s->block_last_index[4] =
        s->block_last_index[5] = 0;
        s->block[4][0] =
        s->block[5][0] = (1024 + s->c_dc_scale / 2) / s->c_dc_scale;
        if (!s->chroma_y_shift) { /* 422 / 444 */
            for (i=6; i<12; i++) {
                s->block_last_index[i] = 0;
                s->block[i][0] = s->block[4][0];
            }
        }
    }

    // non c quantize code returns incorrect block_last_index FIXME
    if (s->alternate_scan && s->dct_quantize != ff_dct_quantize_c) {
        for (i = 0; i < mb_block_count; i++) {
            int j;
            if (s->block_last_index[i] > 0) {
                for (j = 63; j > 0; j--) {
                    if (s->block[i][s->intra_scantable.permutated[j]])
                        break;
                }
                s->block_last_index[i] = j;
            }
        }
    }

    /* huffman encode */
    switch(s->codec_id){ //FIXME funct ptr could be slightly faster
    case AV_CODEC_ID_MPEG1VIDEO:
    case AV_CODEC_ID_MPEG2VIDEO:
        if (CONFIG_MPEG1VIDEO_ENCODER || CONFIG_MPEG2VIDEO_ENCODER)
            ff_mpeg1_encode_mb(s, s->block, motion_x, motion_y);
        break;
    case AV_CODEC_ID_MPEG4:
        if (CONFIG_MPEG4_ENCODER)
            ff_mpeg4_encode_mb(s, s->block, motion_x, motion_y);
        break;
    case AV_CODEC_ID_MSMPEG4V2:
    case AV_CODEC_ID_MSMPEG4V3:
    case AV_CODEC_ID_WMV1:
        if (CONFIG_MSMPEG4_ENCODER)
            ff_msmpeg4_encode_mb(s, s->block, motion_x, motion_y);
        break;
    case AV_CODEC_ID_WMV2:
        if (CONFIG_WMV2_ENCODER)
            ff_wmv2_encode_mb(s, s->block, motion_x, motion_y);
        break;
    case AV_CODEC_ID_H261:
        if (CONFIG_H261_ENCODER)
            ff_h261_encode_mb(s, s->block, motion_x, motion_y);
        break;
    case AV_CODEC_ID_H263:
    case AV_CODEC_ID_H263P:
    case AV_CODEC_ID_FLV1:
    case AV_CODEC_ID_RV10:
    case AV_CODEC_ID_RV20:
        if (CONFIG_H263_ENCODER)
            ff_h263_encode_mb(s, s->block, motion_x, motion_y);
        break;
    case AV_CODEC_ID_MJPEG:
    case AV_CODEC_ID_AMV:
        if (CONFIG_MJPEG_ENCODER)
            ff_mjpeg_encode_mb(s, s->block);
        break;
    default:
        av_assert1(0);
    }
}

static av_always_inline void encode_mb(MpegEncContext *s, int motion_x, int motion_y)
{
    if (s->chroma_format == CHROMA_420) encode_mb_internal(s, motion_x, motion_y,  8, 8, 6);
    else if (s->chroma_format == CHROMA_422) encode_mb_internal(s, motion_x, motion_y, 16, 8, 8);
    else encode_mb_internal(s, motion_x, motion_y, 16, 16, 12);
}

static inline void copy_context_before_encode(MpegEncContext *d, MpegEncContext *s, int type){
    int i;

    memcpy(d->last_mv, s->last_mv, 2*2*2*sizeof(int)); //FIXME is memcpy faster than a loop?

    /* MPEG-1 */
    d->mb_skip_run= s->mb_skip_run;
    for(i=0; i<3; i++)
        d->last_dc[i] = s->last_dc[i];

    /* statistics */
    d->mv_bits= s->mv_bits;
    d->i_tex_bits= s->i_tex_bits;
    d->p_tex_bits= s->p_tex_bits;
    d->i_count= s->i_count;
    d->f_count= s->f_count;
    d->b_count= s->b_count;
    d->skip_count= s->skip_count;
    d->misc_bits= s->misc_bits;
    d->last_bits= 0;

    d->mb_skipped= 0;
    d->qscale= s->qscale;
    d->dquant= s->dquant;

    d->esc3_level_length= s->esc3_level_length;
}

static inline void copy_context_after_encode(MpegEncContext *d, MpegEncContext *s, int type){
    int i;

    memcpy(d->mv, s->mv, 2*4*2*sizeof(int));
    memcpy(d->last_mv, s->last_mv, 2*2*2*sizeof(int)); //FIXME is memcpy faster than a loop?

    /* MPEG-1 */
    d->mb_skip_run= s->mb_skip_run;
    for(i=0; i<3; i++)
        d->last_dc[i] = s->last_dc[i];

    /* statistics */
    d->mv_bits= s->mv_bits;
    d->i_tex_bits= s->i_tex_bits;
    d->p_tex_bits= s->p_tex_bits;
    d->i_count= s->i_count;
    d->f_count= s->f_count;
    d->b_count= s->b_count;
    d->skip_count= s->skip_count;
    d->misc_bits= s->misc_bits;

    d->mb_intra= s->mb_intra;
    d->mb_skipped= s->mb_skipped;
    d->mv_type= s->mv_type;
    d->mv_dir= s->mv_dir;
    d->pb= s->pb;
    if(s->data_partitioning){
        d->pb2= s->pb2;
        d->tex_pb= s->tex_pb;
    }
    d->block= s->block;
    for(i=0; i<8; i++)
        d->block_last_index[i]= s->block_last_index[i];
    d->interlaced_dct= s->interlaced_dct;
    d->qscale= s->qscale;

    d->esc3_level_length= s->esc3_level_length;
}

static inline void encode_mb_hq(MpegEncContext *s, MpegEncContext *backup, MpegEncContext *best, int type,
                           PutBitContext pb[2], PutBitContext pb2[2], PutBitContext tex_pb[2],
                           int *dmin, int *next_block, int motion_x, int motion_y)
{
    int score;
    uint8_t *dest_backup[3];

    copy_context_before_encode(s, backup, type);

    s->block= s->blocks[*next_block];
    s->pb= pb[*next_block];
    if(s->data_partitioning){
        s->pb2   = pb2   [*next_block];
        s->tex_pb= tex_pb[*next_block];
    }

    if(*next_block){
        memcpy(dest_backup, s->dest, sizeof(s->dest));
        s->dest[0] = s->sc.rd_scratchpad;
        s->dest[1] = s->sc.rd_scratchpad + 16*s->linesize;
        s->dest[2] = s->sc.rd_scratchpad + 16*s->linesize + 8;
        av_assert0(s->linesize >= 32); //FIXME
    }

    encode_mb(s, motion_x, motion_y);

    score= put_bits_count(&s->pb);
    if(s->data_partitioning){
        score+= put_bits_count(&s->pb2);
        score+= put_bits_count(&s->tex_pb);
    }

    if(s->avctx->mb_decision == FF_MB_DECISION_RD){
        ff_mpv_decode_mb(s, s->block);

        score *= s->lambda2;
        score += sse_mb(s) << FF_LAMBDA_SHIFT;
    }

    if(*next_block){
        memcpy(s->dest, dest_backup, sizeof(s->dest));
    }

    if(score<*dmin){
        *dmin= score;
        *next_block^=1;

        copy_context_after_encode(best, s, type);
    }
}

static int sse(MpegEncContext *s, uint8_t *src1, uint8_t *src2, int w, int h, int stride){
    uint32_t *sq = ff_square_tab + 256;
    int acc=0;
    int x,y;

    if(w==16 && h==16)
        return s->mecc.sse[0](NULL, src1, src2, stride, 16);
    else if(w==8 && h==8)
        return s->mecc.sse[1](NULL, src1, src2, stride, 8);

    for(y=0; y<h; y++){
        for(x=0; x<w; x++){
            acc+= sq[src1[x + y*stride] - src2[x + y*stride]];
        }
    }

    av_assert2(acc>=0);

    return acc;
}

static int sse_mb(MpegEncContext *s){
    int w= 16;
    int h= 16;

    if(s->mb_x*16 + 16 > s->width ) w= s->width - s->mb_x*16;
    if(s->mb_y*16 + 16 > s->height) h= s->height- s->mb_y*16;

    if(w==16 && h==16)
      if(s->avctx->mb_cmp == FF_CMP_NSSE){
        return s->mecc.nsse[0](s, s->new_picture.f->data[0] + s->mb_x * 16 + s->mb_y * s->linesize   * 16, s->dest[0], s->linesize,   16) +
               s->mecc.nsse[1](s, s->new_picture.f->data[1] + s->mb_x *  8 + s->mb_y * s->uvlinesize *  8, s->dest[1], s->uvlinesize,  8) +
               s->mecc.nsse[1](s, s->new_picture.f->data[2] + s->mb_x *  8 + s->mb_y * s->uvlinesize *  8, s->dest[2], s->uvlinesize,  8);
      }else{
        return s->mecc.sse[0](NULL, s->new_picture.f->data[0] + s->mb_x * 16 + s->mb_y * s->linesize   * 16, s->dest[0], s->linesize,   16) +
               s->mecc.sse[1](NULL, s->new_picture.f->data[1] + s->mb_x *  8 + s->mb_y * s->uvlinesize *  8, s->dest[1], s->uvlinesize,  8) +
               s->mecc.sse[1](NULL, s->new_picture.f->data[2] + s->mb_x *  8 + s->mb_y * s->uvlinesize *  8, s->dest[2], s->uvlinesize,  8);
      }
    else
        return  sse(s, s->new_picture.f->data[0] + s->mb_x*16 + s->mb_y*s->linesize*16, s->dest[0], w, h, s->linesize)
               +sse(s, s->new_picture.f->data[1] + s->mb_x*8  + s->mb_y*s->uvlinesize*8,s->dest[1], w>>1, h>>1, s->uvlinesize)
               +sse(s, s->new_picture.f->data[2] + s->mb_x*8  + s->mb_y*s->uvlinesize*8,s->dest[2], w>>1, h>>1, s->uvlinesize);
}

static int pre_estimate_motion_thread(AVCodecContext *c, void *arg){
    MpegEncContext *s= *(void**)arg;


    s->me.pre_pass=1;
    s->me.dia_size= s->avctx->pre_dia_size;
    s->first_slice_line=1;
    for(s->mb_y= s->end_mb_y-1; s->mb_y >= s->start_mb_y; s->mb_y--) {
        for(s->mb_x=s->mb_width-1; s->mb_x >=0 ;s->mb_x--) {
            ff_pre_estimate_p_frame_motion(s, s->mb_x, s->mb_y);
        }
        s->first_slice_line=0;
    }

    s->me.pre_pass=0;

    return 0;
}

static int estimate_motion_thread(AVCodecContext *c, void *arg){
    MpegEncContext *s= *(void**)arg;

    ff_check_alignment();

    s->me.dia_size= s->avctx->dia_size;
    s->first_slice_line=1;
    for(s->mb_y= s->start_mb_y; s->mb_y < s->end_mb_y; s->mb_y++) {
        s->mb_x=0; //for block init below
        ff_init_block_index(s);
        for(s->mb_x=0; s->mb_x < s->mb_width; s->mb_x++) {
            s->block_index[0]+=2;
            s->block_index[1]+=2;
            s->block_index[2]+=2;
            s->block_index[3]+=2;

            /* compute motion vector & mb_type and store in context */
            if(s->pict_type==AV_PICTURE_TYPE_B)
                ff_estimate_b_frame_motion(s, s->mb_x, s->mb_y);
            else
                ff_estimate_p_frame_motion(s, s->mb_x, s->mb_y);
        }
        s->first_slice_line=0;
    }
    return 0;
}

static int mb_var_thread(AVCodecContext *c, void *arg){
    MpegEncContext *s= *(void**)arg;
    int mb_x, mb_y;

    ff_check_alignment();

    for(mb_y=s->start_mb_y; mb_y < s->end_mb_y; mb_y++) {
        for(mb_x=0; mb_x < s->mb_width; mb_x++) {
            int xx = mb_x * 16;
            int yy = mb_y * 16;
            uint8_t *pix = s->new_picture.f->data[0] + (yy * s->linesize) + xx;
            int varc;
            int sum = s->mpvencdsp.pix_sum(pix, s->linesize);

            varc = (s->mpvencdsp.pix_norm1(pix, s->linesize) -
                    (((unsigned) sum * sum) >> 8) + 500 + 128) >> 8;

            s->current_picture.mb_var [s->mb_stride * mb_y + mb_x] = varc;
            s->current_picture.mb_mean[s->mb_stride * mb_y + mb_x] = (sum+128)>>8;
            s->me.mb_var_sum_temp    += varc;
        }
    }
    return 0;
}

static void write_slice_end(MpegEncContext *s){
    if(CONFIG_MPEG4_ENCODER && s->codec_id==AV_CODEC_ID_MPEG4){
        if(s->partitioned_frame){
            ff_mpeg4_merge_partitions(s);
        }

        ff_mpeg4_stuffing(&s->pb);
    }else if(CONFIG_MJPEG_ENCODER && s->out_format == FMT_MJPEG){
        ff_mjpeg_encode_stuffing(s);
    }

    avpriv_align_put_bits(&s->pb);
    flush_put_bits(&s->pb);

    if ((s->avctx->flags & AV_CODEC_FLAG_PASS1) && !s->partitioned_frame)
        s->misc_bits+= get_bits_diff(s);
}

static void write_mb_info(MpegEncContext *s)
{
    uint8_t *ptr = s->mb_info_ptr + s->mb_info_size - 12;
    int offset = put_bits_count(&s->pb);
    int mba  = s->mb_x + s->mb_width * (s->mb_y % s->gob_index);
    int gobn = s->mb_y / s->gob_index;
    int pred_x, pred_y;
    if (CONFIG_H263_ENCODER)
        ff_h263_pred_motion(s, 0, 0, &pred_x, &pred_y);
    bytestream_put_le32(&ptr, offset);
    bytestream_put_byte(&ptr, s->qscale);
    bytestream_put_byte(&ptr, gobn);
    bytestream_put_le16(&ptr, mba);
    bytestream_put_byte(&ptr, pred_x); /* hmv1 */
    bytestream_put_byte(&ptr, pred_y); /* vmv1 */
    /* 4MV not implemented */
    bytestream_put_byte(&ptr, 0); /* hmv2 */
    bytestream_put_byte(&ptr, 0); /* vmv2 */
}

static void update_mb_info(MpegEncContext *s, int startcode)
{
    if (!s->mb_info)
        return;
    if (put_bits_count(&s->pb) - s->prev_mb_info*8 >= s->mb_info*8) {
        s->mb_info_size += 12;
        s->prev_mb_info = s->last_mb_info;
    }
    if (startcode) {
        s->prev_mb_info = put_bits_count(&s->pb)/8;
        /* This might have incremented mb_info_size above, and we return without
         * actually writing any info into that slot yet. But in that case,
         * this will be called again at the start of the after writing the
         * start code, actually writing the mb info. */
        return;
    }

    s->last_mb_info = put_bits_count(&s->pb)/8;
    if (!s->mb_info_size)
        s->mb_info_size += 12;
    write_mb_info(s);
}

int ff_mpv_reallocate_putbitbuffer(MpegEncContext *s, size_t threshold, size_t size_increase)
{
    if (   s->pb.buf_end - s->pb.buf - (put_bits_count(&s->pb)>>3) < threshold
        && s->slice_context_count == 1
        && s->pb.buf == s->avctx->internal->byte_buffer) {
        int lastgob_pos = s->ptr_lastgob - s->pb.buf;
        int vbv_pos     = s->vbv_delay_ptr - s->pb.buf;

        uint8_t *new_buffer = NULL;
        int new_buffer_size = 0;

        if ((s->avctx->internal->byte_buffer_size + size_increase) >= INT_MAX/8) {
            av_log(s->avctx, AV_LOG_ERROR, "Cannot reallocate putbit buffer\n");
            return AVERROR(ENOMEM);
        }

        emms_c();

        av_fast_padded_malloc(&new_buffer, &new_buffer_size,
                              s->avctx->internal->byte_buffer_size + size_increase);
        if (!new_buffer)
            return AVERROR(ENOMEM);

        memcpy(new_buffer, s->avctx->internal->byte_buffer, s->avctx->internal->byte_buffer_size);
        av_free(s->avctx->internal->byte_buffer);
        s->avctx->internal->byte_buffer      = new_buffer;
        s->avctx->internal->byte_buffer_size = new_buffer_size;
        rebase_put_bits(&s->pb, new_buffer, new_buffer_size);
        s->ptr_lastgob   = s->pb.buf + lastgob_pos;
        s->vbv_delay_ptr = s->pb.buf + vbv_pos;
    }
    if (s->pb.buf_end - s->pb.buf - (put_bits_count(&s->pb)>>3) < threshold)
        return AVERROR(EINVAL);
    return 0;
}

static int encode_thread(AVCodecContext *c, void *arg){
    MpegEncContext *s= *(void**)arg;
    int mb_x, mb_y;
    int chr_h= 16>>s->chroma_y_shift;
    int i, j;
    MpegEncContext best_s = { 0 }, backup_s;
    uint8_t bit_buf[2][MAX_MB_BYTES];
    uint8_t bit_buf2[2][MAX_MB_BYTES];
    uint8_t bit_buf_tex[2][MAX_MB_BYTES];
    PutBitContext pb[2], pb2[2], tex_pb[2];

    ff_check_alignment();

    for(i=0; i<2; i++){
        init_put_bits(&pb    [i], bit_buf    [i], MAX_MB_BYTES);
        init_put_bits(&pb2   [i], bit_buf2   [i], MAX_MB_BYTES);
        init_put_bits(&tex_pb[i], bit_buf_tex[i], MAX_MB_BYTES);
    }

    s->last_bits= put_bits_count(&s->pb);
    s->mv_bits=0;
    s->misc_bits=0;
    s->i_tex_bits=0;
    s->p_tex_bits=0;
    s->i_count=0;
    s->f_count=0;
    s->b_count=0;
    s->skip_count=0;

    for(i=0; i<3; i++){
        /* init last dc values */
        /* note: quant matrix value (8) is implied here */
        s->last_dc[i] = 128 << s->intra_dc_precision;

        s->current_picture.encoding_error[i] = 0;
    }
    if(s->codec_id==AV_CODEC_ID_AMV){
        s->last_dc[0] = 128*8/13;
        s->last_dc[1] = 128*8/14;
        s->last_dc[2] = 128*8/14;
    }
    s->mb_skip_run = 0;
    memset(s->last_mv, 0, sizeof(s->last_mv));

    s->last_mv_dir = 0;

    switch(s->codec_id){
    case AV_CODEC_ID_H263:
    case AV_CODEC_ID_H263P:
    case AV_CODEC_ID_FLV1:
        if (CONFIG_H263_ENCODER)
            s->gob_index = H263_GOB_HEIGHT(s->height);
        break;
    case AV_CODEC_ID_MPEG4:
        if(CONFIG_MPEG4_ENCODER && s->partitioned_frame)
            ff_mpeg4_init_partitions(s);
        break;
    }

    s->resync_mb_x=0;
    s->resync_mb_y=0;
    s->first_slice_line = 1;
    s->ptr_lastgob = s->pb.buf;
    for(mb_y= s->start_mb_y; mb_y < s->end_mb_y; mb_y++) {
        s->mb_x=0;
        s->mb_y= mb_y;

        ff_set_qscale(s, s->qscale);
        ff_init_block_index(s);

        for(mb_x=0; mb_x < s->mb_width; mb_x++) {
            int xy= mb_y*s->mb_stride + mb_x; // removed const, H261 needs to adjust this
            int mb_type= s->mb_type[xy];
//            int d;
            int dmin= INT_MAX;
            int dir;
            int size_increase =  s->avctx->internal->byte_buffer_size/4
                               + s->mb_width*MAX_MB_BYTES;

            ff_mpv_reallocate_putbitbuffer(s, MAX_MB_BYTES, size_increase);
            if(s->pb.buf_end - s->pb.buf - (put_bits_count(&s->pb)>>3) < MAX_MB_BYTES){
                av_log(s->avctx, AV_LOG_ERROR, "encoded frame too large\n");
                return -1;
            }
            if(s->data_partitioning){
                if(   s->pb2   .buf_end - s->pb2   .buf - (put_bits_count(&s->    pb2)>>3) < MAX_MB_BYTES
                   || s->tex_pb.buf_end - s->tex_pb.buf - (put_bits_count(&s->tex_pb )>>3) < MAX_MB_BYTES){
                    av_log(s->avctx, AV_LOG_ERROR, "encoded partitioned frame too large\n");
                    return -1;
                }
            }

            s->mb_x = mb_x;
            s->mb_y = mb_y;  // moved into loop, can get changed by H.261
            ff_update_block_index(s);

            if(CONFIG_H261_ENCODER && s->codec_id == AV_CODEC_ID_H261){
                ff_h261_reorder_mb_index(s);
                xy= s->mb_y*s->mb_stride + s->mb_x;
                mb_type= s->mb_type[xy];
            }

            /* write gob / video packet header  */
            if(s->rtp_mode){
                int current_packet_size, is_gob_start;

                current_packet_size= ((put_bits_count(&s->pb)+7)>>3) - (s->ptr_lastgob - s->pb.buf);

                is_gob_start = s->rtp_payload_size &&
                               current_packet_size >= s->rtp_payload_size &&
                               mb_y + mb_x > 0;

                if(s->start_mb_y == mb_y && mb_y > 0 && mb_x==0) is_gob_start=1;

                switch(s->codec_id){
                case AV_CODEC_ID_H263:
                case AV_CODEC_ID_H263P:
                    if(!s->h263_slice_structured)
                        if(s->mb_x || s->mb_y%s->gob_index) is_gob_start=0;
                    break;
                case AV_CODEC_ID_MPEG2VIDEO:
                    if(s->mb_x==0 && s->mb_y!=0) is_gob_start=1;
                case AV_CODEC_ID_MPEG1VIDEO:
                    if(s->mb_skip_run) is_gob_start=0;
                    break;
                case AV_CODEC_ID_MJPEG:
                    if(s->mb_x==0 && s->mb_y!=0) is_gob_start=1;
                    break;
                }

                if(is_gob_start){
                    if(s->start_mb_y != mb_y || mb_x!=0){
                        write_slice_end(s);

                        if(CONFIG_MPEG4_ENCODER && s->codec_id==AV_CODEC_ID_MPEG4 && s->partitioned_frame){
                            ff_mpeg4_init_partitions(s);
                        }
                    }

                    av_assert2((put_bits_count(&s->pb)&7) == 0);
                    current_packet_size= put_bits_ptr(&s->pb) - s->ptr_lastgob;

                    if (s->error_rate && s->resync_mb_x + s->resync_mb_y > 0) {
                        int r= put_bits_count(&s->pb)/8 + s->picture_number + 16 + s->mb_x + s->mb_y;
                        int d = 100 / s->error_rate;
                        if(r % d == 0){
                            current_packet_size=0;
                            s->pb.buf_ptr= s->ptr_lastgob;
                            assert(put_bits_ptr(&s->pb) == s->ptr_lastgob);
                        }
                    }

#if FF_API_RTP_CALLBACK
FF_DISABLE_DEPRECATION_WARNINGS
                    if (s->avctx->rtp_callback){
                        int number_mb = (mb_y - s->resync_mb_y)*s->mb_width + mb_x - s->resync_mb_x;
                        s->avctx->rtp_callback(s->avctx, s->ptr_lastgob, current_packet_size, number_mb);
                    }
FF_ENABLE_DEPRECATION_WARNINGS
#endif
                    update_mb_info(s, 1);

                    switch(s->codec_id){
                    case AV_CODEC_ID_MPEG4:
                        if (CONFIG_MPEG4_ENCODER) {
                            ff_mpeg4_encode_video_packet_header(s);
                            ff_mpeg4_clean_buffers(s);
                        }
                    break;
                    case AV_CODEC_ID_MPEG1VIDEO:
                    case AV_CODEC_ID_MPEG2VIDEO:
                        if (CONFIG_MPEG1VIDEO_ENCODER || CONFIG_MPEG2VIDEO_ENCODER) {
                            ff_mpeg1_encode_slice_header(s);
                            ff_mpeg1_clean_buffers(s);
                        }
                    break;
                    case AV_CODEC_ID_H263:
                    case AV_CODEC_ID_H263P:
                        if (CONFIG_H263_ENCODER)
                            ff_h263_encode_gob_header(s, mb_y);
                    break;
                    }

                    if (s->avctx->flags & AV_CODEC_FLAG_PASS1) {
                        int bits= put_bits_count(&s->pb);
                        s->misc_bits+= bits - s->last_bits;
                        s->last_bits= bits;
                    }

                    s->ptr_lastgob += current_packet_size;
                    s->first_slice_line=1;
                    s->resync_mb_x=mb_x;
                    s->resync_mb_y=mb_y;
                }
            }

            if(  (s->resync_mb_x   == s->mb_x)
               && s->resync_mb_y+1 == s->mb_y){
                s->first_slice_line=0;
            }

            s->mb_skipped=0;
            s->dquant=0; //only for QP_RD

            update_mb_info(s, 0);

            if (mb_type & (mb_type-1) || (s->mpv_flags & FF_MPV_FLAG_QP_RD)) { // more than 1 MB type possible or FF_MPV_FLAG_QP_RD
                int next_block=0;
                int pb_bits_count, pb2_bits_count, tex_pb_bits_count;

                copy_context_before_encode(&backup_s, s, -1);
                backup_s.pb= s->pb;
                best_s.data_partitioning= s->data_partitioning;
                best_s.partitioned_frame= s->partitioned_frame;
                if(s->data_partitioning){
                    backup_s.pb2= s->pb2;
                    backup_s.tex_pb= s->tex_pb;
                }

                if(mb_type&CANDIDATE_MB_TYPE_INTER){
                    s->mv_dir = MV_DIR_FORWARD;
                    s->mv_type = MV_TYPE_16X16;
                    s->mb_intra= 0;
                    s->mv[0][0][0] = s->p_mv_table[xy][0];
                    s->mv[0][0][1] = s->p_mv_table[xy][1];
                    encode_mb_hq(s, &backup_s, &best_s, CANDIDATE_MB_TYPE_INTER, pb, pb2, tex_pb,
                                 &dmin, &next_block, s->mv[0][0][0], s->mv[0][0][1]);
                }
                if(mb_type&CANDIDATE_MB_TYPE_INTER_I){
                    s->mv_dir = MV_DIR_FORWARD;
                    s->mv_type = MV_TYPE_FIELD;
                    s->mb_intra= 0;
                    for(i=0; i<2; i++){
                        j= s->field_select[0][i] = s->p_field_select_table[i][xy];
                        s->mv[0][i][0] = s->p_field_mv_table[i][j][xy][0];
                        s->mv[0][i][1] = s->p_field_mv_table[i][j][xy][1];
                    }
                    encode_mb_hq(s, &backup_s, &best_s, CANDIDATE_MB_TYPE_INTER_I, pb, pb2, tex_pb,
                                 &dmin, &next_block, 0, 0);
                }
                if(mb_type&CANDIDATE_MB_TYPE_SKIPPED){
                    s->mv_dir = MV_DIR_FORWARD;
                    s->mv_type = MV_TYPE_16X16;
                    s->mb_intra= 0;
                    s->mv[0][0][0] = 0;
                    s->mv[0][0][1] = 0;
                    encode_mb_hq(s, &backup_s, &best_s, CANDIDATE_MB_TYPE_SKIPPED, pb, pb2, tex_pb,
                                 &dmin, &next_block, s->mv[0][0][0], s->mv[0][0][1]);
                }
                if(mb_type&CANDIDATE_MB_TYPE_INTER4V){
                    s->mv_dir = MV_DIR_FORWARD;
                    s->mv_type = MV_TYPE_8X8;
                    s->mb_intra= 0;
                    for(i=0; i<4; i++){
                        s->mv[0][i][0] = s->current_picture.motion_val[0][s->block_index[i]][0];
                        s->mv[0][i][1] = s->current_picture.motion_val[0][s->block_index[i]][1];
                    }
                    encode_mb_hq(s, &backup_s, &best_s, CANDIDATE_MB_TYPE_INTER4V, pb, pb2, tex_pb,
                                 &dmin, &next_block, 0, 0);
                }
                if(mb_type&CANDIDATE_MB_TYPE_FORWARD){
                    s->mv_dir = MV_DIR_FORWARD;
                    s->mv_type = MV_TYPE_16X16;
                    s->mb_intra= 0;
                    s->mv[0][0][0] = s->b_forw_mv_table[xy][0];
                    s->mv[0][0][1] = s->b_forw_mv_table[xy][1];
                    encode_mb_hq(s, &backup_s, &best_s, CANDIDATE_MB_TYPE_FORWARD, pb, pb2, tex_pb,
                                 &dmin, &next_block, s->mv[0][0][0], s->mv[0][0][1]);
                }
                if(mb_type&CANDIDATE_MB_TYPE_BACKWARD){
                    s->mv_dir = MV_DIR_BACKWARD;
                    s->mv_type = MV_TYPE_16X16;
                    s->mb_intra= 0;
                    s->mv[1][0][0] = s->b_back_mv_table[xy][0];
                    s->mv[1][0][1] = s->b_back_mv_table[xy][1];
                    encode_mb_hq(s, &backup_s, &best_s, CANDIDATE_MB_TYPE_BACKWARD, pb, pb2, tex_pb,
                                 &dmin, &next_block, s->mv[1][0][0], s->mv[1][0][1]);
                }
                if(mb_type&CANDIDATE_MB_TYPE_BIDIR){
                    s->mv_dir = MV_DIR_FORWARD | MV_DIR_BACKWARD;
                    s->mv_type = MV_TYPE_16X16;
                    s->mb_intra= 0;
                    s->mv[0][0][0] = s->b_bidir_forw_mv_table[xy][0];
                    s->mv[0][0][1] = s->b_bidir_forw_mv_table[xy][1];
                    s->mv[1][0][0] = s->b_bidir_back_mv_table[xy][0];
                    s->mv[1][0][1] = s->b_bidir_back_mv_table[xy][1];
                    encode_mb_hq(s, &backup_s, &best_s, CANDIDATE_MB_TYPE_BIDIR, pb, pb2, tex_pb,
                                 &dmin, &next_block, 0, 0);
                }
                if(mb_type&CANDIDATE_MB_TYPE_FORWARD_I){
                    s->mv_dir = MV_DIR_FORWARD;
                    s->mv_type = MV_TYPE_FIELD;
                    s->mb_intra= 0;
                    for(i=0; i<2; i++){
                        j= s->field_select[0][i] = s->b_field_select_table[0][i][xy];
                        s->mv[0][i][0] = s->b_field_mv_table[0][i][j][xy][0];
                        s->mv[0][i][1] = s->b_field_mv_table[0][i][j][xy][1];
                    }
                    encode_mb_hq(s, &backup_s, &best_s, CANDIDATE_MB_TYPE_FORWARD_I, pb, pb2, tex_pb,
                                 &dmin, &next_block, 0, 0);
                }
                if(mb_type&CANDIDATE_MB_TYPE_BACKWARD_I){
                    s->mv_dir = MV_DIR_BACKWARD;
                    s->mv_type = MV_TYPE_FIELD;
                    s->mb_intra= 0;
                    for(i=0; i<2; i++){
                        j= s->field_select[1][i] = s->b_field_select_table[1][i][xy];
                        s->mv[1][i][0] = s->b_field_mv_table[1][i][j][xy][0];
                        s->mv[1][i][1] = s->b_field_mv_table[1][i][j][xy][1];
                    }
                    encode_mb_hq(s, &backup_s, &best_s, CANDIDATE_MB_TYPE_BACKWARD_I, pb, pb2, tex_pb,
                                 &dmin, &next_block, 0, 0);
                }
                if(mb_type&CANDIDATE_MB_TYPE_BIDIR_I){
                    s->mv_dir = MV_DIR_FORWARD | MV_DIR_BACKWARD;
                    s->mv_type = MV_TYPE_FIELD;
                    s->mb_intra= 0;
                    for(dir=0; dir<2; dir++){
                        for(i=0; i<2; i++){
                            j= s->field_select[dir][i] = s->b_field_select_table[dir][i][xy];
                            s->mv[dir][i][0] = s->b_field_mv_table[dir][i][j][xy][0];
                            s->mv[dir][i][1] = s->b_field_mv_table[dir][i][j][xy][1];
                        }
                    }
                    encode_mb_hq(s, &backup_s, &best_s, CANDIDATE_MB_TYPE_BIDIR_I, pb, pb2, tex_pb,
                                 &dmin, &next_block, 0, 0);
                }
                if(mb_type&CANDIDATE_MB_TYPE_INTRA){
                    s->mv_dir = 0;
                    s->mv_type = MV_TYPE_16X16;
                    s->mb_intra= 1;
                    s->mv[0][0][0] = 0;
                    s->mv[0][0][1] = 0;
                    encode_mb_hq(s, &backup_s, &best_s, CANDIDATE_MB_TYPE_INTRA, pb, pb2, tex_pb,
                                 &dmin, &next_block, 0, 0);
                    if(s->h263_pred || s->h263_aic){
                        if(best_s.mb_intra)
                            s->mbintra_table[mb_x + mb_y*s->mb_stride]=1;
                        else
                            ff_clean_intra_table_entries(s); //old mode?
                    }
                }

                if ((s->mpv_flags & FF_MPV_FLAG_QP_RD) && dmin < INT_MAX) {
                    if(best_s.mv_type==MV_TYPE_16X16){ //FIXME move 4mv after QPRD
                        const int last_qp= backup_s.qscale;
                        int qpi, qp, dc[6];
                        int16_t ac[6][16];
                        const int mvdir= (best_s.mv_dir&MV_DIR_BACKWARD) ? 1 : 0;
                        static const int dquant_tab[4]={-1,1,-2,2};
                        int storecoefs = s->mb_intra && s->dc_val[0];

                        av_assert2(backup_s.dquant == 0);

                        //FIXME intra
                        s->mv_dir= best_s.mv_dir;
                        s->mv_type = MV_TYPE_16X16;
                        s->mb_intra= best_s.mb_intra;
                        s->mv[0][0][0] = best_s.mv[0][0][0];
                        s->mv[0][0][1] = best_s.mv[0][0][1];
                        s->mv[1][0][0] = best_s.mv[1][0][0];
                        s->mv[1][0][1] = best_s.mv[1][0][1];

                        qpi = s->pict_type == AV_PICTURE_TYPE_B ? 2 : 0;
                        for(; qpi<4; qpi++){
                            int dquant= dquant_tab[qpi];
                            qp= last_qp + dquant;
                            if(qp < s->avctx->qmin || qp > s->avctx->qmax)
                                continue;
                            backup_s.dquant= dquant;
                            if(storecoefs){
                                for(i=0; i<6; i++){
                                    dc[i]= s->dc_val[0][ s->block_index[i] ];
                                    memcpy(ac[i], s->ac_val[0][s->block_index[i]], sizeof(int16_t)*16);
                                }
                            }

                            encode_mb_hq(s, &backup_s, &best_s, CANDIDATE_MB_TYPE_INTER /* wrong but unused */, pb, pb2, tex_pb,
                                         &dmin, &next_block, s->mv[mvdir][0][0], s->mv[mvdir][0][1]);
                            if(best_s.qscale != qp){
                                if(storecoefs){
                                    for(i=0; i<6; i++){
                                        s->dc_val[0][ s->block_index[i] ]= dc[i];
                                        memcpy(s->ac_val[0][s->block_index[i]], ac[i], sizeof(int16_t)*16);
                                    }
                                }
                            }
                        }
                    }
                }
                if(CONFIG_MPEG4_ENCODER && mb_type&CANDIDATE_MB_TYPE_DIRECT){
                    int mx= s->b_direct_mv_table[xy][0];
                    int my= s->b_direct_mv_table[xy][1];

                    backup_s.dquant = 0;
                    s->mv_dir = MV_DIR_FORWARD | MV_DIR_BACKWARD | MV_DIRECT;
                    s->mb_intra= 0;
                    ff_mpeg4_set_direct_mv(s, mx, my);
                    encode_mb_hq(s, &backup_s, &best_s, CANDIDATE_MB_TYPE_DIRECT, pb, pb2, tex_pb,
                                 &dmin, &next_block, mx, my);
                }
                if(CONFIG_MPEG4_ENCODER && mb_type&CANDIDATE_MB_TYPE_DIRECT0){
                    backup_s.dquant = 0;
                    s->mv_dir = MV_DIR_FORWARD | MV_DIR_BACKWARD | MV_DIRECT;
                    s->mb_intra= 0;
                    ff_mpeg4_set_direct_mv(s, 0, 0);
                    encode_mb_hq(s, &backup_s, &best_s, CANDIDATE_MB_TYPE_DIRECT, pb, pb2, tex_pb,
                                 &dmin, &next_block, 0, 0);
                }
                if (!best_s.mb_intra && s->mpv_flags & FF_MPV_FLAG_SKIP_RD) {
                    int coded=0;
                    for(i=0; i<6; i++)
                        coded |= s->block_last_index[i];
                    if(coded){
                        int mx,my;
                        memcpy(s->mv, best_s.mv, sizeof(s->mv));
                        if(CONFIG_MPEG4_ENCODER && best_s.mv_dir & MV_DIRECT){
                            mx=my=0; //FIXME find the one we actually used
                            ff_mpeg4_set_direct_mv(s, mx, my);
                        }else if(best_s.mv_dir&MV_DIR_BACKWARD){
                            mx= s->mv[1][0][0];
                            my= s->mv[1][0][1];
                        }else{
                            mx= s->mv[0][0][0];
                            my= s->mv[0][0][1];
                        }

                        s->mv_dir= best_s.mv_dir;
                        s->mv_type = best_s.mv_type;
                        s->mb_intra= 0;
/*                        s->mv[0][0][0] = best_s.mv[0][0][0];
                        s->mv[0][0][1] = best_s.mv[0][0][1];
                        s->mv[1][0][0] = best_s.mv[1][0][0];
                        s->mv[1][0][1] = best_s.mv[1][0][1];*/
                        backup_s.dquant= 0;
                        s->skipdct=1;
                        encode_mb_hq(s, &backup_s, &best_s, CANDIDATE_MB_TYPE_INTER /* wrong but unused */, pb, pb2, tex_pb,
                                        &dmin, &next_block, mx, my);
                        s->skipdct=0;
                    }
                }

                s->current_picture.qscale_table[xy] = best_s.qscale;

                copy_context_after_encode(s, &best_s, -1);

                pb_bits_count= put_bits_count(&s->pb);
                flush_put_bits(&s->pb);
                avpriv_copy_bits(&backup_s.pb, bit_buf[next_block^1], pb_bits_count);
                s->pb= backup_s.pb;

                if(s->data_partitioning){
                    pb2_bits_count= put_bits_count(&s->pb2);
                    flush_put_bits(&s->pb2);
                    avpriv_copy_bits(&backup_s.pb2, bit_buf2[next_block^1], pb2_bits_count);
                    s->pb2= backup_s.pb2;

                    tex_pb_bits_count= put_bits_count(&s->tex_pb);
                    flush_put_bits(&s->tex_pb);
                    avpriv_copy_bits(&backup_s.tex_pb, bit_buf_tex[next_block^1], tex_pb_bits_count);
                    s->tex_pb= backup_s.tex_pb;
                }
                s->last_bits= put_bits_count(&s->pb);

                if (CONFIG_H263_ENCODER &&
                    s->out_format == FMT_H263 && s->pict_type!=AV_PICTURE_TYPE_B)
                    ff_h263_update_motion_val(s);

                if(next_block==0){ //FIXME 16 vs linesize16
                    s->hdsp.put_pixels_tab[0][0](s->dest[0], s->sc.rd_scratchpad                     , s->linesize  ,16);
                    s->hdsp.put_pixels_tab[1][0](s->dest[1], s->sc.rd_scratchpad + 16*s->linesize    , s->uvlinesize, 8);
                    s->hdsp.put_pixels_tab[1][0](s->dest[2], s->sc.rd_scratchpad + 16*s->linesize + 8, s->uvlinesize, 8);
                }

                if(s->avctx->mb_decision == FF_MB_DECISION_BITS)
                    ff_mpv_decode_mb(s, s->block);
            } else {
                int motion_x = 0, motion_y = 0;
                s->mv_type=MV_TYPE_16X16;
                // only one MB-Type possible

                switch(mb_type){
                case CANDIDATE_MB_TYPE_INTRA:
                    s->mv_dir = 0;
                    s->mb_intra= 1;
                    motion_x= s->mv[0][0][0] = 0;
                    motion_y= s->mv[0][0][1] = 0;
                    break;
                case CANDIDATE_MB_TYPE_INTER:
                    s->mv_dir = MV_DIR_FORWARD;
                    s->mb_intra= 0;
                    motion_x= s->mv[0][0][0] = s->p_mv_table[xy][0];
                    motion_y= s->mv[0][0][1] = s->p_mv_table[xy][1];
                    break;
                case CANDIDATE_MB_TYPE_INTER_I:
                    s->mv_dir = MV_DIR_FORWARD;
                    s->mv_type = MV_TYPE_FIELD;
                    s->mb_intra= 0;
                    for(i=0; i<2; i++){
                        j= s->field_select[0][i] = s->p_field_select_table[i][xy];
                        s->mv[0][i][0] = s->p_field_mv_table[i][j][xy][0];
                        s->mv[0][i][1] = s->p_field_mv_table[i][j][xy][1];
                    }
                    break;
                case CANDIDATE_MB_TYPE_INTER4V:
                    s->mv_dir = MV_DIR_FORWARD;
                    s->mv_type = MV_TYPE_8X8;
                    s->mb_intra= 0;
                    for(i=0; i<4; i++){
                        s->mv[0][i][0] = s->current_picture.motion_val[0][s->block_index[i]][0];
                        s->mv[0][i][1] = s->current_picture.motion_val[0][s->block_index[i]][1];
                    }
                    break;
                case CANDIDATE_MB_TYPE_DIRECT:
                    if (CONFIG_MPEG4_ENCODER) {
                        s->mv_dir = MV_DIR_FORWARD|MV_DIR_BACKWARD|MV_DIRECT;
                        s->mb_intra= 0;
                        motion_x=s->b_direct_mv_table[xy][0];
                        motion_y=s->b_direct_mv_table[xy][1];
                        ff_mpeg4_set_direct_mv(s, motion_x, motion_y);
                    }
                    break;
                case CANDIDATE_MB_TYPE_DIRECT0:
                    if (CONFIG_MPEG4_ENCODER) {
                        s->mv_dir = MV_DIR_FORWARD|MV_DIR_BACKWARD|MV_DIRECT;
                        s->mb_intra= 0;
                        ff_mpeg4_set_direct_mv(s, 0, 0);
                    }
                    break;
                case CANDIDATE_MB_TYPE_BIDIR:
                    s->mv_dir = MV_DIR_FORWARD | MV_DIR_BACKWARD;
                    s->mb_intra= 0;
                    s->mv[0][0][0] = s->b_bidir_forw_mv_table[xy][0];
                    s->mv[0][0][1] = s->b_bidir_forw_mv_table[xy][1];
                    s->mv[1][0][0] = s->b_bidir_back_mv_table[xy][0];
                    s->mv[1][0][1] = s->b_bidir_back_mv_table[xy][1];
                    break;
                case CANDIDATE_MB_TYPE_BACKWARD:
                    s->mv_dir = MV_DIR_BACKWARD;
                    s->mb_intra= 0;
                    motion_x= s->mv[1][0][0] = s->b_back_mv_table[xy][0];
                    motion_y= s->mv[1][0][1] = s->b_back_mv_table[xy][1];
                    break;
                case CANDIDATE_MB_TYPE_FORWARD:
                    s->mv_dir = MV_DIR_FORWARD;
                    s->mb_intra= 0;
                    motion_x= s->mv[0][0][0] = s->b_forw_mv_table[xy][0];
                    motion_y= s->mv[0][0][1] = s->b_forw_mv_table[xy][1];
                    break;
                case CANDIDATE_MB_TYPE_FORWARD_I:
                    s->mv_dir = MV_DIR_FORWARD;
                    s->mv_type = MV_TYPE_FIELD;
                    s->mb_intra= 0;
                    for(i=0; i<2; i++){
                        j= s->field_select[0][i] = s->b_field_select_table[0][i][xy];
                        s->mv[0][i][0] = s->b_field_mv_table[0][i][j][xy][0];
                        s->mv[0][i][1] = s->b_field_mv_table[0][i][j][xy][1];
                    }
                    break;
                case CANDIDATE_MB_TYPE_BACKWARD_I:
                    s->mv_dir = MV_DIR_BACKWARD;
                    s->mv_type = MV_TYPE_FIELD;
                    s->mb_intra= 0;
                    for(i=0; i<2; i++){
                        j= s->field_select[1][i] = s->b_field_select_table[1][i][xy];
                        s->mv[1][i][0] = s->b_field_mv_table[1][i][j][xy][0];
                        s->mv[1][i][1] = s->b_field_mv_table[1][i][j][xy][1];
                    }
                    break;
                case CANDIDATE_MB_TYPE_BIDIR_I:
                    s->mv_dir = MV_DIR_FORWARD | MV_DIR_BACKWARD;
                    s->mv_type = MV_TYPE_FIELD;
                    s->mb_intra= 0;
                    for(dir=0; dir<2; dir++){
                        for(i=0; i<2; i++){
                            j= s->field_select[dir][i] = s->b_field_select_table[dir][i][xy];
                            s->mv[dir][i][0] = s->b_field_mv_table[dir][i][j][xy][0];
                            s->mv[dir][i][1] = s->b_field_mv_table[dir][i][j][xy][1];
                        }
                    }
                    break;
                default:
                    av_log(s->avctx, AV_LOG_ERROR, "illegal MB type\n");
                }

                encode_mb(s, motion_x, motion_y);

                // RAL: Update last macroblock type
                s->last_mv_dir = s->mv_dir;

                if (CONFIG_H263_ENCODER &&
                    s->out_format == FMT_H263 && s->pict_type!=AV_PICTURE_TYPE_B)
                    ff_h263_update_motion_val(s);

                ff_mpv_decode_mb(s, s->block);
            }

            /* clean the MV table in IPS frames for direct mode in B-frames */
            if(s->mb_intra /* && I,P,S_TYPE */){
                s->p_mv_table[xy][0]=0;
                s->p_mv_table[xy][1]=0;
            }

            if (s->avctx->flags & AV_CODEC_FLAG_PSNR) {
                int w= 16;
                int h= 16;

                if(s->mb_x*16 + 16 > s->width ) w= s->width - s->mb_x*16;
                if(s->mb_y*16 + 16 > s->height) h= s->height- s->mb_y*16;

                s->current_picture.encoding_error[0] += sse(
                    s, s->new_picture.f->data[0] + s->mb_x*16 + s->mb_y*s->linesize*16,
                    s->dest[0], w, h, s->linesize);
                s->current_picture.encoding_error[1] += sse(
                    s, s->new_picture.f->data[1] + s->mb_x*8  + s->mb_y*s->uvlinesize*chr_h,
                    s->dest[1], w>>1, h>>s->chroma_y_shift, s->uvlinesize);
                s->current_picture.encoding_error[2] += sse(
                    s, s->new_picture.f->data[2] + s->mb_x*8  + s->mb_y*s->uvlinesize*chr_h,
                    s->dest[2], w>>1, h>>s->chroma_y_shift, s->uvlinesize);
            }
            if(s->loop_filter){
                if(CONFIG_H263_ENCODER && s->out_format == FMT_H263)
                    ff_h263_loop_filter(s);
            }
            ff_dlog(s->avctx, "MB %d %d bits\n",
                    s->mb_x + s->mb_y * s->mb_stride, put_bits_count(&s->pb));
        }
    }

    //not beautiful here but we must write it before flushing so it has to be here
    if (CONFIG_MSMPEG4_ENCODER && s->msmpeg4_version && s->msmpeg4_version<4 && s->pict_type == AV_PICTURE_TYPE_I)
        ff_msmpeg4_encode_ext_header(s);

    write_slice_end(s);

#if FF_API_RTP_CALLBACK
FF_DISABLE_DEPRECATION_WARNINGS
    /* Send the last GOB if RTP */
    if (s->avctx->rtp_callback) {
        int number_mb = (mb_y - s->resync_mb_y)*s->mb_width - s->resync_mb_x;
        int pdif = put_bits_ptr(&s->pb) - s->ptr_lastgob;
        /* Call the RTP callback to send the last GOB */
        emms_c();
        s->avctx->rtp_callback(s->avctx, s->ptr_lastgob, pdif, number_mb);
    }
FF_ENABLE_DEPRECATION_WARNINGS
#endif

    return 0;
}

#define MERGE(field) dst->field += src->field; src->field=0
static void merge_context_after_me(MpegEncContext *dst, MpegEncContext *src){
    MERGE(me.scene_change_score);
    MERGE(me.mc_mb_var_sum_temp);
    MERGE(me.mb_var_sum_temp);
}

static void merge_context_after_encode(MpegEncContext *dst, MpegEncContext *src){
    int i;

    MERGE(dct_count[0]); //note, the other dct vars are not part of the context
    MERGE(dct_count[1]);
    MERGE(mv_bits);
    MERGE(i_tex_bits);
    MERGE(p_tex_bits);
    MERGE(i_count);
    MERGE(f_count);
    MERGE(b_count);
    MERGE(skip_count);
    MERGE(misc_bits);
    MERGE(er.error_count);
    MERGE(padding_bug_score);
    MERGE(current_picture.encoding_error[0]);
    MERGE(current_picture.encoding_error[1]);
    MERGE(current_picture.encoding_error[2]);

    if (dst->noise_reduction){
        for(i=0; i<64; i++){
            MERGE(dct_error_sum[0][i]);
            MERGE(dct_error_sum[1][i]);
        }
    }

    assert(put_bits_count(&src->pb) % 8 ==0);
    assert(put_bits_count(&dst->pb) % 8 ==0);
    avpriv_copy_bits(&dst->pb, src->pb.buf, put_bits_count(&src->pb));
    flush_put_bits(&dst->pb);
}

static int estimate_qp(MpegEncContext *s, int dry_run){
    if (s->next_lambda){
        s->current_picture_ptr->f->quality =
        s->current_picture.f->quality = s->next_lambda;
        if(!dry_run) s->next_lambda= 0;
    } else if (!s->fixed_qscale) {
        int quality;
#if CONFIG_LIBXVID
        if ((s->avctx->flags & AV_CODEC_FLAG_PASS2) && s->rc_strategy == MPV_RC_STRATEGY_XVID)
            quality = ff_xvid_rate_estimate_qscale(s, dry_run);
        else
#endif
        quality = ff_rate_estimate_qscale(s, dry_run);
        s->current_picture_ptr->f->quality =
        s->current_picture.f->quality = quality;
        if (s->current_picture.f->quality < 0)
            return -1;
    }

    if(s->adaptive_quant){
        switch(s->codec_id){
        case AV_CODEC_ID_MPEG4:
            if (CONFIG_MPEG4_ENCODER)
                ff_clean_mpeg4_qscales(s);
            break;
        case AV_CODEC_ID_H263:
        case AV_CODEC_ID_H263P:
        case AV_CODEC_ID_FLV1:
            if (CONFIG_H263_ENCODER)
                ff_clean_h263_qscales(s);
            break;
        default:
            ff_init_qscale_tab(s);
        }

        s->lambda= s->lambda_table[0];
        //FIXME broken
    }else
        s->lambda = s->current_picture.f->quality;
    update_qscale(s);
    return 0;
}

/* must be called before writing the header */
static void set_frame_distances(MpegEncContext * s){
    av_assert1(s->current_picture_ptr->f->pts != AV_NOPTS_VALUE);
    s->time = s->current_picture_ptr->f->pts * s->avctx->time_base.num;

    if(s->pict_type==AV_PICTURE_TYPE_B){
        s->pb_time= s->pp_time - (s->last_non_b_time - s->time);
        assert(s->pb_time > 0 && s->pb_time < s->pp_time);
    }else{
        s->pp_time= s->time - s->last_non_b_time;
        s->last_non_b_time= s->time;
        assert(s->picture_number==0 || s->pp_time > 0);
    }
}

static int encode_picture(MpegEncContext *s, int picture_number)
{
    int i, ret;
    int bits;
    int context_count = s->slice_context_count;

    s->picture_number = picture_number;

    /* Reset the average MB variance */
    s->me.mb_var_sum_temp    =
    s->me.mc_mb_var_sum_temp = 0;

    /* we need to initialize some time vars before we can encode B-frames */
    // RAL: Condition added for MPEG1VIDEO
    if (s->codec_id == AV_CODEC_ID_MPEG1VIDEO || s->codec_id == AV_CODEC_ID_MPEG2VIDEO || (s->h263_pred && !s->msmpeg4_version))
        set_frame_distances(s);
    if(CONFIG_MPEG4_ENCODER && s->codec_id == AV_CODEC_ID_MPEG4)
        ff_set_mpeg4_time(s);

    s->me.scene_change_score=0;

//    s->lambda= s->current_picture_ptr->quality; //FIXME qscale / ... stuff for ME rate distortion

    if(s->pict_type==AV_PICTURE_TYPE_I){
        if(s->msmpeg4_version >= 3) s->no_rounding=1;
        else                        s->no_rounding=0;
    }else if(s->pict_type!=AV_PICTURE_TYPE_B){
        if(s->flipflop_rounding || s->codec_id == AV_CODEC_ID_H263P || s->codec_id == AV_CODEC_ID_MPEG4)
            s->no_rounding ^= 1;
    }

    if (s->avctx->flags & AV_CODEC_FLAG_PASS2) {
        if (estimate_qp(s,1) < 0)
            return -1;
        ff_get_2pass_fcode(s);
    } else if (!(s->avctx->flags & AV_CODEC_FLAG_QSCALE)) {
        if(s->pict_type==AV_PICTURE_TYPE_B)
            s->lambda= s->last_lambda_for[s->pict_type];
        else
            s->lambda= s->last_lambda_for[s->last_non_b_pict_type];
        update_qscale(s);
    }

    if(s->codec_id != AV_CODEC_ID_AMV && s->codec_id != AV_CODEC_ID_MJPEG){
        if(s->q_chroma_intra_matrix   != s->q_intra_matrix  ) av_freep(&s->q_chroma_intra_matrix);
        if(s->q_chroma_intra_matrix16 != s->q_intra_matrix16) av_freep(&s->q_chroma_intra_matrix16);
        s->q_chroma_intra_matrix   = s->q_intra_matrix;
        s->q_chroma_intra_matrix16 = s->q_intra_matrix16;
    }

    s->mb_intra=0; //for the rate distortion & bit compare functions
    for(i=1; i<context_count; i++){
        ret = ff_update_duplicate_context(s->thread_context[i], s);
        if (ret < 0)
            return ret;
    }

    if(ff_init_me(s)<0)
        return -1;

    /* Estimate motion for every MB */
    if(s->pict_type != AV_PICTURE_TYPE_I){
        s->lambda  = (s->lambda  * s->me_penalty_compensation + 128) >> 8;
        s->lambda2 = (s->lambda2 * (int64_t) s->me_penalty_compensation + 128) >> 8;
        if (s->pict_type != AV_PICTURE_TYPE_B) {
            if ((s->me_pre && s->last_non_b_pict_type == AV_PICTURE_TYPE_I) ||
                s->me_pre == 2) {
                s->avctx->execute(s->avctx, pre_estimate_motion_thread, &s->thread_context[0], NULL, context_count, sizeof(void*));
            }
        }

        s->avctx->execute(s->avctx, estimate_motion_thread, &s->thread_context[0], NULL, context_count, sizeof(void*));
    }else /* if(s->pict_type == AV_PICTURE_TYPE_I) */{
        /* I-Frame */
        for(i=0; i<s->mb_stride*s->mb_height; i++)
            s->mb_type[i]= CANDIDATE_MB_TYPE_INTRA;

        if(!s->fixed_qscale){
            /* finding spatial complexity for I-frame rate control */
            s->avctx->execute(s->avctx, mb_var_thread, &s->thread_context[0], NULL, context_count, sizeof(void*));
        }
    }
    for(i=1; i<context_count; i++){
        merge_context_after_me(s, s->thread_context[i]);
    }
    s->current_picture.mc_mb_var_sum= s->current_picture_ptr->mc_mb_var_sum= s->me.mc_mb_var_sum_temp;
    s->current_picture.   mb_var_sum= s->current_picture_ptr->   mb_var_sum= s->me.   mb_var_sum_temp;
    emms_c();

    if (s->me.scene_change_score > s->scenechange_threshold &&
        s->pict_type == AV_PICTURE_TYPE_P) {
        s->pict_type= AV_PICTURE_TYPE_I;
        for(i=0; i<s->mb_stride*s->mb_height; i++)
            s->mb_type[i]= CANDIDATE_MB_TYPE_INTRA;
        if(s->msmpeg4_version >= 3)
            s->no_rounding=1;
        ff_dlog(s, "Scene change detected, encoding as I Frame %"PRId64" %"PRId64"\n",
                s->current_picture.mb_var_sum, s->current_picture.mc_mb_var_sum);
    }

    if(!s->umvplus){
        if(s->pict_type==AV_PICTURE_TYPE_P || s->pict_type==AV_PICTURE_TYPE_S) {
            s->f_code= ff_get_best_fcode(s, s->p_mv_table, CANDIDATE_MB_TYPE_INTER);

            if (s->avctx->flags & AV_CODEC_FLAG_INTERLACED_ME) {
                int a,b;
                a= ff_get_best_fcode(s, s->p_field_mv_table[0][0], CANDIDATE_MB_TYPE_INTER_I); //FIXME field_select
                b= ff_get_best_fcode(s, s->p_field_mv_table[1][1], CANDIDATE_MB_TYPE_INTER_I);
                s->f_code= FFMAX3(s->f_code, a, b);
            }

            ff_fix_long_p_mvs(s);
            ff_fix_long_mvs(s, NULL, 0, s->p_mv_table, s->f_code, CANDIDATE_MB_TYPE_INTER, 0);
            if (s->avctx->flags & AV_CODEC_FLAG_INTERLACED_ME) {
                int j;
                for(i=0; i<2; i++){
                    for(j=0; j<2; j++)
                        ff_fix_long_mvs(s, s->p_field_select_table[i], j,
                                        s->p_field_mv_table[i][j], s->f_code, CANDIDATE_MB_TYPE_INTER_I, 0);
                }
            }
        }

        if(s->pict_type==AV_PICTURE_TYPE_B){
            int a, b;

            a = ff_get_best_fcode(s, s->b_forw_mv_table, CANDIDATE_MB_TYPE_FORWARD);
            b = ff_get_best_fcode(s, s->b_bidir_forw_mv_table, CANDIDATE_MB_TYPE_BIDIR);
            s->f_code = FFMAX(a, b);

            a = ff_get_best_fcode(s, s->b_back_mv_table, CANDIDATE_MB_TYPE_BACKWARD);
            b = ff_get_best_fcode(s, s->b_bidir_back_mv_table, CANDIDATE_MB_TYPE_BIDIR);
            s->b_code = FFMAX(a, b);

            ff_fix_long_mvs(s, NULL, 0, s->b_forw_mv_table, s->f_code, CANDIDATE_MB_TYPE_FORWARD, 1);
            ff_fix_long_mvs(s, NULL, 0, s->b_back_mv_table, s->b_code, CANDIDATE_MB_TYPE_BACKWARD, 1);
            ff_fix_long_mvs(s, NULL, 0, s->b_bidir_forw_mv_table, s->f_code, CANDIDATE_MB_TYPE_BIDIR, 1);
            ff_fix_long_mvs(s, NULL, 0, s->b_bidir_back_mv_table, s->b_code, CANDIDATE_MB_TYPE_BIDIR, 1);
            if (s->avctx->flags & AV_CODEC_FLAG_INTERLACED_ME) {
                int dir, j;
                for(dir=0; dir<2; dir++){
                    for(i=0; i<2; i++){
                        for(j=0; j<2; j++){
                            int type= dir ? (CANDIDATE_MB_TYPE_BACKWARD_I|CANDIDATE_MB_TYPE_BIDIR_I)
                                          : (CANDIDATE_MB_TYPE_FORWARD_I |CANDIDATE_MB_TYPE_BIDIR_I);
                            ff_fix_long_mvs(s, s->b_field_select_table[dir][i], j,
                                            s->b_field_mv_table[dir][i][j], dir ? s->b_code : s->f_code, type, 1);
                        }
                    }
                }
            }
        }
    }

    if (estimate_qp(s, 0) < 0)
        return -1;

    if (s->qscale < 3 && s->max_qcoeff <= 128 &&
        s->pict_type == AV_PICTURE_TYPE_I &&
        !(s->avctx->flags & AV_CODEC_FLAG_QSCALE))
        s->qscale= 3; //reduce clipping problems

    if (s->out_format == FMT_MJPEG) {
        const uint16_t *  luma_matrix = ff_mpeg1_default_intra_matrix;
        const uint16_t *chroma_matrix = ff_mpeg1_default_intra_matrix;

        if (s->avctx->intra_matrix) {
            chroma_matrix =
            luma_matrix = s->avctx->intra_matrix;
        }
        if (s->avctx->chroma_intra_matrix)
            chroma_matrix = s->avctx->chroma_intra_matrix;

        /* for mjpeg, we do include qscale in the matrix */
        for(i=1;i<64;i++){
            int j = s->idsp.idct_permutation[i];

            s->chroma_intra_matrix[j] = av_clip_uint8((chroma_matrix[i] * s->qscale) >> 3);
            s->       intra_matrix[j] = av_clip_uint8((  luma_matrix[i] * s->qscale) >> 3);
        }
        s->y_dc_scale_table=
        s->c_dc_scale_table= ff_mpeg2_dc_scale_table[s->intra_dc_precision];
        s->chroma_intra_matrix[0] =
        s->intra_matrix[0] = ff_mpeg2_dc_scale_table[s->intra_dc_precision][8];
        ff_convert_matrix(s, s->q_intra_matrix, s->q_intra_matrix16,
                       s->intra_matrix, s->intra_quant_bias, 8, 8, 1);
        ff_convert_matrix(s, s->q_chroma_intra_matrix, s->q_chroma_intra_matrix16,
                       s->chroma_intra_matrix, s->intra_quant_bias, 8, 8, 1);
        s->qscale= 8;
    }
    if(s->codec_id == AV_CODEC_ID_AMV){
        static const uint8_t y[32]={13,13,13,13,13,13,13,13,13,13,13,13,13,13,13,13,13,13,13,13,13,13,13,13,13,13,13,13,13,13,13,13};
        static const uint8_t c[32]={14,14,14,14,14,14,14,14,14,14,14,14,14,14,14,14,14,14,14,14,14,14,14,14,14,14,14,14,14,14,14,14};
        for(i=1;i<64;i++){
            int j= s->idsp.idct_permutation[ff_zigzag_direct[i]];

            s->intra_matrix[j] = sp5x_quant_table[5*2+0][i];
            s->chroma_intra_matrix[j] = sp5x_quant_table[5*2+1][i];
        }
        s->y_dc_scale_table= y;
        s->c_dc_scale_table= c;
        s->intra_matrix[0] = 13;
        s->chroma_intra_matrix[0] = 14;
        ff_convert_matrix(s, s->q_intra_matrix, s->q_intra_matrix16,
                       s->intra_matrix, s->intra_quant_bias, 8, 8, 1);
        ff_convert_matrix(s, s->q_chroma_intra_matrix, s->q_chroma_intra_matrix16,
                       s->chroma_intra_matrix, s->intra_quant_bias, 8, 8, 1);
        s->qscale= 8;
    }

    //FIXME var duplication
    s->current_picture_ptr->f->key_frame =
    s->current_picture.f->key_frame = s->pict_type == AV_PICTURE_TYPE_I; //FIXME pic_ptr
    s->current_picture_ptr->f->pict_type =
    s->current_picture.f->pict_type = s->pict_type;

    if (s->current_picture.f->key_frame)
        s->picture_in_gop_number=0;

    s->mb_x = s->mb_y = 0;
    s->last_bits= put_bits_count(&s->pb);
    switch(s->out_format) {
    case FMT_MJPEG:
        if (CONFIG_MJPEG_ENCODER && s->huffman != HUFFMAN_TABLE_OPTIMAL)
            ff_mjpeg_encode_picture_header(s->avctx, &s->pb, &s->intra_scantable,
                                           s->pred, s->intra_matrix, s->chroma_intra_matrix);
        break;
    case FMT_H261:
        if (CONFIG_H261_ENCODER)
            ff_h261_encode_picture_header(s, picture_number);
        break;
    case FMT_H263:
        if (CONFIG_WMV2_ENCODER && s->codec_id == AV_CODEC_ID_WMV2)
            ff_wmv2_encode_picture_header(s, picture_number);
        else if (CONFIG_MSMPEG4_ENCODER && s->msmpeg4_version)
            ff_msmpeg4_encode_picture_header(s, picture_number);
        else if (CONFIG_MPEG4_ENCODER && s->h263_pred) {
            ret = ff_mpeg4_encode_picture_header(s, picture_number);
            if (ret < 0)
                return ret;
        } else if (CONFIG_RV10_ENCODER && s->codec_id == AV_CODEC_ID_RV10) {
            ret = ff_rv10_encode_picture_header(s, picture_number);
            if (ret < 0)
                return ret;
        }
        else if (CONFIG_RV20_ENCODER && s->codec_id == AV_CODEC_ID_RV20)
            ff_rv20_encode_picture_header(s, picture_number);
        else if (CONFIG_FLV_ENCODER && s->codec_id == AV_CODEC_ID_FLV1)
            ff_flv_encode_picture_header(s, picture_number);
        else if (CONFIG_H263_ENCODER)
            ff_h263_encode_picture_header(s, picture_number);
        break;
    case FMT_MPEG1:
        if (CONFIG_MPEG1VIDEO_ENCODER || CONFIG_MPEG2VIDEO_ENCODER)
            ff_mpeg1_encode_picture_header(s, picture_number);
        break;
    default:
        av_assert0(0);
    }
    bits= put_bits_count(&s->pb);
    s->header_bits= bits - s->last_bits;

    for(i=1; i<context_count; i++){
        update_duplicate_context_after_me(s->thread_context[i], s);
    }
    s->avctx->execute(s->avctx, encode_thread, &s->thread_context[0], NULL, context_count, sizeof(void*));
    for(i=1; i<context_count; i++){
        if (s->pb.buf_end == s->thread_context[i]->pb.buf)
            set_put_bits_buffer_size(&s->pb, FFMIN(s->thread_context[i]->pb.buf_end - s->pb.buf, INT_MAX/8-32));
        merge_context_after_encode(s, s->thread_context[i]);
    }
    emms_c();
    return 0;
}

static void denoise_dct_c(MpegEncContext *s, int16_t *block){
    const int intra= s->mb_intra;
    int i;

    s->dct_count[intra]++;

    for(i=0; i<64; i++){
        int level= block[i];

        if(level){
            if(level>0){
                s->dct_error_sum[intra][i] += level;
                level -= s->dct_offset[intra][i];
                if(level<0) level=0;
            }else{
                s->dct_error_sum[intra][i] -= level;
                level += s->dct_offset[intra][i];
                if(level>0) level=0;
            }
            block[i]= level;
        }
    }
}

static int dct_quantize_trellis_c(MpegEncContext *s,
                                  int16_t *block, int n,
                                  int qscale, int *overflow){
    const int *qmat;
    const uint16_t *matrix;
    const uint8_t *scantable= s->intra_scantable.scantable;
    const uint8_t *perm_scantable= s->intra_scantable.permutated;
    int max=0;
    unsigned int threshold1, threshold2;
    int bias=0;
    int run_tab[65];
    int level_tab[65];
    int score_tab[65];
    int survivor[65];
    int survivor_count;
    int last_run=0;
    int last_level=0;
    int last_score= 0;
    int last_i;
    int coeff[2][64];
    int coeff_count[64];
    int qmul, qadd, start_i, last_non_zero, i, dc;
    const int esc_length= s->ac_esc_length;
    uint8_t * length;
    uint8_t * last_length;
    const int lambda= s->lambda2 >> (FF_LAMBDA_SHIFT - 6);
    int mpeg2_qscale;

    s->fdsp.fdct(block);

    if(s->dct_error_sum)
        s->denoise_dct(s, block);
    qmul= qscale*16;
    qadd= ((qscale-1)|1)*8;

    if (s->q_scale_type) mpeg2_qscale = ff_mpeg2_non_linear_qscale[qscale];
    else                 mpeg2_qscale = qscale << 1;

    if (s->mb_intra) {
        int q;
        if (!s->h263_aic) {
            if (n < 4)
                q = s->y_dc_scale;
            else
                q = s->c_dc_scale;
            q = q << 3;
        } else{
            /* For AIC we skip quant/dequant of INTRADC */
            q = 1 << 3;
            qadd=0;
        }

        /* note: block[0] is assumed to be positive */
        block[0] = (block[0] + (q >> 1)) / q;
        start_i = 1;
        last_non_zero = 0;
        qmat = n < 4 ? s->q_intra_matrix[qscale] : s->q_chroma_intra_matrix[qscale];
        matrix = n < 4 ? s->intra_matrix : s->chroma_intra_matrix;
        if(s->mpeg_quant || s->out_format == FMT_MPEG1 || s->out_format == FMT_MJPEG)
            bias= 1<<(QMAT_SHIFT-1);

        if (n > 3 && s->intra_chroma_ac_vlc_length) {
            length     = s->intra_chroma_ac_vlc_length;
            last_length= s->intra_chroma_ac_vlc_last_length;
        } else {
            length     = s->intra_ac_vlc_length;
            last_length= s->intra_ac_vlc_last_length;
        }
    } else {
        start_i = 0;
        last_non_zero = -1;
        qmat = s->q_inter_matrix[qscale];
        matrix = s->inter_matrix;
        length     = s->inter_ac_vlc_length;
        last_length= s->inter_ac_vlc_last_length;
    }
    last_i= start_i;

    threshold1= (1<<QMAT_SHIFT) - bias - 1;
    threshold2= (threshold1<<1);

    for(i=63; i>=start_i; i--) {
        const int j = scantable[i];
        int level = block[j] * qmat[j];

        if(((unsigned)(level+threshold1))>threshold2){
            last_non_zero = i;
            break;
        }
    }

    for(i=start_i; i<=last_non_zero; i++) {
        const int j = scantable[i];
        int level = block[j] * qmat[j];

//        if(   bias+level >= (1<<(QMAT_SHIFT - 3))
//           || bias-level >= (1<<(QMAT_SHIFT - 3))){
        if(((unsigned)(level+threshold1))>threshold2){
            if(level>0){
                level= (bias + level)>>QMAT_SHIFT;
                coeff[0][i]= level;
                coeff[1][i]= level-1;
//                coeff[2][k]= level-2;
            }else{
                level= (bias - level)>>QMAT_SHIFT;
                coeff[0][i]= -level;
                coeff[1][i]= -level+1;
//                coeff[2][k]= -level+2;
            }
            coeff_count[i]= FFMIN(level, 2);
            av_assert2(coeff_count[i]);
            max |=level;
        }else{
            coeff[0][i]= (level>>31)|1;
            coeff_count[i]= 1;
        }
    }

    *overflow= s->max_qcoeff < max; //overflow might have happened

    if(last_non_zero < start_i){
        memset(block + start_i, 0, (64-start_i)*sizeof(int16_t));
        return last_non_zero;
    }

    score_tab[start_i]= 0;
    survivor[0]= start_i;
    survivor_count= 1;

    for(i=start_i; i<=last_non_zero; i++){
        int level_index, j, zero_distortion;
        int dct_coeff= FFABS(block[ scantable[i] ]);
        int best_score=256*256*256*120;

        if (s->fdsp.fdct == ff_fdct_ifast)
            dct_coeff= (dct_coeff*ff_inv_aanscales[ scantable[i] ]) >> 12;
        zero_distortion= dct_coeff*dct_coeff;

        for(level_index=0; level_index < coeff_count[i]; level_index++){
            int distortion;
            int level= coeff[level_index][i];
            const int alevel= FFABS(level);
            int unquant_coeff;

            av_assert2(level);

            if(s->out_format == FMT_H263 || s->out_format == FMT_H261){
                unquant_coeff= alevel*qmul + qadd;
            } else if(s->out_format == FMT_MJPEG) {
                j = s->idsp.idct_permutation[scantable[i]];
                unquant_coeff = alevel * matrix[j] * 8;
            }else{ // MPEG-1
                j = s->idsp.idct_permutation[scantable[i]]; // FIXME: optimize
                if(s->mb_intra){
                        unquant_coeff = (int)(  alevel  * mpeg2_qscale * matrix[j]) >> 4;
                        unquant_coeff =   (unquant_coeff - 1) | 1;
                }else{
                        unquant_coeff = (((  alevel  << 1) + 1) * mpeg2_qscale * ((int) matrix[j])) >> 5;
                        unquant_coeff =   (unquant_coeff - 1) | 1;
                }
                unquant_coeff<<= 3;
            }

            distortion= (unquant_coeff - dct_coeff) * (unquant_coeff - dct_coeff) - zero_distortion;
            level+=64;
            if((level&(~127)) == 0){
                for(j=survivor_count-1; j>=0; j--){
                    int run= i - survivor[j];
                    int score= distortion + length[UNI_AC_ENC_INDEX(run, level)]*lambda;
                    score += score_tab[i-run];

                    if(score < best_score){
                        best_score= score;
                        run_tab[i+1]= run;
                        level_tab[i+1]= level-64;
                    }
                }

                if(s->out_format == FMT_H263 || s->out_format == FMT_H261){
                    for(j=survivor_count-1; j>=0; j--){
                        int run= i - survivor[j];
                        int score= distortion + last_length[UNI_AC_ENC_INDEX(run, level)]*lambda;
                        score += score_tab[i-run];
                        if(score < last_score){
                            last_score= score;
                            last_run= run;
                            last_level= level-64;
                            last_i= i+1;
                        }
                    }
                }
            }else{
                distortion += esc_length*lambda;
                for(j=survivor_count-1; j>=0; j--){
                    int run= i - survivor[j];
                    int score= distortion + score_tab[i-run];

                    if(score < best_score){
                        best_score= score;
                        run_tab[i+1]= run;
                        level_tab[i+1]= level-64;
                    }
                }

                if(s->out_format == FMT_H263 || s->out_format == FMT_H261){
                  for(j=survivor_count-1; j>=0; j--){
                        int run= i - survivor[j];
                        int score= distortion + score_tab[i-run];
                        if(score < last_score){
                            last_score= score;
                            last_run= run;
                            last_level= level-64;
                            last_i= i+1;
                        }
                    }
                }
            }
        }

        score_tab[i+1]= best_score;

        // Note: there is a vlc code in MPEG-4 which is 1 bit shorter then another one with a shorter run and the same level
        if(last_non_zero <= 27){
            for(; survivor_count; survivor_count--){
                if(score_tab[ survivor[survivor_count-1] ] <= best_score)
                    break;
            }
        }else{
            for(; survivor_count; survivor_count--){
                if(score_tab[ survivor[survivor_count-1] ] <= best_score + lambda)
                    break;
            }
        }

        survivor[ survivor_count++ ]= i+1;
    }

    if(s->out_format != FMT_H263 && s->out_format != FMT_H261){
        last_score= 256*256*256*120;
        for(i= survivor[0]; i<=last_non_zero + 1; i++){
            int score= score_tab[i];
            if (i)
                score += lambda * 2; // FIXME more exact?

            if(score < last_score){
                last_score= score;
                last_i= i;
                last_level= level_tab[i];
                last_run= run_tab[i];
            }
        }
    }

    s->coded_score[n] = last_score;

    dc= FFABS(block[0]);
    last_non_zero= last_i - 1;
    memset(block + start_i, 0, (64-start_i)*sizeof(int16_t));

    if(last_non_zero < start_i)
        return last_non_zero;

    if(last_non_zero == 0 && start_i == 0){
        int best_level= 0;
        int best_score= dc * dc;

        for(i=0; i<coeff_count[0]; i++){
            int level= coeff[i][0];
            int alevel= FFABS(level);
            int unquant_coeff, score, distortion;

            if(s->out_format == FMT_H263 || s->out_format == FMT_H261){
                    unquant_coeff= (alevel*qmul + qadd)>>3;
            } else{ // MPEG-1
                    unquant_coeff = (((  alevel  << 1) + 1) * mpeg2_qscale * ((int) matrix[0])) >> 5;
                    unquant_coeff =   (unquant_coeff - 1) | 1;
            }
            unquant_coeff = (unquant_coeff + 4) >> 3;
            unquant_coeff<<= 3 + 3;

            distortion= (unquant_coeff - dc) * (unquant_coeff - dc);
            level+=64;
            if((level&(~127)) == 0) score= distortion + last_length[UNI_AC_ENC_INDEX(0, level)]*lambda;
            else                    score= distortion + esc_length*lambda;

            if(score < best_score){
                best_score= score;
                best_level= level - 64;
            }
        }
        block[0]= best_level;
        s->coded_score[n] = best_score - dc*dc;
        if(best_level == 0) return -1;
        else                return last_non_zero;
    }

    i= last_i;
    av_assert2(last_level);

    block[ perm_scantable[last_non_zero] ]= last_level;
    i -= last_run + 1;

    for(; i>start_i; i -= run_tab[i] + 1){
        block[ perm_scantable[i-1] ]= level_tab[i];
    }

    return last_non_zero;
}

//#define REFINE_STATS 1
static int16_t basis[64][64];

static void build_basis(uint8_t *perm){
    int i, j, x, y;
    emms_c();
    for(i=0; i<8; i++){
        for(j=0; j<8; j++){
            for(y=0; y<8; y++){
                for(x=0; x<8; x++){
                    double s= 0.25*(1<<BASIS_SHIFT);
                    int index= 8*i + j;
                    int perm_index= perm[index];
                    if(i==0) s*= sqrt(0.5);
                    if(j==0) s*= sqrt(0.5);
                    basis[perm_index][8*x + y]= lrintf(s * cos((M_PI/8.0)*i*(x+0.5)) * cos((M_PI/8.0)*j*(y+0.5)));
                }
            }
        }
    }
}

static int dct_quantize_refine(MpegEncContext *s, //FIXME breaks denoise?
                        int16_t *block, int16_t *weight, int16_t *orig,
                        int n, int qscale){
    int16_t rem[64];
    LOCAL_ALIGNED_16(int16_t, d1, [64]);
    const uint8_t *scantable= s->intra_scantable.scantable;
    const uint8_t *perm_scantable= s->intra_scantable.permutated;
//    unsigned int threshold1, threshold2;
//    int bias=0;
    int run_tab[65];
    int prev_run=0;
    int prev_level=0;
    int qmul, qadd, start_i, last_non_zero, i, dc;
    uint8_t * length;
    uint8_t * last_length;
    int lambda;
    int rle_index, run, q = 1, sum; //q is only used when s->mb_intra is true
#ifdef REFINE_STATS
static int count=0;
static int after_last=0;
static int to_zero=0;
static int from_zero=0;
static int raise=0;
static int lower=0;
static int messed_sign=0;
#endif

    if(basis[0][0] == 0)
        build_basis(s->idsp.idct_permutation);

    qmul= qscale*2;
    qadd= (qscale-1)|1;
    if (s->mb_intra) {
        if (!s->h263_aic) {
            if (n < 4)
                q = s->y_dc_scale;
            else
                q = s->c_dc_scale;
        } else{
            /* For AIC we skip quant/dequant of INTRADC */
            q = 1;
            qadd=0;
        }
        q <<= RECON_SHIFT-3;
        /* note: block[0] is assumed to be positive */
        dc= block[0]*q;
//        block[0] = (block[0] + (q >> 1)) / q;
        start_i = 1;
//        if(s->mpeg_quant || s->out_format == FMT_MPEG1)
//            bias= 1<<(QMAT_SHIFT-1);
        if (n > 3 && s->intra_chroma_ac_vlc_length) {
            length     = s->intra_chroma_ac_vlc_length;
            last_length= s->intra_chroma_ac_vlc_last_length;
        } else {
            length     = s->intra_ac_vlc_length;
            last_length= s->intra_ac_vlc_last_length;
        }
    } else {
        dc= 0;
        start_i = 0;
        length     = s->inter_ac_vlc_length;
        last_length= s->inter_ac_vlc_last_length;
    }
    last_non_zero = s->block_last_index[n];

#ifdef REFINE_STATS
{START_TIMER
#endif
    dc += (1<<(RECON_SHIFT-1));
    for(i=0; i<64; i++){
        rem[i] = dc - (orig[i] << RECON_SHIFT); // FIXME use orig directly instead of copying to rem[]
    }
#ifdef REFINE_STATS
STOP_TIMER("memset rem[]")}
#endif
    sum=0;
    for(i=0; i<64; i++){
        int one= 36;
        int qns=4;
        int w;

        w= FFABS(weight[i]) + qns*one;
        w= 15 + (48*qns*one + w/2)/w; // 16 .. 63

        weight[i] = w;
//        w=weight[i] = (63*qns + (w/2)) / w;

        av_assert2(w>0);
        av_assert2(w<(1<<6));
        sum += w*w;
    }
    lambda= sum*(uint64_t)s->lambda2 >> (FF_LAMBDA_SHIFT - 6 + 6 + 6 + 6);
#ifdef REFINE_STATS
{START_TIMER
#endif
    run=0;
    rle_index=0;
    for(i=start_i; i<=last_non_zero; i++){
        int j= perm_scantable[i];
        const int level= block[j];
        int coeff;

        if(level){
            if(level<0) coeff= qmul*level - qadd;
            else        coeff= qmul*level + qadd;
            run_tab[rle_index++]=run;
            run=0;

            s->mpvencdsp.add_8x8basis(rem, basis[j], coeff);
        }else{
            run++;
        }
    }
#ifdef REFINE_STATS
if(last_non_zero>0){
STOP_TIMER("init rem[]")
}
}

{START_TIMER
#endif
    for(;;){
        int best_score = s->mpvencdsp.try_8x8basis(rem, weight, basis[0], 0);
        int best_coeff=0;
        int best_change=0;
        int run2, best_unquant_change=0, analyze_gradient;
#ifdef REFINE_STATS
{START_TIMER
#endif
        analyze_gradient = last_non_zero > 2 || s->quantizer_noise_shaping >= 3;

        if(analyze_gradient){
#ifdef REFINE_STATS
{START_TIMER
#endif
            for(i=0; i<64; i++){
                int w= weight[i];

                d1[i] = (rem[i]*w*w + (1<<(RECON_SHIFT+12-1)))>>(RECON_SHIFT+12);
            }
#ifdef REFINE_STATS
STOP_TIMER("rem*w*w")}
{START_TIMER
#endif
            s->fdsp.fdct(d1);
#ifdef REFINE_STATS
STOP_TIMER("dct")}
#endif
        }

        if(start_i){
            const int level= block[0];
            int change, old_coeff;

            av_assert2(s->mb_intra);

            old_coeff= q*level;

            for(change=-1; change<=1; change+=2){
                int new_level= level + change;
                int score, new_coeff;

                new_coeff= q*new_level;
                if(new_coeff >= 2048 || new_coeff < 0)
                    continue;

                score = s->mpvencdsp.try_8x8basis(rem, weight, basis[0],
                                                  new_coeff - old_coeff);
                if(score<best_score){
                    best_score= score;
                    best_coeff= 0;
                    best_change= change;
                    best_unquant_change= new_coeff - old_coeff;
                }
            }
        }

        run=0;
        rle_index=0;
        run2= run_tab[rle_index++];
        prev_level=0;
        prev_run=0;

        for(i=start_i; i<64; i++){
            int j= perm_scantable[i];
            const int level= block[j];
            int change, old_coeff;

            if(s->quantizer_noise_shaping < 3 && i > last_non_zero + 1)
                break;

            if(level){
                if(level<0) old_coeff= qmul*level - qadd;
                else        old_coeff= qmul*level + qadd;
                run2= run_tab[rle_index++]; //FIXME ! maybe after last
            }else{
                old_coeff=0;
                run2--;
                av_assert2(run2>=0 || i >= last_non_zero );
            }

            for(change=-1; change<=1; change+=2){
                int new_level= level + change;
                int score, new_coeff, unquant_change;

                score=0;
                if(s->quantizer_noise_shaping < 2 && FFABS(new_level) > FFABS(level))
                   continue;

                if(new_level){
                    if(new_level<0) new_coeff= qmul*new_level - qadd;
                    else            new_coeff= qmul*new_level + qadd;
                    if(new_coeff >= 2048 || new_coeff <= -2048)
                        continue;
                    //FIXME check for overflow

                    if(level){
                        if(level < 63 && level > -63){
                            if(i < last_non_zero)
                                score +=   length[UNI_AC_ENC_INDEX(run, new_level+64)]
                                         - length[UNI_AC_ENC_INDEX(run, level+64)];
                            else
                                score +=   last_length[UNI_AC_ENC_INDEX(run, new_level+64)]
                                         - last_length[UNI_AC_ENC_INDEX(run, level+64)];
                        }
                    }else{
                        av_assert2(FFABS(new_level)==1);

                        if(analyze_gradient){
                            int g= d1[ scantable[i] ];
                            if(g && (g^new_level) >= 0)
                                continue;
                        }

                        if(i < last_non_zero){
                            int next_i= i + run2 + 1;
                            int next_level= block[ perm_scantable[next_i] ] + 64;

                            if(next_level&(~127))
                                next_level= 0;

                            if(next_i < last_non_zero)
                                score +=   length[UNI_AC_ENC_INDEX(run, 65)]
                                         + length[UNI_AC_ENC_INDEX(run2, next_level)]
                                         - length[UNI_AC_ENC_INDEX(run + run2 + 1, next_level)];
                            else
                                score +=  length[UNI_AC_ENC_INDEX(run, 65)]
                                        + last_length[UNI_AC_ENC_INDEX(run2, next_level)]
                                        - last_length[UNI_AC_ENC_INDEX(run + run2 + 1, next_level)];
                        }else{
                            score += last_length[UNI_AC_ENC_INDEX(run, 65)];
                            if(prev_level){
                                score +=  length[UNI_AC_ENC_INDEX(prev_run, prev_level)]
                                        - last_length[UNI_AC_ENC_INDEX(prev_run, prev_level)];
                            }
                        }
                    }
                }else{
                    new_coeff=0;
                    av_assert2(FFABS(level)==1);

                    if(i < last_non_zero){
                        int next_i= i + run2 + 1;
                        int next_level= block[ perm_scantable[next_i] ] + 64;

                        if(next_level&(~127))
                            next_level= 0;

                        if(next_i < last_non_zero)
                            score +=   length[UNI_AC_ENC_INDEX(run + run2 + 1, next_level)]
                                     - length[UNI_AC_ENC_INDEX(run2, next_level)]
                                     - length[UNI_AC_ENC_INDEX(run, 65)];
                        else
                            score +=   last_length[UNI_AC_ENC_INDEX(run + run2 + 1, next_level)]
                                     - last_length[UNI_AC_ENC_INDEX(run2, next_level)]
                                     - length[UNI_AC_ENC_INDEX(run, 65)];
                    }else{
                        score += -last_length[UNI_AC_ENC_INDEX(run, 65)];
                        if(prev_level){
                            score +=  last_length[UNI_AC_ENC_INDEX(prev_run, prev_level)]
                                    - length[UNI_AC_ENC_INDEX(prev_run, prev_level)];
                        }
                    }
                }

                score *= lambda;

                unquant_change= new_coeff - old_coeff;
                av_assert2((score < 100*lambda && score > -100*lambda) || lambda==0);

                score += s->mpvencdsp.try_8x8basis(rem, weight, basis[j],
                                                   unquant_change);
                if(score<best_score){
                    best_score= score;
                    best_coeff= i;
                    best_change= change;
                    best_unquant_change= unquant_change;
                }
            }
            if(level){
                prev_level= level + 64;
                if(prev_level&(~127))
                    prev_level= 0;
                prev_run= run;
                run=0;
            }else{
                run++;
            }
        }
#ifdef REFINE_STATS
STOP_TIMER("iterative step")}
#endif

        if(best_change){
            int j= perm_scantable[ best_coeff ];

            block[j] += best_change;

            if(best_coeff > last_non_zero){
                last_non_zero= best_coeff;
                av_assert2(block[j]);
#ifdef REFINE_STATS
after_last++;
#endif
            }else{
#ifdef REFINE_STATS
if(block[j]){
    if(block[j] - best_change){
        if(FFABS(block[j]) > FFABS(block[j] - best_change)){
            raise++;
        }else{
            lower++;
        }
    }else{
        from_zero++;
    }
}else{
    to_zero++;
}
#endif
                for(; last_non_zero>=start_i; last_non_zero--){
                    if(block[perm_scantable[last_non_zero]])
                        break;
                }
            }
#ifdef REFINE_STATS
count++;
if(256*256*256*64 % count == 0){
    av_log(s->avctx, AV_LOG_DEBUG, "after_last:%d to_zero:%d from_zero:%d raise:%d lower:%d sign:%d xyp:%d/%d/%d\n", after_last, to_zero, from_zero, raise, lower, messed_sign, s->mb_x, s->mb_y, s->picture_number);
}
#endif
            run=0;
            rle_index=0;
            for(i=start_i; i<=last_non_zero; i++){
                int j= perm_scantable[i];
                const int level= block[j];

                 if(level){
                     run_tab[rle_index++]=run;
                     run=0;
                 }else{
                     run++;
                 }
            }

            s->mpvencdsp.add_8x8basis(rem, basis[j], best_unquant_change);
        }else{
            break;
        }
    }
#ifdef REFINE_STATS
if(last_non_zero>0){
STOP_TIMER("iterative search")
}
}
#endif

    return last_non_zero;
}

/**
 * Permute an 8x8 block according to permutation.
 * @param block the block which will be permuted according to
 *              the given permutation vector
 * @param permutation the permutation vector
 * @param last the last non zero coefficient in scantable order, used to
 *             speed the permutation up
 * @param scantable the used scantable, this is only used to speed the
 *                  permutation up, the block is not (inverse) permutated
 *                  to scantable order!
 */
void ff_block_permute(int16_t *block, uint8_t *permutation,
                      const uint8_t *scantable, int last)
{
    int i;
    int16_t temp[64];

    if (last <= 0)
        return;
    //FIXME it is ok but not clean and might fail for some permutations
    // if (permutation[1] == 1)
    // return;

    for (i = 0; i <= last; i++) {
        const int j = scantable[i];
        temp[j] = block[j];
        block[j] = 0;
    }

    for (i = 0; i <= last; i++) {
        const int j = scantable[i];
        const int perm_j = permutation[j];
        block[perm_j] = temp[j];
    }
}

int ff_dct_quantize_c(MpegEncContext *s,
                        int16_t *block, int n,
                        int qscale, int *overflow)
{
    int i, j, level, last_non_zero, q, start_i;
    const int *qmat;
    const uint8_t *scantable= s->intra_scantable.scantable;
    int bias;
    int max=0;
    unsigned int threshold1, threshold2;

    s->fdsp.fdct(block);

    if(s->dct_error_sum)
        s->denoise_dct(s, block);

    if (s->mb_intra) {
        if (!s->h263_aic) {
            if (n < 4)
                q = s->y_dc_scale;
            else
                q = s->c_dc_scale;
            q = q << 3;
        } else
            /* For AIC we skip quant/dequant of INTRADC */
            q = 1 << 3;

        /* note: block[0] is assumed to be positive */
        block[0] = (block[0] + (q >> 1)) / q;
        start_i = 1;
        last_non_zero = 0;
        qmat = n < 4 ? s->q_intra_matrix[qscale] : s->q_chroma_intra_matrix[qscale];
        bias= s->intra_quant_bias*(1<<(QMAT_SHIFT - QUANT_BIAS_SHIFT));
    } else {
        start_i = 0;
        last_non_zero = -1;
        qmat = s->q_inter_matrix[qscale];
        bias= s->inter_quant_bias*(1<<(QMAT_SHIFT - QUANT_BIAS_SHIFT));
    }
    threshold1= (1<<QMAT_SHIFT) - bias - 1;
    threshold2= (threshold1<<1);
    for(i=63;i>=start_i;i--) {
        j = scantable[i];
        level = block[j] * qmat[j];

        if(((unsigned)(level+threshold1))>threshold2){
            last_non_zero = i;
            break;
        }else{
            block[j]=0;
        }
    }
    for(i=start_i; i<=last_non_zero; i++) {
        j = scantable[i];
        level = block[j] * qmat[j];

//        if(   bias+level >= (1<<QMAT_SHIFT)
//           || bias-level >= (1<<QMAT_SHIFT)){
        if(((unsigned)(level+threshold1))>threshold2){
            if(level>0){
                level= (bias + level)>>QMAT_SHIFT;
                block[j]= level;
            }else{
                level= (bias - level)>>QMAT_SHIFT;
                block[j]= -level;
            }
            max |=level;
        }else{
            block[j]=0;
        }
    }
    *overflow= s->max_qcoeff < max; //overflow might have happened

    /* we need this permutation so that we correct the IDCT, we only permute the !=0 elements */
    if (s->idsp.perm_type != FF_IDCT_PERM_NONE)
        ff_block_permute(block, s->idsp.idct_permutation,
                      scantable, last_non_zero);

    return last_non_zero;
}

#define OFFSET(x) offsetof(MpegEncContext, x)
#define VE AV_OPT_FLAG_VIDEO_PARAM | AV_OPT_FLAG_ENCODING_PARAM
static const AVOption h263_options[] = {
    { "obmc",         "use overlapped block motion compensation.", OFFSET(obmc), AV_OPT_TYPE_BOOL, { .i64 = 0 }, 0, 1, VE },
    { "mb_info",      "emit macroblock info for RFC 2190 packetization, the parameter value is the maximum payload size", OFFSET(mb_info), AV_OPT_TYPE_INT, { .i64 = 0 }, 0, INT_MAX, VE },
    FF_MPV_COMMON_OPTS
    { NULL },
};

static const AVClass h263_class = {
    .class_name = "H.263 encoder",
    .item_name  = av_default_item_name,
    .option     = h263_options,
    .version    = LIBAVUTIL_VERSION_INT,
};

AVCodec ff_h263_encoder = {
    .name           = "h263",
    .long_name      = NULL_IF_CONFIG_SMALL("H.263 / H.263-1996"),
    .type           = AVMEDIA_TYPE_VIDEO,
    .id             = AV_CODEC_ID_H263,
    .priv_data_size = sizeof(MpegEncContext),
    .init           = ff_mpv_encode_init,
    .encode2        = ff_mpv_encode_picture,
    .close          = ff_mpv_encode_end,
    .pix_fmts= (const enum AVPixelFormat[]){AV_PIX_FMT_YUV420P, AV_PIX_FMT_NONE},
    .priv_class     = &h263_class,
};

static const AVOption h263p_options[] = {
    { "umv",        "Use unlimited motion vectors.",    OFFSET(umvplus),       AV_OPT_TYPE_BOOL, { .i64 = 0 }, 0, 1, VE },
    { "aiv",        "Use alternative inter VLC.",       OFFSET(alt_inter_vlc), AV_OPT_TYPE_BOOL, { .i64 = 0 }, 0, 1, VE },
    { "obmc",       "use overlapped block motion compensation.", OFFSET(obmc), AV_OPT_TYPE_BOOL, { .i64 = 0 }, 0, 1, VE },
    { "structured_slices", "Write slice start position at every GOB header instead of just GOB number.", OFFSET(h263_slice_structured), AV_OPT_TYPE_BOOL, { .i64 = 0 }, 0, 1, VE},
    FF_MPV_COMMON_OPTS
    { NULL },
};
static const AVClass h263p_class = {
    .class_name = "H.263p encoder",
    .item_name  = av_default_item_name,
    .option     = h263p_options,
    .version    = LIBAVUTIL_VERSION_INT,
};

AVCodec ff_h263p_encoder = {
    .name           = "h263p",
    .long_name      = NULL_IF_CONFIG_SMALL("H.263+ / H.263-1998 / H.263 version 2"),
    .type           = AVMEDIA_TYPE_VIDEO,
    .id             = AV_CODEC_ID_H263P,
    .priv_data_size = sizeof(MpegEncContext),
    .init           = ff_mpv_encode_init,
    .encode2        = ff_mpv_encode_picture,
    .close          = ff_mpv_encode_end,
    .capabilities   = AV_CODEC_CAP_SLICE_THREADS,
    .pix_fmts       = (const enum AVPixelFormat[]){ AV_PIX_FMT_YUV420P, AV_PIX_FMT_NONE },
    .priv_class     = &h263p_class,
};

static const AVClass msmpeg4v2_class = {
    .class_name = "msmpeg4v2 encoder",
    .item_name  = av_default_item_name,
    .option     = ff_mpv_generic_options,
    .version    = LIBAVUTIL_VERSION_INT,
};

AVCodec ff_msmpeg4v2_encoder = {
    .name           = "msmpeg4v2",
    .long_name      = NULL_IF_CONFIG_SMALL("MPEG-4 part 2 Microsoft variant version 2"),
    .type           = AVMEDIA_TYPE_VIDEO,
    .id             = AV_CODEC_ID_MSMPEG4V2,
    .priv_data_size = sizeof(MpegEncContext),
    .init           = ff_mpv_encode_init,
    .encode2        = ff_mpv_encode_picture,
    .close          = ff_mpv_encode_end,
    .pix_fmts       = (const enum AVPixelFormat[]){ AV_PIX_FMT_YUV420P, AV_PIX_FMT_NONE },
    .priv_class     = &msmpeg4v2_class,
};

static const AVClass msmpeg4v3_class = {
    .class_name = "msmpeg4v3 encoder",
    .item_name  = av_default_item_name,
    .option     = ff_mpv_generic_options,
    .version    = LIBAVUTIL_VERSION_INT,
};

AVCodec ff_msmpeg4v3_encoder = {
    .name           = "msmpeg4",
    .long_name      = NULL_IF_CONFIG_SMALL("MPEG-4 part 2 Microsoft variant version 3"),
    .type           = AVMEDIA_TYPE_VIDEO,
    .id             = AV_CODEC_ID_MSMPEG4V3,
    .priv_data_size = sizeof(MpegEncContext),
    .init           = ff_mpv_encode_init,
    .encode2        = ff_mpv_encode_picture,
    .close          = ff_mpv_encode_end,
    .pix_fmts       = (const enum AVPixelFormat[]){ AV_PIX_FMT_YUV420P, AV_PIX_FMT_NONE },
    .priv_class     = &msmpeg4v3_class,
};

static const AVClass wmv1_class = {
    .class_name = "wmv1 encoder",
    .item_name  = av_default_item_name,
    .option     = ff_mpv_generic_options,
    .version    = LIBAVUTIL_VERSION_INT,
};

AVCodec ff_wmv1_encoder = {
    .name           = "wmv1",
    .long_name      = NULL_IF_CONFIG_SMALL("Windows Media Video 7"),
    .type           = AVMEDIA_TYPE_VIDEO,
    .id             = AV_CODEC_ID_WMV1,
    .priv_data_size = sizeof(MpegEncContext),
    .init           = ff_mpv_encode_init,
    .encode2        = ff_mpv_encode_picture,
    .close          = ff_mpv_encode_end,
    .pix_fmts       = (const enum AVPixelFormat[]){ AV_PIX_FMT_YUV420P, AV_PIX_FMT_NONE },
    .priv_class     = &wmv1_class,
};<|MERGE_RESOLUTION|>--- conflicted
+++ resolved
@@ -1465,13 +1465,7 @@
     int best_b_count = -1;
     int ret = 0;
 
-<<<<<<< HEAD
-    if (!c)
-        return AVERROR(ENOMEM);
     av_assert0(scale >= 0 && scale <= 3);
-=======
-    assert(scale >= 0 && scale <= 3);
->>>>>>> 68811a41
 
     //emms_c();
     //s->next_picture_ptr->quality;
