/*
 * Copyright (c) 2002 The FFmpeg Project
 *
 * This file is part of FFmpeg.
 *
 * FFmpeg is free software; you can redistribute it and/or
 * modify it under the terms of the GNU Lesser General Public
 * License as published by the Free Software Foundation; either
 * version 2.1 of the License, or (at your option) any later version.
 *
 * FFmpeg is distributed in the hope that it will be useful,
 * but WITHOUT ANY WARRANTY; without even the implied warranty of
 * MERCHANTABILITY or FITNESS FOR A PARTICULAR PURPOSE.  See the GNU
 * Lesser General Public License for more details.
 *
 * You should have received a copy of the GNU Lesser General Public
 * License along with FFmpeg; if not, write to the Free Software
 * Foundation, Inc., 51 Franklin Street, Fifth Floor, Boston, MA 02110-1301 USA
 */

#include "avcodec.h"
#include "h263.h"
#include "intrax8.h"
#include "mathops.h"
#include "mpegutils.h"
#include "mpegvideo.h"
#include "msmpeg4.h"
#include "msmpeg4data.h"
#include "wmv2.h"


static void parse_mb_skip(Wmv2Context *w)
{
    int mb_x, mb_y;
    MpegEncContext *const s = &w->s;
    uint32_t *const mb_type = s->current_picture_ptr->mb_type;

    w->skip_type = get_bits(&s->gb, 2);
    switch (w->skip_type) {
    case SKIP_TYPE_NONE:
        for (mb_y = 0; mb_y < s->mb_height; mb_y++)
            for (mb_x = 0; mb_x < s->mb_width; mb_x++)
                mb_type[mb_y * s->mb_stride + mb_x] =
                    MB_TYPE_16x16 | MB_TYPE_L0;
        break;
    case SKIP_TYPE_MPEG:
        for (mb_y = 0; mb_y < s->mb_height; mb_y++)
            for (mb_x = 0; mb_x < s->mb_width; mb_x++)
                mb_type[mb_y * s->mb_stride + mb_x] =
                    (get_bits1(&s->gb) ? MB_TYPE_SKIP : 0) | MB_TYPE_16x16 | MB_TYPE_L0;
        break;
    case SKIP_TYPE_ROW:
        for (mb_y = 0; mb_y < s->mb_height; mb_y++) {
            if (get_bits1(&s->gb)) {
                for (mb_x = 0; mb_x < s->mb_width; mb_x++)
                    mb_type[mb_y * s->mb_stride + mb_x] =
                        MB_TYPE_SKIP | MB_TYPE_16x16 | MB_TYPE_L0;
            } else {
                for (mb_x = 0; mb_x < s->mb_width; mb_x++)
                    mb_type[mb_y * s->mb_stride + mb_x] =
                        (get_bits1(&s->gb) ? MB_TYPE_SKIP : 0) | MB_TYPE_16x16 | MB_TYPE_L0;
            }
        }
        break;
    case SKIP_TYPE_COL:
        for (mb_x = 0; mb_x < s->mb_width; mb_x++) {
            if (get_bits1(&s->gb)) {
                for (mb_y = 0; mb_y < s->mb_height; mb_y++)
                    mb_type[mb_y * s->mb_stride + mb_x] =
                        MB_TYPE_SKIP | MB_TYPE_16x16 | MB_TYPE_L0;
            } else {
                for (mb_y = 0; mb_y < s->mb_height; mb_y++)
                    mb_type[mb_y * s->mb_stride + mb_x] =
                        (get_bits1(&s->gb) ? MB_TYPE_SKIP : 0) | MB_TYPE_16x16 | MB_TYPE_L0;
            }
        }
        break;
    }
}

static int decode_ext_header(Wmv2Context *w)
{
    MpegEncContext *const s = &w->s;
    GetBitContext gb;
    int fps;
    int code;

    if (s->avctx->extradata_size < 4)
        return -1;

    init_get_bits(&gb, s->avctx->extradata, 32);

    fps                 = get_bits(&gb, 5);
    s->bit_rate         = get_bits(&gb, 11) * 1024;
    w->mspel_bit        = get_bits1(&gb);
    s->loop_filter      = get_bits1(&gb);
    w->abt_flag         = get_bits1(&gb);
    w->j_type_bit       = get_bits1(&gb);
    w->top_left_mv_flag = get_bits1(&gb);
    w->per_mb_rl_bit    = get_bits1(&gb);
    code                = get_bits(&gb, 3);

    if (code == 0)
        return -1;

    s->slice_height = s->mb_height / code;

    if (s->avctx->debug & FF_DEBUG_PICT_INFO)
        av_log(s->avctx, AV_LOG_DEBUG,
               "fps:%d, br:%d, qpbit:%d, abt_flag:%d, j_type_bit:%d, "
               "tl_mv_flag:%d, mbrl_bit:%d, code:%d, loop_filter:%d, "
               "slices:%d\n",
               fps, s->bit_rate, w->mspel_bit, w->abt_flag, w->j_type_bit,
               w->top_left_mv_flag, w->per_mb_rl_bit, code, s->loop_filter,
               code);
    return 0;
}

int ff_wmv2_decode_picture_header(MpegEncContext *s)
{
    Wmv2Context *const w = (Wmv2Context *) s;
    int code;

    if (s->picture_number == 0)
        decode_ext_header(w);

    s->pict_type = get_bits1(&s->gb) + 1;
    if (s->pict_type == AV_PICTURE_TYPE_I) {
        code = get_bits(&s->gb, 7);
        av_log(s->avctx, AV_LOG_DEBUG, "I7:%X/\n", code);
    }
    s->chroma_qscale = s->qscale = get_bits(&s->gb, 5);
    if (s->qscale <= 0)
        return -1;

    return 0;
}

int ff_wmv2_decode_secondary_picture_header(MpegEncContext *s)
{
    Wmv2Context *const w = (Wmv2Context *) s;

    if (s->pict_type == AV_PICTURE_TYPE_I) {
        if (w->j_type_bit)
            w->j_type = get_bits1(&s->gb);
        else
            w->j_type = 0; // FIXME check

        if (!w->j_type) {
            if (w->per_mb_rl_bit)
                s->per_mb_rl_table = get_bits1(&s->gb);
            else
                s->per_mb_rl_table = 0;

            if (!s->per_mb_rl_table) {
                s->rl_chroma_table_index = decode012(&s->gb);
                s->rl_table_index        = decode012(&s->gb);
            }

            s->dc_table_index = get_bits1(&s->gb);
        }
        s->inter_intra_pred = 0;
        s->no_rounding      = 1;
        if (s->avctx->debug & FF_DEBUG_PICT_INFO) {
            av_log(s->avctx, AV_LOG_DEBUG,
                   "qscale:%d rlc:%d rl:%d dc:%d mbrl:%d j_type:%d \n",
                   s->qscale, s->rl_chroma_table_index, s->rl_table_index,
                   s->dc_table_index, s->per_mb_rl_table, w->j_type);
        }
    } else {
        int cbp_index;
        w->j_type = 0;

        parse_mb_skip(w);
        cbp_index = decode012(&s->gb);
        if (s->qscale <= 10) {
            int map[3]         = { 0, 2, 1 };
            w->cbp_table_index = map[cbp_index];
        } else if (s->qscale <= 20) {
            int map[3]         = { 1, 0, 2 };
            w->cbp_table_index = map[cbp_index];
        } else {
            int map[3]         = {2,1,0};
            w->cbp_table_index = map[cbp_index];
        }

        if (w->mspel_bit)
            s->mspel = get_bits1(&s->gb);
        else
            s->mspel = 0; // FIXME check

        if (w->abt_flag) {
            w->per_mb_abt = get_bits1(&s->gb) ^ 1;
            if (!w->per_mb_abt)
                w->abt_type = decode012(&s->gb);
        }

        if (w->per_mb_rl_bit)
            s->per_mb_rl_table = get_bits1(&s->gb);
        else
            s->per_mb_rl_table = 0;

        if (!s->per_mb_rl_table) {
            s->rl_table_index        = decode012(&s->gb);
            s->rl_chroma_table_index = s->rl_table_index;
        }

        s->dc_table_index   = get_bits1(&s->gb);
        s->mv_table_index   = get_bits1(&s->gb);

        s->inter_intra_pred = 0; // (s->width * s->height < 320 * 240 && s->bit_rate <= II_BITRATE);
        s->no_rounding     ^= 1;

        if (s->avctx->debug & FF_DEBUG_PICT_INFO) {
            av_log(s->avctx, AV_LOG_DEBUG,
                   "rl:%d rlc:%d dc:%d mv:%d mbrl:%d qp:%d mspel:%d "
                   "per_mb_abt:%d abt_type:%d cbp:%d ii:%d\n",
                   s->rl_table_index, s->rl_chroma_table_index,
                   s->dc_table_index, s->mv_table_index,
                   s->per_mb_rl_table, s->qscale, s->mspel,
                   w->per_mb_abt, w->abt_type, w->cbp_table_index,
                   s->inter_intra_pred);
        }
    }
    s->esc3_level_length = 0;
    s->esc3_run_length   = 0;
    s->picture_number++; // FIXME ?

    if (w->j_type) {
        ff_intrax8_decode_picture(&w->x8, 2 * s->qscale, (s->qscale - 1) | 1);
        return 1;
    }

    return 0;
}

static inline int wmv2_decode_motion(Wmv2Context *w, int *mx_ptr, int *my_ptr)
{
    MpegEncContext *const s = &w->s;
    int ret;

    ret = ff_msmpeg4_decode_motion(s, mx_ptr, my_ptr);

    if (ret < 0)
        return -1;

    if ((((*mx_ptr) | (*my_ptr)) & 1) && s->mspel)
        w->hshift = get_bits1(&s->gb);
    else
        w->hshift = 0;

    return 0;
}

static int16_t *wmv2_pred_motion(Wmv2Context *w, int *px, int *py)
{
    MpegEncContext *const s = &w->s;
    int xy, wrap, diff, type;
    int16_t *A, *B, *C, *mot_val;

    wrap    = s->b8_stride;
    xy      = s->block_index[0];

    mot_val = s->current_picture.motion_val[0][xy];

    A       = s->current_picture.motion_val[0][xy     - 1];
    B       = s->current_picture.motion_val[0][xy     - wrap];
    C       = s->current_picture.motion_val[0][xy + 2 - wrap];

    if (s->mb_x && !s->first_slice_line && !s->mspel && w->top_left_mv_flag)
        diff = FFMAX(FFABS(A[0] - B[0]), FFABS(A[1] - B[1]));
    else
        diff = 0;

    if (diff >= 8)
        type = get_bits1(&s->gb);
    else
        type = 2;

    if (type == 0) {
        *px = A[0];
        *py = A[1];
    } else if (type == 1) {
        *px = B[0];
        *py = B[1];
    } else {
        /* special case for first (slice) line */
        if (s->first_slice_line) {
            *px = A[0];
            *py = A[1];
        } else {
            *px = mid_pred(A[0], B[0], C[0]);
            *py = mid_pred(A[1], B[1], C[1]);
        }
    }

    return mot_val;
}

static inline int wmv2_decode_inter_block(Wmv2Context *w, int16_t *block,
                                          int n, int cbp)
{
    MpegEncContext *const s = &w->s;
    static const int sub_cbp_table[3] = { 2, 3, 1 };
    int sub_cbp;

    if (!cbp) {
        s->block_last_index[n] = -1;
        return 0;
    }

    if (w->per_block_abt)
        w->abt_type = decode012(&s->gb);
    w->abt_type_table[n] = w->abt_type;

    if (w->abt_type) {
//        const uint8_t *scantable = w->abt_scantable[w->abt_type - 1].permutated;
        const uint8_t *scantable = w->abt_scantable[w->abt_type - 1].scantable;
//        const uint8_t *scantable = w->abt_type - 1 ? w->abt_scantable[1].permutated : w->abt_scantable[0].scantable;

        sub_cbp = sub_cbp_table[decode012(&s->gb)];

        if (sub_cbp & 1)
            if (ff_msmpeg4_decode_block(s, block, n, 1, scantable) < 0)
                return -1;

        if (sub_cbp & 2)
            if (ff_msmpeg4_decode_block(s, w->abt_block2[n], n, 1, scantable) < 0)
                return -1;

        s->block_last_index[n] = 63;

        return 0;
    } else {
        return ff_msmpeg4_decode_block(s, block, n, 1,
                                       s->inter_scantable.permutated);
    }
}

int ff_wmv2_decode_mb(MpegEncContext *s, int16_t block[6][64])
{
    Wmv2Context *const w = (Wmv2Context *) s;
    int cbp, code, i;
    uint8_t *coded_val;

    if (w->j_type)
        return 0;

    if (s->pict_type == AV_PICTURE_TYPE_P) {
        if (IS_SKIP(s->current_picture.mb_type[s->mb_y * s->mb_stride + s->mb_x])) {
            /* skip mb */
            s->mb_intra = 0;
            for (i = 0; i < 6; i++)
                s->block_last_index[i] = -1;
            s->mv_dir      = MV_DIR_FORWARD;
            s->mv_type     = MV_TYPE_16X16;
            s->mv[0][0][0] = 0;
            s->mv[0][0][1] = 0;
            s->mb_skipped  = 1;
            w->hshift      = 0;
            return 0;
        }

        code = get_vlc2(&s->gb, ff_mb_non_intra_vlc[w->cbp_table_index].table,
                        MB_NON_INTRA_VLC_BITS, 3);
        if (code < 0)
            return -1;
        s->mb_intra = (~code & 0x40) >> 6;

        cbp = code & 0x3f;
    } else {
        s->mb_intra = 1;
        code = get_vlc2(&s->gb, ff_msmp4_mb_i_vlc.table, MB_INTRA_VLC_BITS, 2);
        if (code < 0) {
            av_log(s->avctx, AV_LOG_ERROR,
                   "II-cbp illegal at %d %d\n", s->mb_x, s->mb_y);
            return -1;
        }
        /* predict coded block pattern */
        cbp = 0;
        for (i = 0; i < 6; i++) {
            int val = ((code >> (5 - i)) & 1);
            if (i < 4) {
                int pred   = ff_msmpeg4_coded_block_pred(s, i, &coded_val);
                val        = val ^ pred;
                *coded_val = val;
            }
            cbp |= val << (5 - i);
        }
    }

    if (!s->mb_intra) {
        int mx, my;
        wmv2_pred_motion(w, &mx, &my);

        if (cbp) {
            s->bdsp.clear_blocks(s->block[0]);
            if (s->per_mb_rl_table) {
                s->rl_table_index        = decode012(&s->gb);
                s->rl_chroma_table_index = s->rl_table_index;
            }

            if (w->abt_flag && w->per_mb_abt) {
                w->per_block_abt = get_bits1(&s->gb);
                if (!w->per_block_abt)
                    w->abt_type = decode012(&s->gb);
            } else
                w->per_block_abt = 0;
        }

        if (wmv2_decode_motion(w, &mx, &my) < 0)
            return -1;

        s->mv_dir      = MV_DIR_FORWARD;
        s->mv_type     = MV_TYPE_16X16;
        s->mv[0][0][0] = mx;
        s->mv[0][0][1] = my;

        for (i = 0; i < 6; i++) {
            if (wmv2_decode_inter_block(w, block[i], i, (cbp >> (5 - i)) & 1) < 0) {
                av_log(s->avctx, AV_LOG_ERROR,
                       "\nerror while decoding inter block: %d x %d (%d)\n",
                       s->mb_x, s->mb_y, i);
                return -1;
            }
        }
    } else {
        if (s->pict_type == AV_PICTURE_TYPE_P)
            av_dlog(s->avctx, "%d%d ", s->inter_intra_pred, cbp);
        av_dlog(s->avctx, "I at %d %d %d %06X\n", s->mb_x, s->mb_y,
                ((cbp & 3) ? 1 : 0) + ((cbp & 0x3C) ? 2 : 0),
                show_bits(&s->gb, 24));
        s->ac_pred = get_bits1(&s->gb);
        if (s->inter_intra_pred) {
            s->h263_aic_dir = get_vlc2(&s->gb, ff_inter_intra_vlc.table,
                                       INTER_INTRA_VLC_BITS, 1);
            av_dlog(s->avctx, "%d%d %d %d/",
                    s->ac_pred, s->h263_aic_dir, s->mb_x, s->mb_y);
        }
        if (s->per_mb_rl_table && cbp) {
            s->rl_table_index        = decode012(&s->gb);
            s->rl_chroma_table_index = s->rl_table_index;
        }

        s->bdsp.clear_blocks(s->block[0]);
        for (i = 0; i < 6; i++) {
            if (ff_msmpeg4_decode_block(s, block[i], i, (cbp >> (5 - i)) & 1, NULL) < 0) {
                av_log(s->avctx, AV_LOG_ERROR,
                       "\nerror while decoding intra block: %d x %d (%d)\n",
                       s->mb_x, s->mb_y, i);
                return -1;
            }
        }
    }

    return 0;
}

static av_cold int wmv2_decode_init(AVCodecContext *avctx)
{
    Wmv2Context *const w = avctx->priv_data;

<<<<<<< HEAD
    avctx->flags |= CODEC_FLAG_EMU_EDGE;

    if(ff_msmpeg4_decode_init(avctx) < 0)
=======
    if (ff_msmpeg4_decode_init(avctx) < 0)
>>>>>>> eda7571e
        return -1;

    ff_wmv2_common_init(w);

    ff_intrax8_common_init(&w->x8, &w->s);

    return 0;
}

static av_cold int wmv2_decode_end(AVCodecContext *avctx)
{
    Wmv2Context *w = avctx->priv_data;

    ff_intrax8_common_end(&w->x8);
    return ff_h263_decode_end(avctx);
}

AVCodec ff_wmv2_decoder = {
    .name           = "wmv2",
    .long_name      = NULL_IF_CONFIG_SMALL("Windows Media Video 8"),
    .type           = AVMEDIA_TYPE_VIDEO,
    .id             = AV_CODEC_ID_WMV2,
    .priv_data_size = sizeof(Wmv2Context),
    .init           = wmv2_decode_init,
    .close          = wmv2_decode_end,
    .decode         = ff_h263_decode_frame,
    .capabilities   = CODEC_CAP_DRAW_HORIZ_BAND | CODEC_CAP_DR1,
    .pix_fmts       = (const enum AVPixelFormat[]) { AV_PIX_FMT_YUV420P,
                                                     AV_PIX_FMT_NONE },
};<|MERGE_RESOLUTION|>--- conflicted
+++ resolved
@@ -460,13 +460,9 @@
 {
     Wmv2Context *const w = avctx->priv_data;
 
-<<<<<<< HEAD
     avctx->flags |= CODEC_FLAG_EMU_EDGE;
 
-    if(ff_msmpeg4_decode_init(avctx) < 0)
-=======
     if (ff_msmpeg4_decode_init(avctx) < 0)
->>>>>>> eda7571e
         return -1;
 
     ff_wmv2_common_init(w);
