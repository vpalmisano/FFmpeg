--- conflicted
+++ resolved
@@ -153,7 +153,6 @@
     { 19266, 26722, 25172, 22654,  19266,  22654, 25172, 26722 }
 };
 
-<<<<<<< HEAD
 static void idct_altivec(int16_t *blk)
 {
     vec_s16 *block = (vec_s16 *) blk;
@@ -170,10 +169,7 @@
     block[7] = vx7;
 }
 
-static void idct_put_altivec(uint8_t *dest, int stride, int16_t *blk)
-=======
 static void idct_put_altivec(uint8_t *dest, ptrdiff_t stride, int16_t *blk)
->>>>>>> 2ec9fa5e
 {
     vec_s16 *block = (vec_s16 *) blk;
     vec_u8 tmp;
