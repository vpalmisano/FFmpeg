/*
 * This file is part of FFmpeg.
 *
 * FFmpeg is free software; you can redistribute it and/or
 * modify it under the terms of the GNU Lesser General Public
 * License as published by the Free Software Foundation; either
 * version 2.1 of the License, or (at your option) any later version.
 *
 * FFmpeg is distributed in the hope that it will be useful,
 * but WITHOUT ANY WARRANTY; without even the implied warranty of
 * MERCHANTABILITY or FITNESS FOR A PARTICULAR PURPOSE.  See the GNU
 * Lesser General Public License for more details.
 *
 * You should have received a copy of the GNU Lesser General Public
 * License along with FFmpeg; if not, write to the Free Software
 * Foundation, Inc., 51 Franklin Street, Fifth Floor, Boston, MA 02110-1301 USA
 */

/**
 * @file
 * @brief IntraX8 (J-Frame) subdecoder, used by WMV2 and VC-1
 */

#include "libavutil/avassert.h"
#include "avcodec.h"
#include "get_bits.h"
#include "idctdsp.h"
#include "mpegvideo.h"
#include "msmpeg4data.h"
#include "intrax8huf.h"
#include "intrax8.h"
#include "intrax8dsp.h"

#define MAX_TABLE_DEPTH(table_bits, max_bits) \
    ((max_bits + table_bits - 1) / table_bits)

#define DC_VLC_BITS 9
#define AC_VLC_BITS 9
#define OR_VLC_BITS 7

#define DC_VLC_MTD MAX_TABLE_DEPTH(DC_VLC_BITS, MAX_DC_VLC_BITS)
#define AC_VLC_MTD MAX_TABLE_DEPTH(AC_VLC_BITS, MAX_AC_VLC_BITS)
#define OR_VLC_MTD MAX_TABLE_DEPTH(OR_VLC_BITS, MAX_OR_VLC_BITS)

static VLC j_ac_vlc[2][2][8];  // [quant < 13], [intra / inter], [select]
static VLC j_dc_vlc[2][8];     // [quant], [select]
static VLC j_orient_vlc[2][4]; // [quant], [select]

static av_cold int x8_vlc_init(void)
{
    int i;
    int offset = 0;
    int sizeidx = 0;
    static const uint16_t sizes[8 * 4 + 8 * 2 + 2 + 4] = {
        576, 548, 582, 618, 546, 616, 560, 642,
        584, 582, 704, 664, 512, 544, 656, 640,
        512, 648, 582, 566, 532, 614, 596, 648,
        586, 552, 584, 590, 544, 578, 584, 624,

        528, 528, 526, 528, 536, 528, 526, 544,
        544, 512, 512, 528, 528, 544, 512, 544,

        128, 128, 128, 128, 128, 128,
    };

    static VLC_TYPE table[28150][2];

// set ac tables
#define init_ac_vlc(dst, src)                                                 \
    do {                                                                      \
        dst.table           = &table[offset];                                 \
        dst.table_allocated = sizes[sizeidx];                                 \
        offset             += sizes[sizeidx++];                               \
        init_vlc(&dst, AC_VLC_BITS, 77, &src[1], 4, 2, &src[0], 4, 2,         \
                 INIT_VLC_USE_NEW_STATIC);                                    \
    } while(0)

    for (i = 0; i < 8; i++) {
        init_ac_vlc(j_ac_vlc[0][0][i], x8_ac0_highquant_table[i][0]);
        init_ac_vlc(j_ac_vlc[0][1][i], x8_ac1_highquant_table[i][0]);
        init_ac_vlc(j_ac_vlc[1][0][i], x8_ac0_lowquant_table[i][0]);
        init_ac_vlc(j_ac_vlc[1][1][i], x8_ac1_lowquant_table[i][0]);
    }
#undef init_ac_vlc

// set dc tables
#define init_dc_vlc(dst, src)                                                 \
    do {                                                                      \
        dst.table           = &table[offset];                                 \
        dst.table_allocated = sizes[sizeidx];                                 \
        offset             += sizes[sizeidx++];                               \
        init_vlc(&dst, DC_VLC_BITS, 34, &src[1], 4, 2, &src[0], 4, 2,         \
                 INIT_VLC_USE_NEW_STATIC);                                    \
    } while(0)

    for (i = 0; i < 8; i++) {
        init_dc_vlc(j_dc_vlc[0][i], x8_dc_highquant_table[i][0]);
        init_dc_vlc(j_dc_vlc[1][i], x8_dc_lowquant_table[i][0]);
    }
#undef init_dc_vlc

// set orient tables
#define init_or_vlc(dst, src)                                                 \
    do {                                                                      \
        dst.table           = &table[offset];                                 \
        dst.table_allocated = sizes[sizeidx];                                 \
        offset             += sizes[sizeidx++];                               \
        init_vlc(&dst, OR_VLC_BITS, 12, &src[1], 4, 2, &src[0], 4, 2,         \
                 INIT_VLC_USE_NEW_STATIC);                                    \
    } while(0)

    for (i = 0; i < 2; i++)
        init_or_vlc(j_orient_vlc[0][i], x8_orient_highquant_table[i][0]);
    for (i = 0; i < 4; i++)
        init_or_vlc(j_orient_vlc[1][i], x8_orient_lowquant_table[i][0]);
#undef init_or_vlc

    if (offset != sizeof(table) / sizeof(VLC_TYPE) / 2) {
        av_log(NULL, AV_LOG_ERROR, "table size %zd does not match needed %i\n",
               sizeof(table) / sizeof(VLC_TYPE) / 2, offset);
        return AVERROR_INVALIDDATA;
    }

    return 0;
}

static void x8_reset_vlc_tables(IntraX8Context *w)
{
    memset(w->j_dc_vlc, 0, sizeof(w->j_dc_vlc));
    memset(w->j_ac_vlc, 0, sizeof(w->j_ac_vlc));
    w->j_orient_vlc = NULL;
}

static inline void x8_select_ac_table(IntraX8Context *const w, int mode)
{
    MpegEncContext *const s = w->s;
    int table_index;

    av_assert2(mode < 4);

    if (w->j_ac_vlc[mode])
        return;

    table_index       = get_bits(&s->gb, 3);
    // 2 modes use same tables
    w->j_ac_vlc[mode] = &j_ac_vlc[w->quant < 13][mode >> 1][table_index];

    table_index = get_bits(&s->gb, 3);
    w->j_ac_vlc[mode] = &j_ac_vlc[w->quant<13][mode>>1][table_index];//2 modes use same tables
    av_assert2(w->j_ac_vlc[mode]);
}

static inline int x8_get_orient_vlc(IntraX8Context *w)
{
    MpegEncContext *const s = w->s;

    if (!w->j_orient_vlc) {
        int table_index = get_bits(&s->gb, 1 + (w->quant < 13));
        w->j_orient_vlc = &j_orient_vlc[w->quant < 13][table_index];
    }

    return get_vlc2(&s->gb, w->j_orient_vlc->table, OR_VLC_BITS, OR_VLC_MTD);
}

#define extra_bits(eb)  (eb)        // 3 bits
#define extra_run       (0xFF << 8) // 1 bit
#define extra_level     (0x00 << 8) // 1 bit
#define run_offset(r)   ((r) << 16) // 6 bits
#define level_offset(l) ((l) << 24) // 5 bits
static const uint32_t ac_decode_table[] = {
    /* 46 */ extra_bits(3) | extra_run   | run_offset(16) | level_offset(0),
    /* 47 */ extra_bits(3) | extra_run   | run_offset(24) | level_offset(0),
    /* 48 */ extra_bits(2) | extra_run   | run_offset(4)  | level_offset(1),
    /* 49 */ extra_bits(3) | extra_run   | run_offset(8)  | level_offset(1),

    /* 50 */ extra_bits(5) | extra_run   | run_offset(32) | level_offset(0),
    /* 51 */ extra_bits(4) | extra_run   | run_offset(16) | level_offset(1),

    /* 52 */ extra_bits(2) | extra_level | run_offset(0)  | level_offset(4),
    /* 53 */ extra_bits(2) | extra_level | run_offset(0)  | level_offset(8),
    /* 54 */ extra_bits(2) | extra_level | run_offset(0)  | level_offset(12),
    /* 55 */ extra_bits(3) | extra_level | run_offset(0)  | level_offset(16),
    /* 56 */ extra_bits(3) | extra_level | run_offset(0)  | level_offset(24),

    /* 57 */ extra_bits(2) | extra_level | run_offset(1)  | level_offset(3),
    /* 58 */ extra_bits(3) | extra_level | run_offset(1)  | level_offset(7),

    /* 59 */ extra_bits(2) | extra_run   | run_offset(16) | level_offset(0),
    /* 60 */ extra_bits(2) | extra_run   | run_offset(20) | level_offset(0),
    /* 61 */ extra_bits(2) | extra_run   | run_offset(24) | level_offset(0),
    /* 62 */ extra_bits(2) | extra_run   | run_offset(28) | level_offset(0),
    /* 63 */ extra_bits(4) | extra_run   | run_offset(32) | level_offset(0),
    /* 64 */ extra_bits(4) | extra_run   | run_offset(48) | level_offset(0),

    /* 65 */ extra_bits(2) | extra_run   | run_offset(4)  | level_offset(1),
    /* 66 */ extra_bits(3) | extra_run   | run_offset(8)  | level_offset(1),
    /* 67 */ extra_bits(4) | extra_run   | run_offset(16) | level_offset(1),

    /* 68 */ extra_bits(2) | extra_level | run_offset(0)  | level_offset(4),
    /* 69 */ extra_bits(3) | extra_level | run_offset(0)  | level_offset(8),
    /* 70 */ extra_bits(4) | extra_level | run_offset(0)  | level_offset(16),

    /* 71 */ extra_bits(2) | extra_level | run_offset(1)  | level_offset(3),
    /* 72 */ extra_bits(3) | extra_level | run_offset(1)  | level_offset(7),
};
#undef extra_bits
#undef extra_run
#undef extra_level
#undef run_offset
#undef level_offset

static void x8_get_ac_rlf(IntraX8Context *const w, const int mode,
                          int *const run, int *const level, int *const final)
{
    MpegEncContext *const s = w->s;
    int i, e;

//    x8_select_ac_table(w, mode);
    i = get_vlc2(&s->gb, w->j_ac_vlc[mode]->table, AC_VLC_BITS, AC_VLC_MTD);

    if (i < 46) { // [0-45]
        int t, l;
        if (i < 0) {
            (*level) =
            (*final) =      // prevent 'may be used unilitialized'
            (*run)   = 64;  // this would cause error exit in the ac loop
            return;
        }

        /*
         * i == 0-15  r = 0-15 l = 0; r = i & %01111
         * i == 16-19 r = 0-3  l = 1; r = i & %00011
         * i == 20-21 r = 0-1  l = 2; r = i & %00001
         * i == 22    r = 0    l = 3; r = i & %00000
         */

        (*final) =
        t        = (i > 22);
        i       -= 23 * t;

        /* l = lut_l[i / 2] = { 0, 0, 0, 0, 0, 0, 0, 0, 1, 1, 2, 3 }[i >> 1];
         *     11 10'01 01'00 00'00 00'00 00'00 00 => 0xE50000 */
        l = (0xE50000 >> (i & (0x1E))) & 3; // 0x1E or (~1) or ((i >> 1) << 1)

        /* t = lut_mask[l] = { 0x0f, 0x03, 0x01, 0x00 }[l];
         *     as i < 256 the higher bits do not matter */
        t = (0x01030F >> (l << 3));

        (*run)   = i & t;
        (*level) = l;
    } else if (i < 73) { // [46-72]
        uint32_t sm;
        uint32_t mask;

        i -= 46;
        sm = ac_decode_table[i];

        e    = get_bits(&s->gb, sm & 0xF);
        sm >>= 8;                               // 3bits
        mask = sm & 0xff;
        sm >>= 8;                               // 1bit

        (*run)   = (sm & 0xff) + (e & (mask));  // 6bits
        (*level) = (sm >> 8)   + (e & (~mask)); // 5bits
        (*final) = i > (58 - 46);
    } else if (i < 75) { // [73-74]
        static const uint8_t crazy_mix_runlevel[32] = {
            0x22, 0x32, 0x33, 0x53, 0x23, 0x42, 0x43, 0x63,
            0x24, 0x52, 0x34, 0x73, 0x25, 0x62, 0x44, 0x83,
            0x26, 0x72, 0x35, 0x54, 0x27, 0x82, 0x45, 0x64,
            0x28, 0x92, 0x36, 0x74, 0x29, 0xa2, 0x46, 0x84,
        };

        (*final) = !(i & 1);
        e        = get_bits(&s->gb, 5); // get the extra bits
        (*run)   = crazy_mix_runlevel[e] >> 4;
        (*level) = crazy_mix_runlevel[e] & 0x0F;
    } else {
        (*level) = get_bits(&s->gb, 7 - 3 * (i & 1));
        (*run)   = get_bits(&s->gb, 6);
        (*final) = get_bits1(&s->gb);
    }
    return;
}

/* static const uint8_t dc_extra_sbits[] = {
 *     0, 1, 1, 1, 1, 2, 2, 3, 3, 4, 4, 5, 5, 6, 6, 7, 7,
 * }; */
static const uint8_t dc_index_offset[] = {
    0, 1, 2, 3, 4, 5, 7, 9, 13, 17, 25, 33, 49, 65, 97, 129, 193,
};

static int x8_get_dc_rlf(IntraX8Context *const w,
                         int const mode, int *const level, int *const final)
{
    MpegEncContext *const s = w->s;
    int i, e, c;

    av_assert2(mode < 3);
    if (!w->j_dc_vlc[mode]) {
        int table_index = get_bits(&s->gb, 3);
        // 4 modes, same table
        w->j_dc_vlc[mode] = &j_dc_vlc[w->quant < 13][table_index];
    }

    i = get_vlc2(&s->gb, w->j_dc_vlc[mode]->table, DC_VLC_BITS, DC_VLC_MTD);

    /* (i >= 17) { i -= 17; final =1; } */
    c        = i > 16;
    (*final) = c;
    i       -= 17 * c;

    if (i <= 0) {
        (*level) = 0;
        return -i;
    }
    c  = (i + 1) >> 1; // hackish way to calculate dc_extra_sbits[]
    c -= c > 1;

    e = get_bits(&s->gb, c); // get the extra bits
    i = dc_index_offset[i] + (e >> 1);

    e        = -(e & 1); // 0, 0xffffff
    (*level) = (i ^ e) - e; // (i ^ 0) -0  , (i ^ 0xff) - (-1)
    return 0;
}

// end of huffman

static int x8_setup_spatial_predictor(IntraX8Context *const w, const int chroma)
{
    MpegEncContext *const s = w->s;
    int range;
    int sum;
    int quant;

    w->dsp.setup_spatial_compensation(s->dest[chroma], s->sc.edge_emu_buffer,
                                      s->current_picture.f->linesize[chroma > 0],
                                      &range, &sum, w->edges);
    if (chroma) {
        w->orient = w->chroma_orient;
        quant     = w->quant_dc_chroma;
    } else {
        quant = w->quant;
    }

    w->flat_dc = 0;
    if (range < quant || range < 3) {
        w->orient = 0;

        // yep you read right, a +-1 idct error may break decoding!
        if (range < 3) {
            w->flat_dc      = 1;
            sum            += 9;
            // ((1 << 17) + 9) / (8 + 8 + 1 + 2) = 6899
            w->predicted_dc = (sum * 6899) >> 17;
        }
    }
    if (chroma)
        return 0;

    av_assert2(w->orient < 3);
    if (range < 2 * w->quant) {
        if ((w->edges & 3) == 0) {
            if (w->orient == 1)
                w->orient = 11;
            if (w->orient == 2)
                w->orient = 10;
        } else {
            w->orient = 0;
        }
        w->raw_orient = 0;
    } else {
        static const uint8_t prediction_table[3][12] = {
            { 0, 8, 4, 10, 11, 2, 6, 9, 1, 3, 5, 7 },
            { 4, 0, 8, 11, 10, 3, 5, 2, 6, 9, 1, 7 },
            { 8, 0, 4, 10, 11, 1, 7, 2, 6, 9, 3, 5 },
        };
        w->raw_orient = x8_get_orient_vlc(w);
        if (w->raw_orient < 0)
            return -1;
        av_assert2(w->raw_orient < 12);
        av_assert2(w->orient < 3);
        w->orient=prediction_table[w->orient][w->raw_orient];
    }
    return 0;
}

static void x8_update_predictions(IntraX8Context *const w, const int orient,
                                  const int est_run)
{
    MpegEncContext *const s = w->s;

    w->prediction_table[s->mb_x * 2 + (s->mb_y & 1)] = (est_run << 2) + 1 * (orient == 4) + 2 * (orient == 8);
/*
 * y = 2n + 0 -> // 0 2 4
 * y = 2n + 1 -> // 1 3 5
 */
}

static void x8_get_prediction_chroma(IntraX8Context *const w)
{
    MpegEncContext *const s = w->s;

    w->edges  = 1 * (!(s->mb_x >> 1));
    w->edges |= 2 * (!(s->mb_y >> 1));
    w->edges |= 4 * (s->mb_x >= (2 * s->mb_width - 1)); // mb_x for chroma would always be odd

    w->raw_orient = 0;
    // lut_co[8] = {inv,4,8,8, inv,4,8,8} <- => {1,1,0,0;1,1,0,0} => 0xCC
    if (w->edges & 3) {
        w->chroma_orient = 4 << ((0xCC >> w->edges) & 1);
        return;
    }
    // block[x - 1][y | 1 - 1)]
    w->chroma_orient = (w->prediction_table[2 * s->mb_x - 2] & 0x03) << 2;
}

static void x8_get_prediction(IntraX8Context *const w)
{
    MpegEncContext *const s = w->s;
    int a, b, c, i;

    w->edges  = 1 * (!s->mb_x);
    w->edges |= 2 * (!s->mb_y);
    w->edges |= 4 * (s->mb_x >= (2 * s->mb_width - 1));

    switch (w->edges & 3) {
    case 0:
        break;
    case 1:
        // take the one from the above block[0][y - 1]
        w->est_run = w->prediction_table[!(s->mb_y & 1)] >> 2;
        w->orient  = 1;
        return;
    case 2:
        // take the one from the previous block[x - 1][0]
        w->est_run = w->prediction_table[2 * s->mb_x - 2] >> 2;
        w->orient  = 2;
        return;
    case 3:
        w->est_run = 16;
        w->orient  = 0;
        return;
    }
    // no edge cases
    b = w->prediction_table[2 * s->mb_x     + !(s->mb_y & 1)]; // block[x    ][y - 1]
    a = w->prediction_table[2 * s->mb_x - 2 +  (s->mb_y & 1)]; // block[x - 1][y    ]
    c = w->prediction_table[2 * s->mb_x - 2 + !(s->mb_y & 1)]; // block[x - 1][y - 1]

    w->est_run = FFMIN(b, a);
    /* This condition has nothing to do with w->edges, even if it looks
     * similar it would trigger if e.g. x = 3; y = 2;
     * I guess somebody wrote something wrong and it became standard. */
    if ((s->mb_x & s->mb_y) != 0)
        w->est_run = FFMIN(c, w->est_run);
    w->est_run >>= 2;

    a &= 3;
    b &= 3;
    c &= 3;

    i = (0xFFEAF4C4 >> (2 * b + 8 * a)) & 3;
    if (i != 3)
        w->orient = i;
    else
        w->orient = (0xFFEAD8 >> (2 * c + 8 * (w->quant > 12))) & 3;
/*
 * lut1[b][a] = {
 * ->{ 0, 1, 0, pad },
 *   { 0, 1, X, pad },
 *   { 2, 2, 2, pad }
 * }
 * pad 2  2  2;
 * pad X  1  0;
 * pad 0  1  0 <-
 * -> 11 10 '10 10 '11 11'01 00 '11 00'01 00 => 0xEAF4C4
 *
 * lut2[q>12][c] = {
 * ->{ 0, 2, 1, pad},
 *   { 2, 2, 2, pad}
 * }
 * pad 2  2  2;
 * pad 1  2  0 <-
 * -> 11 10'10 10 '11 01'10 00 => 0xEAD8
 */
}

static void x8_ac_compensation(IntraX8Context *const w, int const direction,
                               int const dc_level)
{
    MpegEncContext *const s = w->s;
    int t;
#define B(x,y)  s->block[0][w->idct_permutation[(x)+(y)*8]]
#define T(x)  ((x) * dc_level + 0x8000) >> 16;
    switch (direction) {
    case 0:
        t        = T(3811); // h
        B(1, 0) -= t;
        B(0, 1) -= t;

        t        = T(487); // e
        B(2, 0) -= t;
        B(0, 2) -= t;

        t        = T(506); // f
        B(3, 0) -= t;
        B(0, 3) -= t;

        t        = T(135); // c
        B(4, 0) -= t;
        B(0, 4) -= t;
        B(2, 1) += t;
        B(1, 2) += t;
        B(3, 1) += t;
        B(1, 3) += t;

        t        = T(173); // d
        B(5, 0) -= t;
        B(0, 5) -= t;

        t        = T(61); // b
        B(6, 0) -= t;
        B(0, 6) -= t;
        B(5, 1) += t;
        B(1, 5) += t;

        t        = T(42); // a
        B(7, 0) -= t;
        B(0, 7) -= t;
        B(4, 1) += t;
        B(1, 4) += t;
        B(4, 4) += t;

        t        = T(1084); // g
        B(1, 1) += t;

        s->block_last_index[0] = FFMAX(s->block_last_index[0], 7 * 8);
        break;
    case 1:
        B(0, 1) -= T(6269);
        B(0, 3) -= T(708);
        B(0, 5) -= T(172);
        B(0, 7) -= T(73);

        s->block_last_index[0] = FFMAX(s->block_last_index[0], 7 * 8);
        break;
    case 2:
        B(1, 0) -= T(6269);
        B(3, 0) -= T(708);
        B(5, 0) -= T(172);
        B(7, 0) -= T(73);

        s->block_last_index[0] = FFMAX(s->block_last_index[0], 7);
        break;
    }
#undef B
#undef T
}

static void dsp_x8_put_solidcolor(uint8_t const pix, uint8_t *dst,
                                  int const linesize)
{
    int k;
    for (k = 0; k < 8; k++) {
        memset(dst, pix, 8);
        dst += linesize;
    }
}

static const int16_t quant_table[64] = {
    256, 256, 256, 256, 256, 256, 259, 262,
    265, 269, 272, 275, 278, 282, 285, 288,
    292, 295, 299, 303, 306, 310, 314, 317,
    321, 325, 329, 333, 337, 341, 345, 349,
    353, 358, 362, 366, 371, 375, 379, 384,
    389, 393, 398, 403, 408, 413, 417, 422,
    428, 433, 438, 443, 448, 454, 459, 465,
    470, 476, 482, 488, 493, 499, 505, 511,
};

static int x8_decode_intra_mb(IntraX8Context *const w, const int chroma)
{
    MpegEncContext *const s = w->s;

    uint8_t *scantable;
    int final, run, level;
    int ac_mode, dc_mode, est_run, dc_level;
    int pos, n;
    int zeros_only;
    int use_quant_matrix;
    int sign;

    av_assert2(w->orient < 12);
    s->bdsp.clear_block(s->block[0]);

    if (chroma)
        dc_mode = 2;
    else
        dc_mode = !!w->est_run; // 0, 1

    if (x8_get_dc_rlf(w, dc_mode, &dc_level, &final))
        return -1;
    n          = 0;
    zeros_only = 0;
    if (!final) { // decode ac
        use_quant_matrix = w->use_quant_matrix;
        if (chroma) {
            ac_mode = 1;
            est_run = 64; // not used
        } else {
            if (w->raw_orient < 3)
                use_quant_matrix = 0;

            if (w->raw_orient > 4) {
                ac_mode = 0;
                est_run = 64;
            } else {
                if (w->est_run > 1) {
                    ac_mode = 2;
                    est_run = w->est_run;
                } else {
                    ac_mode = 3;
                    est_run = 64;
                }
            }
        }
        x8_select_ac_table(w, ac_mode);
        /* scantable_selector[12] = { 0, 2, 0, 1, 1, 1, 0, 2, 2, 0, 1, 2 }; <-
         * -> 10'01' 00'10' 10'00' 01'01' 01'00' 10'00 => 0x928548 */
        scantable = w->scantable[(0x928548 >> (2 * w->orient)) & 3].permutated;
        pos       = 0;
        do {
            n++;
            if (n >= est_run) {
                ac_mode = 3;
                x8_select_ac_table(w, 3);
            }

            x8_get_ac_rlf(w, ac_mode, &run, &level, &final);

            pos += run + 1;
            if (pos > 63) {
                // this also handles vlc error in x8_get_ac_rlf
                return -1;
            }
            level  = (level + 1) * w->dquant;
            level += w->qsum;

            sign  = -get_bits1(&s->gb);
            level = (level ^ sign) - sign;

            if (use_quant_matrix)
                level = (level * quant_table[pos]) >> 8;

            s->block[0][scantable[pos]] = level;
        } while (!final);

        s->block_last_index[0] = pos;
    } else { // DC only
        s->block_last_index[0] = 0;
        if (w->flat_dc && ((unsigned) (dc_level + 1)) < 3) { // [-1; 1]
            int32_t divide_quant = !chroma ? w->divide_quant_dc_luma
                                           : w->divide_quant_dc_chroma;
            int32_t dc_quant     = !chroma ? w->quant
                                           : w->quant_dc_chroma;

            // original intent dc_level += predicted_dc/quant;
            // but it got lost somewhere in the rounding
            dc_level += (w->predicted_dc * divide_quant + (1 << 12)) >> 13;

            dsp_x8_put_solidcolor(av_clip_uint8((dc_level * dc_quant + 4) >> 3),
                                  s->dest[chroma],
                                  s->current_picture.f->linesize[!!chroma]);

            goto block_placed;
        }
        zeros_only = (dc_level == 0);
    }
    if (!chroma)
        s->block[0][0] = dc_level * w->quant;
    else
        s->block[0][0] = dc_level * w->quant_dc_chroma;

    // there is !zero_only check in the original, but dc_level check is enough
    if ((unsigned int) (dc_level + 1) >= 3 && (w->edges & 3) != 3) {
        int direction;
        /* ac_comp_direction[orient] = { 0, 3, 3, 1, 1, 0, 0, 0, 2, 2, 2, 1 }; <-
         * -> 01'10' 10'10' 00'00' 00'01' 01'11' 11'00 => 0x6A017C */
        direction = (0x6A017C >> (w->orient * 2)) & 3;
        if (direction != 3) {
            // modify block_last[]
            x8_ac_compensation(w, direction, s->block[0][0]);
        }
    }

    if (w->flat_dc) {
        dsp_x8_put_solidcolor(w->predicted_dc, s->dest[chroma],
                              s->current_picture.f->linesize[!!chroma]);
    } else {
        w->dsp.spatial_compensation[w->orient](s->sc.edge_emu_buffer,
                                               s->dest[chroma],
                                               s->current_picture.f->linesize[!!chroma]);
    }
    if (!zeros_only)
        w->wdsp.idct_add(s->dest[chroma],
                         s->current_picture.f->linesize[!!chroma],
                         s->block[0]);

block_placed:
    if (!chroma)
        x8_update_predictions(w, w->orient, n);

    if (s->loop_filter) {
        uint8_t *ptr = s->dest[chroma];
        int linesize = s->current_picture.f->linesize[!!chroma];

        if (!((w->edges & 2) || (zeros_only && (w->orient | 4) == 4)))
            w->dsp.h_loop_filter(ptr, linesize, w->quant);

        if (!((w->edges & 1) || (zeros_only && (w->orient | 8) == 8)))
            w->dsp.v_loop_filter(ptr, linesize, w->quant);
    }
    return 0;
}

// FIXME maybe merge with ff_*
static void x8_init_block_index(MpegEncContext *s)
{
    // not s->linesize as this would be wrong for field pics
    // not that IntraX8 has interlacing support ;)
    const int linesize   = s->current_picture.f->linesize[0];
    const int uvlinesize = s->current_picture.f->linesize[1];

    s->dest[0] = s->current_picture.f->data[0];
    s->dest[1] = s->current_picture.f->data[1];
    s->dest[2] = s->current_picture.f->data[2];

    s->dest[0] +=  s->mb_y         * linesize   << 3;
    // chroma blocks are on add rows
    s->dest[1] += (s->mb_y & (~1)) * uvlinesize << 2;
    s->dest[2] += (s->mb_y & (~1)) * uvlinesize << 2;
}

av_cold int ff_intrax8_common_init(IntraX8Context *w, MpegEncContext *const s)
{
    int ret = x8_vlc_init();
    if (ret < 0)
        return ret;

    w->s = s;
<<<<<<< HEAD
    x8_vlc_init();
    av_assert0(s->mb_width > 0);
=======
>>>>>>> 0372e73f

    //two rows, 2 blocks per cannon mb
    w->prediction_table = av_mallocz(s->mb_width * 2 * 2);
    if (!w->prediction_table)
        return AVERROR(ENOMEM);

    ff_wmv2dsp_init(&w->wdsp);

    ff_init_scantable_permutation(w->idct_permutation,
                                  w->wdsp.idct_perm);

    ff_init_scantable(w->idct_permutation, &w->scantable[0],
                      ff_wmv1_scantable[0]);
    ff_init_scantable(w->idct_permutation, &w->scantable[1],
                      ff_wmv1_scantable[2]);
    ff_init_scantable(w->idct_permutation, &w->scantable[2],
                      ff_wmv1_scantable[3]);

    ff_intrax8dsp_init(&w->dsp);

    return 0;
}

av_cold void ff_intrax8_common_end(IntraX8Context *w)
{
    av_freep(&w->prediction_table);
}

int ff_intrax8_decode_picture(IntraX8Context *const w, int dquant,
                              int quant_offset)
{
    MpegEncContext *const s = w->s;
    int mb_xy;
    w->use_quant_matrix = get_bits1(&s->gb);

    w->dquant = dquant;
    w->quant  = dquant >> 1;
    w->qsum   = quant_offset;

    w->divide_quant_dc_luma = ((1 << 16) + (w->quant >> 1)) / w->quant;
    if (w->quant < 5) {
        w->quant_dc_chroma        = w->quant;
        w->divide_quant_dc_chroma = w->divide_quant_dc_luma;
    } else {
        w->quant_dc_chroma        = w->quant + ((w->quant + 3) >> 3);
        w->divide_quant_dc_chroma = ((1 << 16) + (w->quant_dc_chroma >> 1)) / w->quant_dc_chroma;
    }
    x8_reset_vlc_tables(w);

    for (s->mb_y = 0; s->mb_y < s->mb_height * 2; s->mb_y++) {
        x8_init_block_index(s);
        mb_xy = (s->mb_y >> 1) * s->mb_stride;

        for (s->mb_x = 0; s->mb_x < s->mb_width * 2; s->mb_x++) {
            x8_get_prediction(w);
            if (x8_setup_spatial_predictor(w, 0))
                goto error;
            if (x8_decode_intra_mb(w, 0))
                goto error;

            if (s->mb_x & s->mb_y & 1) {
                x8_get_prediction_chroma(w);

                /* when setting up chroma, no vlc is read,
                 * so no error condition can be reached */
                x8_setup_spatial_predictor(w, 1);
                if (x8_decode_intra_mb(w, 1))
                    goto error;

                x8_setup_spatial_predictor(w, 2);
                if (x8_decode_intra_mb(w, 2))
                    goto error;

                s->dest[1] += 8;
                s->dest[2] += 8;

                /* emulate MB info in the relevant tables */
                s->mbskip_table[mb_xy]                 = 0;
                s->mbintra_table[mb_xy]                = 1;
                s->current_picture.qscale_table[mb_xy] = w->quant;
                mb_xy++;
            }
            s->dest[0] += 8;
        }
        if (s->mb_y & 1)
            ff_mpeg_draw_horiz_band(s, (s->mb_y - 1) * 8, 16);
    }

error:
    return 0;
}<|MERGE_RESOLUTION|>--- conflicted
+++ resolved
@@ -749,11 +749,6 @@
         return ret;
 
     w->s = s;
-<<<<<<< HEAD
-    x8_vlc_init();
-    av_assert0(s->mb_width > 0);
-=======
->>>>>>> 0372e73f
 
     //two rows, 2 blocks per cannon mb
     w->prediction_table = av_mallocz(s->mb_width * 2 * 2);
