/*
 * Copyright (c) 2002-2003 Michael Niedermayer <michaelni@gmx.at>
 *
 * see http://www.pcisys.net/~melanson/codecs/huffyuv.txt for a description of
 * the algorithm used
 *
 * This file is part of FFmpeg.
 *
 * FFmpeg is free software; you can redistribute it and/or
 * modify it under the terms of the GNU Lesser General Public
 * License as published by the Free Software Foundation; either
 * version 2.1 of the License, or (at your option) any later version.
 *
 * FFmpeg is distributed in the hope that it will be useful,
 * but WITHOUT ANY WARRANTY; without even the implied warranty of
 * MERCHANTABILITY or FITNESS FOR A PARTICULAR PURPOSE.  See the GNU
 * Lesser General Public License for more details.
 *
 * You should have received a copy of the GNU Lesser General Public
 * License along with FFmpeg; if not, write to the Free Software
 * Foundation, Inc., 51 Franklin Street, Fifth Floor, Boston, MA 02110-1301 USA
 */

/**
 * @file
 * huffyuv encoder
 */

#include "avcodec.h"
#include "huffyuv.h"
#include "huffman.h"
#include "internal.h"
#include "put_bits.h"

static inline int sub_left_prediction(HYuvContext *s, uint8_t *dst,
                                      const uint8_t *src, int w, int left)
{
    int i;
    if (w < 32) {
        for (i = 0; i < w; i++) {
            const int temp = src[i];
            dst[i] = temp - left;
            left   = temp;
        }
        return left;
    } else {
        for (i = 0; i < 16; i++) {
            const int temp = src[i];
            dst[i] = temp - left;
            left   = temp;
        }
        s->dsp.diff_bytes(dst + 16, src + 16, src + 15, w - 16);
        return src[w-1];
    }
}

static inline void sub_left_prediction_bgr32(HYuvContext *s, uint8_t *dst,
<<<<<<< HEAD
                                             const uint8_t *src, int w,
                                             int *red, int *green, int *blue, int *alpha)
{
    int i;
    int r,g,b,a;
=======
                                             uint8_t *src, int w,
                                             int *red, int *green, int *blue,
                                             int *alpha)
{
    int i;
    int r, g, b, a;
>>>>>>> 55c4cba2
    r = *red;
    g = *green;
    b = *blue;
    a = *alpha;
<<<<<<< HEAD
=======

>>>>>>> 55c4cba2
    for (i = 0; i < FFMIN(w, 4); i++) {
        const int rt = src[i * 4 + R];
        const int gt = src[i * 4 + G];
        const int bt = src[i * 4 + B];
        const int at = src[i * 4 + A];
        dst[i * 4 + R] = rt - r;
        dst[i * 4 + G] = gt - g;
        dst[i * 4 + B] = bt - b;
        dst[i * 4 + A] = at - a;
        r = rt;
        g = gt;
        b = bt;
        a = at;
    }

    s->dsp.diff_bytes(dst + 16, src + 16, src + 12, w * 4 - 16);

    *red   = src[(w - 1) * 4 + R];
    *green = src[(w - 1) * 4 + G];
    *blue  = src[(w - 1) * 4 + B];
    *alpha = src[(w - 1) * 4 + A];
}

<<<<<<< HEAD
static inline void sub_left_prediction_rgb24(HYuvContext *s, uint8_t *dst, const uint8_t *src, int w, int *red, int *green, int *blue){
    int i;
    int r,g,b;
    r = *red;
    g = *green;
    b = *blue;
    for (i = 0; i < FFMIN(w,16); i++) {
        const int rt = src[i*3 + 0];
        const int gt = src[i*3 + 1];
        const int bt = src[i*3 + 2];
        dst[i*3 + 0] = rt - r;
        dst[i*3 + 1] = gt - g;
        dst[i*3 + 2] = bt - b;
=======
static inline void sub_left_prediction_rgb24(HYuvContext *s, uint8_t *dst,
                                             uint8_t *src, int w,
                                             int *red, int *green, int *blue)
{
    int i;
    int r, g, b;
    r = *red;
    g = *green;
    b = *blue;
    for (i = 0; i < FFMIN(w, 16); i++) {
        const int rt = src[i * 3 + 0];
        const int gt = src[i * 3 + 1];
        const int bt = src[i * 3 + 2];
        dst[i * 3 + 0] = rt - r;
        dst[i * 3 + 1] = gt - g;
        dst[i * 3 + 2] = bt - b;
>>>>>>> 55c4cba2
        r = rt;
        g = gt;
        b = bt;
    }

<<<<<<< HEAD
    s->dsp.diff_bytes(dst + 48, src + 48, src + 48 - 3, w*3 - 48);

    *red   = src[(w - 1)*3 + 0];
    *green = src[(w - 1)*3 + 1];
    *blue  = src[(w - 1)*3 + 2];
=======
    s->dsp.diff_bytes(dst + 48, src + 48, src + 48 - 3, w * 3 - 48);

    *red   = src[(w - 1) * 3 + 0];
    *green = src[(w - 1) * 3 + 1];
    *blue  = src[(w - 1) * 3 + 2];
>>>>>>> 55c4cba2
}

static int store_table(HYuvContext *s, const uint8_t *len, uint8_t *buf)
{
    int i;
    int index = 0;

    for (i = 0; i < 256;) {
        int val = len[i];
        int repeat = 0;

        for (; i < 256 && len[i] == val && repeat < 255; i++)
            repeat++;

        av_assert0(val < 32 && val >0 && repeat<256 && repeat>0);
        if (repeat > 7) {
            buf[index++] = val;
            buf[index++] = repeat;
        } else {
            buf[index++] = val | (repeat << 5);
        }
    }

    return index;
}

static av_cold int encode_init(AVCodecContext *avctx)
{
    HYuvContext *s = avctx->priv_data;
    int i, j;

    ff_huffyuv_common_init(avctx);

    avctx->extradata = av_mallocz(1024*30); // 256*3+4 == 772
    avctx->stats_out = av_mallocz(1024*30); // 21*256*3(%llu ) + 3(\n) + 1(0) = 16132
    if (!avctx->extradata || !avctx->stats_out) {
        av_freep(&avctx->stats_out);
        return AVERROR(ENOMEM);
    }
    s->version = 2;

    avctx->coded_frame = &s->picture;

    switch (avctx->pix_fmt) {
    case AV_PIX_FMT_YUV420P:
    case AV_PIX_FMT_YUV422P:
        if (s->width & 1) {
<<<<<<< HEAD
            av_log(avctx, AV_LOG_ERROR, "width must be even for this colorspace\n");
            return AVERROR(EINVAL);
=======
            av_log(avctx, AV_LOG_ERROR, "Width must be even for this colorspace.\n");
            return -1;
>>>>>>> 55c4cba2
        }
        s->bitstream_bpp = avctx->pix_fmt == AV_PIX_FMT_YUV420P ? 12 : 16;
        break;
    case AV_PIX_FMT_RGB32:
        s->bitstream_bpp = 32;
        break;
    case AV_PIX_FMT_RGB24:
        s->bitstream_bpp = 24;
        break;
    default:
        av_log(avctx, AV_LOG_ERROR, "format not supported\n");
        return AVERROR(EINVAL);
    }
    avctx->bits_per_coded_sample = s->bitstream_bpp;
    s->decorrelate = s->bitstream_bpp >= 24;
    s->predictor = avctx->prediction_method;
    s->interlaced = avctx->flags&CODEC_FLAG_INTERLACED_ME ? 1 : 0;
    if (avctx->context_model == 1) {
        s->context = avctx->context_model;
        if (s->flags & (CODEC_FLAG_PASS1|CODEC_FLAG_PASS2)) {
            av_log(avctx, AV_LOG_ERROR,
                   "context=1 is not compatible with "
                   "2 pass huffyuv encoding\n");
            return AVERROR(EINVAL);
        }
    }else s->context= 0;

    if (avctx->codec->id == AV_CODEC_ID_HUFFYUV) {
        if (avctx->pix_fmt == AV_PIX_FMT_YUV420P) {
            av_log(avctx, AV_LOG_ERROR,
                   "Error: YV12 is not supported by huffyuv; use "
                   "vcodec=ffvhuff or format=422p\n");
            return AVERROR(EINVAL);
        }
        if (avctx->context_model) {
            av_log(avctx, AV_LOG_ERROR,
                   "Error: per-frame huffman tables are not supported "
                   "by huffyuv; use vcodec=ffvhuff\n");
            return AVERROR(EINVAL);
        }
        if (s->interlaced != ( s->height > 288 ))
            av_log(avctx, AV_LOG_INFO,
                   "using huffyuv 2.2.0 or newer interlacing flag\n");
    }

    if (s->bitstream_bpp >= 24 && s->predictor == MEDIAN) {
        av_log(avctx, AV_LOG_ERROR,
               "Error: RGB is incompatible with median predictor\n");
        return AVERROR(EINVAL);
    }

    ((uint8_t*)avctx->extradata)[0] = s->predictor | (s->decorrelate << 6);
    ((uint8_t*)avctx->extradata)[1] = s->bitstream_bpp;
    ((uint8_t*)avctx->extradata)[2] = s->interlaced ? 0x10 : 0x20;
    if (s->context)
        ((uint8_t*)avctx->extradata)[2] |= 0x40;
    ((uint8_t*)avctx->extradata)[3] = 0;
    s->avctx->extradata_size = 4;

    if (avctx->stats_in) {
        char *p = avctx->stats_in;

        for (i = 0; i < 3; i++)
            for (j = 0; j < 256; j++)
                s->stats[i][j] = 1;

        for (;;) {
            for (i = 0; i < 3; i++) {
                char *next;

                for (j = 0; j < 256; j++) {
                    s->stats[i][j] += strtol(p, &next, 0);
                    if (next == p) return -1;
                    p = next;
                }
            }
            if (p[0] == 0 || p[1] == 0 || p[2] == 0) break;
        }
    } else {
        for (i = 0; i < 3; i++)
            for (j = 0; j < 256; j++) {
                int d = FFMIN(j, 256 - j);

                s->stats[i][j] = 100000000 / (d + 1);
            }
    }

    for (i = 0; i < 3; i++) {
        ff_huff_gen_len_table(s->len[i], s->stats[i]);

        if (ff_huffyuv_generate_bits_table(s->bits[i], s->len[i]) < 0) {
            return -1;
        }

        s->avctx->extradata_size +=
            store_table(s, s->len[i], &((uint8_t*)s->avctx->extradata)[s->avctx->extradata_size]);
    }

    if (s->context) {
        for (i = 0; i < 3; i++) {
            int pels = s->width * s->height / (i ? 40 : 10);
            for (j = 0; j < 256; j++) {
                int d = FFMIN(j, 256 - j);
                s->stats[i][j] = pels/(d + 1);
            }
        }
    } else {
        for (i = 0; i < 3; i++)
            for (j = 0; j < 256; j++)
                s->stats[i][j]= 0;
    }

    if (ff_huffyuv_alloc_temp(s)) {
        ff_huffyuv_common_end(s);
        return AVERROR(ENOMEM);
    }

    s->picture_number=0;

    return 0;
}
static int encode_422_bitstream(HYuvContext *s, int offset, int count)
{
    int i;
    const uint8_t *y = s->temp[0] + offset;
    const uint8_t *u = s->temp[1] + offset / 2;
    const uint8_t *v = s->temp[2] + offset / 2;

    if (s->pb.buf_end - s->pb.buf - (put_bits_count(&s->pb) >> 3) < 2 * 4 * count) {
        av_log(s->avctx, AV_LOG_ERROR, "encoded frame too large\n");
        return -1;
    }

#define LOAD4\
            int y0 = y[2 * i];\
            int y1 = y[2 * i + 1];\
            int u0 = u[i];\
            int v0 = v[i];

    count /= 2;

    if (s->flags & CODEC_FLAG_PASS1) {
        for(i = 0; i < count; i++) {
            LOAD4;
            s->stats[0][y0]++;
            s->stats[1][u0]++;
            s->stats[0][y1]++;
            s->stats[2][v0]++;
        }
    }
    if (s->avctx->flags2 & CODEC_FLAG2_NO_OUTPUT)
        return 0;
    if (s->context) {
        for (i = 0; i < count; i++) {
            LOAD4;
            s->stats[0][y0]++;
            put_bits(&s->pb, s->len[0][y0], s->bits[0][y0]);
            s->stats[1][u0]++;
            put_bits(&s->pb, s->len[1][u0], s->bits[1][u0]);
            s->stats[0][y1]++;
            put_bits(&s->pb, s->len[0][y1], s->bits[0][y1]);
            s->stats[2][v0]++;
            put_bits(&s->pb, s->len[2][v0], s->bits[2][v0]);
        }
    } else {
        for(i = 0; i < count; i++) {
            LOAD4;
            put_bits(&s->pb, s->len[0][y0], s->bits[0][y0]);
            put_bits(&s->pb, s->len[1][u0], s->bits[1][u0]);
            put_bits(&s->pb, s->len[0][y1], s->bits[0][y1]);
            put_bits(&s->pb, s->len[2][v0], s->bits[2][v0]);
        }
    }
    return 0;
}

static int encode_gray_bitstream(HYuvContext *s, int count)
{
    int i;

    if (s->pb.buf_end - s->pb.buf - (put_bits_count(&s->pb) >> 3) < 4 * count) {
        av_log(s->avctx, AV_LOG_ERROR, "encoded frame too large\n");
        return -1;
    }

#define LOAD2\
            int y0 = s->temp[0][2 * i];\
            int y1 = s->temp[0][2 * i + 1];
#define STAT2\
            s->stats[0][y0]++;\
            s->stats[0][y1]++;
#define WRITE2\
            put_bits(&s->pb, s->len[0][y0], s->bits[0][y0]);\
            put_bits(&s->pb, s->len[0][y1], s->bits[0][y1]);

    count /= 2;

    if (s->flags & CODEC_FLAG_PASS1) {
        for (i = 0; i < count; i++) {
            LOAD2;
            STAT2;
        }
    }
    if (s->avctx->flags2 & CODEC_FLAG2_NO_OUTPUT)
        return 0;

    if (s->context) {
        for (i = 0; i < count; i++) {
            LOAD2;
            STAT2;
            WRITE2;
        }
    } else {
        for (i = 0; i < count; i++) {
            LOAD2;
            WRITE2;
        }
    }
    return 0;
}

static inline int encode_bgra_bitstream(HYuvContext *s, int count, int planes)
{
    int i;

<<<<<<< HEAD
    if (s->pb.buf_end - s->pb.buf - (put_bits_count(&s->pb)>>3) < 4*planes*count) {
=======
    if (s->pb.buf_end - s->pb.buf - (put_bits_count(&s->pb) >> 3) <
        4 * planes * count) {
>>>>>>> 55c4cba2
        av_log(s->avctx, AV_LOG_ERROR, "encoded frame too large\n");
        return -1;
    }

<<<<<<< HEAD
#define LOAD3\
            int g =  s->temp[0][planes==3 ? 3*i + 1 : 4*i + G];\
            int b = (s->temp[0][planes==3 ? 3*i + 2 : 4*i + B] - g) & 0xff;\
            int r = (s->temp[0][planes==3 ? 3*i + 0 : 4*i + R] - g) & 0xff;\
            int a =  s->temp[0][planes*i + A];
#define STAT3\
            s->stats[0][b]++;\
            s->stats[1][g]++;\
            s->stats[2][r]++;\
            if(planes==4) s->stats[2][a]++;
#define WRITE3\
            put_bits(&s->pb, s->len[1][g], s->bits[1][g]);\
            put_bits(&s->pb, s->len[0][b], s->bits[0][b]);\
            put_bits(&s->pb, s->len[2][r], s->bits[2][r]);\
            if(planes==4) put_bits(&s->pb, s->len[2][a], s->bits[2][a]);
=======
#define LOAD_GBRA                                                       \
    int g = s->temp[0][planes == 3 ? 3 * i + 1 : 4 * i + G];            \
    int b = s->temp[0][planes == 3 ? 3 * i + 2 : 4 * i + B] - g & 0xFF; \
    int r = s->temp[0][planes == 3 ? 3 * i + 0 : 4 * i + R] - g & 0xFF; \
    int a = s->temp[0][planes * i + A];

#define STAT_BGRA                                                       \
    s->stats[0][b]++;                                                   \
    s->stats[1][g]++;                                                   \
    s->stats[2][r]++;                                                   \
    if (planes == 4)                                                    \
        s->stats[2][a]++;

#define WRITE_GBRA                                                      \
    put_bits(&s->pb, s->len[1][g], s->bits[1][g]);                      \
    put_bits(&s->pb, s->len[0][b], s->bits[0][b]);                      \
    put_bits(&s->pb, s->len[2][r], s->bits[2][r]);                      \
    if (planes == 4)                                                    \
        put_bits(&s->pb, s->len[2][a], s->bits[2][a]);
>>>>>>> 55c4cba2

    if ((s->flags & CODEC_FLAG_PASS1) &&
        (s->avctx->flags2 & CODEC_FLAG2_NO_OUTPUT)) {
        for (i = 0; i < count; i++) {
            LOAD_GBRA;
            STAT_BGRA;
        }
    } else if (s->context || (s->flags & CODEC_FLAG_PASS1)) {
        for (i = 0; i < count; i++) {
            LOAD_GBRA;
            STAT_BGRA;
            WRITE_GBRA;
        }
    } else {
        for (i = 0; i < count; i++) {
            LOAD_GBRA;
            WRITE_GBRA;
        }
    }
    return 0;
}

static int encode_frame(AVCodecContext *avctx, AVPacket *pkt,
                        const AVFrame *pict, int *got_packet)
{
    HYuvContext *s = avctx->priv_data;
    const int width = s->width;
    const int width2 = s->width>>1;
    const int height = s->height;
    const int fake_ystride = s->interlaced ? pict->linesize[0]*2  : pict->linesize[0];
    const int fake_ustride = s->interlaced ? pict->linesize[1]*2  : pict->linesize[1];
    const int fake_vstride = s->interlaced ? pict->linesize[2]*2  : pict->linesize[2];
    AVFrame * const p = &s->picture;
    int i, j, size = 0, ret;

    if ((ret = ff_alloc_packet2(avctx, pkt, width * height * 3 * 4 + FF_MIN_BUFFER_SIZE)) < 0)
        return ret;

    *p = *pict;
    p->pict_type = AV_PICTURE_TYPE_I;
    p->key_frame = 1;

    if (s->context) {
        for (i = 0; i < 3; i++) {
            ff_huff_gen_len_table(s->len[i], s->stats[i]);
            if (ff_huffyuv_generate_bits_table(s->bits[i], s->len[i]) < 0)
                return -1;
            size += store_table(s, s->len[i], &pkt->data[size]);
        }

        for (i = 0; i < 3; i++)
            for (j = 0; j < 256; j++)
                s->stats[i][j] >>= 1;
    }

    init_put_bits(&s->pb, pkt->data + size, pkt->size - size);

    if (avctx->pix_fmt == AV_PIX_FMT_YUV422P ||
        avctx->pix_fmt == AV_PIX_FMT_YUV420P) {
        int lefty, leftu, leftv, y, cy;

        put_bits(&s->pb, 8, leftv = p->data[2][0]);
        put_bits(&s->pb, 8, lefty = p->data[0][1]);
        put_bits(&s->pb, 8, leftu = p->data[1][0]);
        put_bits(&s->pb, 8,         p->data[0][0]);

        lefty = sub_left_prediction(s, s->temp[0], p->data[0], width , 0);
        leftu = sub_left_prediction(s, s->temp[1], p->data[1], width2, 0);
        leftv = sub_left_prediction(s, s->temp[2], p->data[2], width2, 0);

        encode_422_bitstream(s, 2, width-2);

        if (s->predictor==MEDIAN) {
            int lefttopy, lefttopu, lefttopv;
            cy = y = 1;
            if (s->interlaced) {
                lefty = sub_left_prediction(s, s->temp[0], p->data[0] + p->linesize[0], width , lefty);
                leftu = sub_left_prediction(s, s->temp[1], p->data[1] + p->linesize[1], width2, leftu);
                leftv = sub_left_prediction(s, s->temp[2], p->data[2] + p->linesize[2], width2, leftv);

                encode_422_bitstream(s, 0, width);
                y++; cy++;
            }

            lefty = sub_left_prediction(s, s->temp[0], p->data[0] + fake_ystride, 4, lefty);
            leftu = sub_left_prediction(s, s->temp[1], p->data[1] + fake_ustride, 2, leftu);
            leftv = sub_left_prediction(s, s->temp[2], p->data[2] + fake_vstride, 2, leftv);

            encode_422_bitstream(s, 0, 4);

            lefttopy = p->data[0][3];
            lefttopu = p->data[1][1];
            lefttopv = p->data[2][1];
            s->dsp.sub_hfyu_median_prediction(s->temp[0], p->data[0]+4, p->data[0] + fake_ystride + 4, width - 4 , &lefty, &lefttopy);
            s->dsp.sub_hfyu_median_prediction(s->temp[1], p->data[1]+2, p->data[1] + fake_ustride + 2, width2 - 2, &leftu, &lefttopu);
            s->dsp.sub_hfyu_median_prediction(s->temp[2], p->data[2]+2, p->data[2] + fake_vstride + 2, width2 - 2, &leftv, &lefttopv);
            encode_422_bitstream(s, 0, width - 4);
            y++; cy++;

            for (; y < height; y++,cy++) {
                uint8_t *ydst, *udst, *vdst;

                if (s->bitstream_bpp == 12) {
                    while (2 * cy > y) {
                        ydst = p->data[0] + p->linesize[0] * y;
                        s->dsp.sub_hfyu_median_prediction(s->temp[0], ydst - fake_ystride, ydst, width , &lefty, &lefttopy);
                        encode_gray_bitstream(s, width);
                        y++;
                    }
                    if (y >= height) break;
                }
                ydst = p->data[0] + p->linesize[0] * y;
                udst = p->data[1] + p->linesize[1] * cy;
                vdst = p->data[2] + p->linesize[2] * cy;

                s->dsp.sub_hfyu_median_prediction(s->temp[0], ydst - fake_ystride, ydst, width , &lefty, &lefttopy);
                s->dsp.sub_hfyu_median_prediction(s->temp[1], udst - fake_ustride, udst, width2, &leftu, &lefttopu);
                s->dsp.sub_hfyu_median_prediction(s->temp[2], vdst - fake_vstride, vdst, width2, &leftv, &lefttopv);

                encode_422_bitstream(s, 0, width);
            }
        } else {
            for (cy = y = 1; y < height; y++, cy++) {
                uint8_t *ydst, *udst, *vdst;

                /* encode a luma only line & y++ */
                if (s->bitstream_bpp == 12) {
                    ydst = p->data[0] + p->linesize[0] * y;

                    if (s->predictor == PLANE && s->interlaced < y) {
                        s->dsp.diff_bytes(s->temp[1], ydst, ydst - fake_ystride, width);

                        lefty = sub_left_prediction(s, s->temp[0], s->temp[1], width , lefty);
                    } else {
                        lefty = sub_left_prediction(s, s->temp[0], ydst, width , lefty);
                    }
                    encode_gray_bitstream(s, width);
                    y++;
                    if (y >= height) break;
                }

                ydst = p->data[0] + p->linesize[0] * y;
                udst = p->data[1] + p->linesize[1] * cy;
                vdst = p->data[2] + p->linesize[2] * cy;

                if (s->predictor == PLANE && s->interlaced < cy) {
                    s->dsp.diff_bytes(s->temp[1], ydst, ydst - fake_ystride, width);
                    s->dsp.diff_bytes(s->temp[2], udst, udst - fake_ustride, width2);
                    s->dsp.diff_bytes(s->temp[2] + width2, vdst, vdst - fake_vstride, width2);

                    lefty = sub_left_prediction(s, s->temp[0], s->temp[1], width , lefty);
                    leftu = sub_left_prediction(s, s->temp[1], s->temp[2], width2, leftu);
                    leftv = sub_left_prediction(s, s->temp[2], s->temp[2] + width2, width2, leftv);
                } else {
                    lefty = sub_left_prediction(s, s->temp[0], ydst, width , lefty);
                    leftu = sub_left_prediction(s, s->temp[1], udst, width2, leftu);
                    leftv = sub_left_prediction(s, s->temp[2], vdst, width2, leftv);
                }

                encode_422_bitstream(s, 0, width);
            }
        }
    } else if(avctx->pix_fmt == AV_PIX_FMT_RGB32) {
        uint8_t *data = p->data[0] + (height - 1) * p->linesize[0];
        const int stride = -p->linesize[0];
        const int fake_stride = -fake_ystride;
        int y;
        int leftr, leftg, leftb, lefta;

        put_bits(&s->pb, 8, lefta = data[A]);
        put_bits(&s->pb, 8, leftr = data[R]);
        put_bits(&s->pb, 8, leftg = data[G]);
        put_bits(&s->pb, 8, leftb = data[B]);

<<<<<<< HEAD
        sub_left_prediction_bgr32(s, s->temp[0], data + 4, width - 1, &leftr, &leftg, &leftb, &lefta);
=======
        sub_left_prediction_bgr32(s, s->temp[0], data + 4, width - 1,
                                  &leftr, &leftg, &leftb, &lefta);
>>>>>>> 55c4cba2
        encode_bgra_bitstream(s, width - 1, 4);

        for (y = 1; y < s->height; y++) {
            uint8_t *dst = data + y*stride;
            if (s->predictor == PLANE && s->interlaced < y) {
                s->dsp.diff_bytes(s->temp[1], dst, dst - fake_stride, width * 4);
<<<<<<< HEAD
                sub_left_prediction_bgr32(s, s->temp[0], s->temp[1], width, &leftr, &leftg, &leftb, &lefta);
            } else {
                sub_left_prediction_bgr32(s, s->temp[0], dst, width, &leftr, &leftg, &leftb, &lefta);
            }
            encode_bgra_bitstream(s, width, 4);
        }
    }else if(avctx->pix_fmt == AV_PIX_FMT_RGB24){
        uint8_t *data = p->data[0] + (height-1)*p->linesize[0];
        const int stride = -p->linesize[0];
        const int fake_stride = -fake_ystride;
        int y;
        int leftr, leftg, leftb;

        put_bits(&s->pb, 8, leftr= data[0]);
        put_bits(&s->pb, 8, leftg= data[1]);
        put_bits(&s->pb, 8, leftb= data[2]);
        put_bits(&s->pb, 8, 0);

        sub_left_prediction_rgb24(s, s->temp[0], data+3, width-1, &leftr, &leftg, &leftb);
        encode_bgra_bitstream(s, width-1, 3);

        for(y=1; y<s->height; y++){
            uint8_t *dst = data + y*stride;
            if(s->predictor == PLANE && s->interlaced < y){
                s->dsp.diff_bytes(s->temp[1], dst, dst - fake_stride, width*3);
                sub_left_prediction_rgb24(s, s->temp[0], s->temp[1], width, &leftr, &leftg, &leftb);
            }else{
                sub_left_prediction_rgb24(s, s->temp[0], dst, width, &leftr, &leftg, &leftb);
=======
                sub_left_prediction_bgr32(s, s->temp[0], s->temp[1], width,
                                          &leftr, &leftg, &leftb, &lefta);
            } else {
                sub_left_prediction_bgr32(s, s->temp[0], dst, width,
                                          &leftr, &leftg, &leftb, &lefta);
            }
            encode_bgra_bitstream(s, width, 4);
        }
    } else if (avctx->pix_fmt == AV_PIX_FMT_RGB24) {
        uint8_t *data = p->data[0] + (height - 1) * p->linesize[0];
        const int stride = -p->linesize[0];
        const int fake_stride = -fake_ystride;
        int y;
        int leftr, leftg, leftb;

        put_bits(&s->pb, 8, leftr = data[0]);
        put_bits(&s->pb, 8, leftg = data[1]);
        put_bits(&s->pb, 8, leftb = data[2]);
        put_bits(&s->pb, 8, 0);

        sub_left_prediction_rgb24(s, s->temp[0], data + 3, width - 1,
                                  &leftr, &leftg, &leftb);
        encode_bgra_bitstream(s, width-1, 3);

        for (y = 1; y < s->height; y++) {
            uint8_t *dst = data + y * stride;
            if (s->predictor == PLANE && s->interlaced < y) {
                s->dsp.diff_bytes(s->temp[1], dst, dst - fake_stride,
                                  width * 3);
                sub_left_prediction_rgb24(s, s->temp[0], s->temp[1], width,
                                          &leftr, &leftg, &leftb);
            } else {
                sub_left_prediction_rgb24(s, s->temp[0], dst, width,
                                          &leftr, &leftg, &leftb);
>>>>>>> 55c4cba2
            }
            encode_bgra_bitstream(s, width, 3);
        }
    } else {
        av_log(avctx, AV_LOG_ERROR, "Format not supported!\n");
    }
    emms_c();

    size += (put_bits_count(&s->pb) + 31) / 8;
    put_bits(&s->pb, 16, 0);
    put_bits(&s->pb, 15, 0);
    size /= 4;

    if ((s->flags&CODEC_FLAG_PASS1) && (s->picture_number & 31) == 0) {
        int j;
        char *p = avctx->stats_out;
        char *end = p + 1024*30;
        for (i = 0; i < 3; i++) {
            for (j = 0; j < 256; j++) {
                snprintf(p, end-p, "%"PRIu64" ", s->stats[i][j]);
                p += strlen(p);
                s->stats[i][j]= 0;
            }
            snprintf(p, end-p, "\n");
            p++;
        }
    } else
        avctx->stats_out[0] = '\0';
    if (!(s->avctx->flags2 & CODEC_FLAG2_NO_OUTPUT)) {
        flush_put_bits(&s->pb);
        s->dsp.bswap_buf((uint32_t*)pkt->data, (uint32_t*)pkt->data, size);
    }

    s->picture_number++;

    pkt->size   = size * 4;
    pkt->flags |= AV_PKT_FLAG_KEY;
    *got_packet = 1;

    return 0;
}

static av_cold int encode_end(AVCodecContext *avctx)
{
    HYuvContext *s = avctx->priv_data;

    ff_huffyuv_common_end(s);

    av_freep(&avctx->extradata);
    av_freep(&avctx->stats_out);

    return 0;
}

#if CONFIG_HUFFYUV_ENCODER
AVCodec ff_huffyuv_encoder = {
    .name           = "huffyuv",
    .type           = AVMEDIA_TYPE_VIDEO,
    .id             = AV_CODEC_ID_HUFFYUV,
    .priv_data_size = sizeof(HYuvContext),
    .init           = encode_init,
    .encode2        = encode_frame,
    .close          = encode_end,
    .pix_fmts       = (const enum AVPixelFormat[]){
<<<<<<< HEAD
        AV_PIX_FMT_YUV422P, AV_PIX_FMT_RGB24, AV_PIX_FMT_RGB32, AV_PIX_FMT_NONE
=======
        AV_PIX_FMT_YUV422P, AV_PIX_FMT_RGB24,
        AV_PIX_FMT_RGB32, AV_PIX_FMT_NONE
>>>>>>> 55c4cba2
    },
    .long_name      = NULL_IF_CONFIG_SMALL("Huffyuv / HuffYUV"),
};
#endif

#if CONFIG_FFVHUFF_ENCODER
AVCodec ff_ffvhuff_encoder = {
    .name           = "ffvhuff",
    .type           = AVMEDIA_TYPE_VIDEO,
    .id             = AV_CODEC_ID_FFVHUFF,
    .priv_data_size = sizeof(HYuvContext),
    .init           = encode_init,
    .encode2        = encode_frame,
    .close          = encode_end,
    .pix_fmts       = (const enum AVPixelFormat[]){
<<<<<<< HEAD
        AV_PIX_FMT_YUV420P, AV_PIX_FMT_YUV422P, AV_PIX_FMT_RGB24, AV_PIX_FMT_RGB32, AV_PIX_FMT_NONE
=======
        AV_PIX_FMT_YUV420P, AV_PIX_FMT_YUV422P, AV_PIX_FMT_RGB24,
        AV_PIX_FMT_RGB32, AV_PIX_FMT_NONE
>>>>>>> 55c4cba2
    },
    .long_name      = NULL_IF_CONFIG_SMALL("Huffyuv FFmpeg variant"),
};
#endif<|MERGE_RESOLUTION|>--- conflicted
+++ resolved
@@ -55,28 +55,17 @@
 }
 
 static inline void sub_left_prediction_bgr32(HYuvContext *s, uint8_t *dst,
-<<<<<<< HEAD
                                              const uint8_t *src, int w,
-                                             int *red, int *green, int *blue, int *alpha)
-{
-    int i;
-    int r,g,b,a;
-=======
-                                             uint8_t *src, int w,
                                              int *red, int *green, int *blue,
                                              int *alpha)
 {
     int i;
     int r, g, b, a;
->>>>>>> 55c4cba2
     r = *red;
     g = *green;
     b = *blue;
     a = *alpha;
-<<<<<<< HEAD
-=======
-
->>>>>>> 55c4cba2
+
     for (i = 0; i < FFMIN(w, 4); i++) {
         const int rt = src[i * 4 + R];
         const int gt = src[i * 4 + G];
@@ -100,21 +89,6 @@
     *alpha = src[(w - 1) * 4 + A];
 }
 
-<<<<<<< HEAD
-static inline void sub_left_prediction_rgb24(HYuvContext *s, uint8_t *dst, const uint8_t *src, int w, int *red, int *green, int *blue){
-    int i;
-    int r,g,b;
-    r = *red;
-    g = *green;
-    b = *blue;
-    for (i = 0; i < FFMIN(w,16); i++) {
-        const int rt = src[i*3 + 0];
-        const int gt = src[i*3 + 1];
-        const int bt = src[i*3 + 2];
-        dst[i*3 + 0] = rt - r;
-        dst[i*3 + 1] = gt - g;
-        dst[i*3 + 2] = bt - b;
-=======
 static inline void sub_left_prediction_rgb24(HYuvContext *s, uint8_t *dst,
                                              uint8_t *src, int w,
                                              int *red, int *green, int *blue)
@@ -131,25 +105,16 @@
         dst[i * 3 + 0] = rt - r;
         dst[i * 3 + 1] = gt - g;
         dst[i * 3 + 2] = bt - b;
->>>>>>> 55c4cba2
         r = rt;
         g = gt;
         b = bt;
     }
 
-<<<<<<< HEAD
-    s->dsp.diff_bytes(dst + 48, src + 48, src + 48 - 3, w*3 - 48);
-
-    *red   = src[(w - 1)*3 + 0];
-    *green = src[(w - 1)*3 + 1];
-    *blue  = src[(w - 1)*3 + 2];
-=======
     s->dsp.diff_bytes(dst + 48, src + 48, src + 48 - 3, w * 3 - 48);
 
     *red   = src[(w - 1) * 3 + 0];
     *green = src[(w - 1) * 3 + 1];
     *blue  = src[(w - 1) * 3 + 2];
->>>>>>> 55c4cba2
 }
 
 static int store_table(HYuvContext *s, const uint8_t *len, uint8_t *buf)
@@ -197,13 +162,8 @@
     case AV_PIX_FMT_YUV420P:
     case AV_PIX_FMT_YUV422P:
         if (s->width & 1) {
-<<<<<<< HEAD
-            av_log(avctx, AV_LOG_ERROR, "width must be even for this colorspace\n");
+            av_log(avctx, AV_LOG_ERROR, "Width must be even for this colorspace.\n");
             return AVERROR(EINVAL);
-=======
-            av_log(avctx, AV_LOG_ERROR, "Width must be even for this colorspace.\n");
-            return -1;
->>>>>>> 55c4cba2
         }
         s->bitstream_bpp = avctx->pix_fmt == AV_PIX_FMT_YUV420P ? 12 : 16;
         break;
@@ -429,37 +389,16 @@
 {
     int i;
 
-<<<<<<< HEAD
-    if (s->pb.buf_end - s->pb.buf - (put_bits_count(&s->pb)>>3) < 4*planes*count) {
-=======
     if (s->pb.buf_end - s->pb.buf - (put_bits_count(&s->pb) >> 3) <
         4 * planes * count) {
->>>>>>> 55c4cba2
         av_log(s->avctx, AV_LOG_ERROR, "encoded frame too large\n");
         return -1;
     }
 
-<<<<<<< HEAD
-#define LOAD3\
-            int g =  s->temp[0][planes==3 ? 3*i + 1 : 4*i + G];\
-            int b = (s->temp[0][planes==3 ? 3*i + 2 : 4*i + B] - g) & 0xff;\
-            int r = (s->temp[0][planes==3 ? 3*i + 0 : 4*i + R] - g) & 0xff;\
-            int a =  s->temp[0][planes*i + A];
-#define STAT3\
-            s->stats[0][b]++;\
-            s->stats[1][g]++;\
-            s->stats[2][r]++;\
-            if(planes==4) s->stats[2][a]++;
-#define WRITE3\
-            put_bits(&s->pb, s->len[1][g], s->bits[1][g]);\
-            put_bits(&s->pb, s->len[0][b], s->bits[0][b]);\
-            put_bits(&s->pb, s->len[2][r], s->bits[2][r]);\
-            if(planes==4) put_bits(&s->pb, s->len[2][a], s->bits[2][a]);
-=======
 #define LOAD_GBRA                                                       \
     int g = s->temp[0][planes == 3 ? 3 * i + 1 : 4 * i + G];            \
-    int b = s->temp[0][planes == 3 ? 3 * i + 2 : 4 * i + B] - g & 0xFF; \
-    int r = s->temp[0][planes == 3 ? 3 * i + 0 : 4 * i + R] - g & 0xFF; \
+    int b =(s->temp[0][planes == 3 ? 3 * i + 2 : 4 * i + B] - g) & 0xFF;\
+    int r =(s->temp[0][planes == 3 ? 3 * i + 0 : 4 * i + R] - g) & 0xFF;\
     int a = s->temp[0][planes * i + A];
 
 #define STAT_BGRA                                                       \
@@ -475,7 +414,6 @@
     put_bits(&s->pb, s->len[2][r], s->bits[2][r]);                      \
     if (planes == 4)                                                    \
         put_bits(&s->pb, s->len[2][a], s->bits[2][a]);
->>>>>>> 55c4cba2
 
     if ((s->flags & CODEC_FLAG_PASS1) &&
         (s->avctx->flags2 & CODEC_FLAG2_NO_OUTPUT)) {
@@ -650,48 +588,14 @@
         put_bits(&s->pb, 8, leftg = data[G]);
         put_bits(&s->pb, 8, leftb = data[B]);
 
-<<<<<<< HEAD
-        sub_left_prediction_bgr32(s, s->temp[0], data + 4, width - 1, &leftr, &leftg, &leftb, &lefta);
-=======
         sub_left_prediction_bgr32(s, s->temp[0], data + 4, width - 1,
                                   &leftr, &leftg, &leftb, &lefta);
->>>>>>> 55c4cba2
         encode_bgra_bitstream(s, width - 1, 4);
 
         for (y = 1; y < s->height; y++) {
             uint8_t *dst = data + y*stride;
             if (s->predictor == PLANE && s->interlaced < y) {
                 s->dsp.diff_bytes(s->temp[1], dst, dst - fake_stride, width * 4);
-<<<<<<< HEAD
-                sub_left_prediction_bgr32(s, s->temp[0], s->temp[1], width, &leftr, &leftg, &leftb, &lefta);
-            } else {
-                sub_left_prediction_bgr32(s, s->temp[0], dst, width, &leftr, &leftg, &leftb, &lefta);
-            }
-            encode_bgra_bitstream(s, width, 4);
-        }
-    }else if(avctx->pix_fmt == AV_PIX_FMT_RGB24){
-        uint8_t *data = p->data[0] + (height-1)*p->linesize[0];
-        const int stride = -p->linesize[0];
-        const int fake_stride = -fake_ystride;
-        int y;
-        int leftr, leftg, leftb;
-
-        put_bits(&s->pb, 8, leftr= data[0]);
-        put_bits(&s->pb, 8, leftg= data[1]);
-        put_bits(&s->pb, 8, leftb= data[2]);
-        put_bits(&s->pb, 8, 0);
-
-        sub_left_prediction_rgb24(s, s->temp[0], data+3, width-1, &leftr, &leftg, &leftb);
-        encode_bgra_bitstream(s, width-1, 3);
-
-        for(y=1; y<s->height; y++){
-            uint8_t *dst = data + y*stride;
-            if(s->predictor == PLANE && s->interlaced < y){
-                s->dsp.diff_bytes(s->temp[1], dst, dst - fake_stride, width*3);
-                sub_left_prediction_rgb24(s, s->temp[0], s->temp[1], width, &leftr, &leftg, &leftb);
-            }else{
-                sub_left_prediction_rgb24(s, s->temp[0], dst, width, &leftr, &leftg, &leftb);
-=======
                 sub_left_prediction_bgr32(s, s->temp[0], s->temp[1], width,
                                           &leftr, &leftg, &leftb, &lefta);
             } else {
@@ -726,7 +630,6 @@
             } else {
                 sub_left_prediction_rgb24(s, s->temp[0], dst, width,
                                           &leftr, &leftg, &leftb);
->>>>>>> 55c4cba2
             }
             encode_bgra_bitstream(s, width, 3);
         }
@@ -791,12 +694,8 @@
     .encode2        = encode_frame,
     .close          = encode_end,
     .pix_fmts       = (const enum AVPixelFormat[]){
-<<<<<<< HEAD
-        AV_PIX_FMT_YUV422P, AV_PIX_FMT_RGB24, AV_PIX_FMT_RGB32, AV_PIX_FMT_NONE
-=======
         AV_PIX_FMT_YUV422P, AV_PIX_FMT_RGB24,
         AV_PIX_FMT_RGB32, AV_PIX_FMT_NONE
->>>>>>> 55c4cba2
     },
     .long_name      = NULL_IF_CONFIG_SMALL("Huffyuv / HuffYUV"),
 };
@@ -812,12 +711,8 @@
     .encode2        = encode_frame,
     .close          = encode_end,
     .pix_fmts       = (const enum AVPixelFormat[]){
-<<<<<<< HEAD
-        AV_PIX_FMT_YUV420P, AV_PIX_FMT_YUV422P, AV_PIX_FMT_RGB24, AV_PIX_FMT_RGB32, AV_PIX_FMT_NONE
-=======
         AV_PIX_FMT_YUV420P, AV_PIX_FMT_YUV422P, AV_PIX_FMT_RGB24,
         AV_PIX_FMT_RGB32, AV_PIX_FMT_NONE
->>>>>>> 55c4cba2
     },
     .long_name      = NULL_IF_CONFIG_SMALL("Huffyuv FFmpeg variant"),
 };
