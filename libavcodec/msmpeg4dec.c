/*
 * MSMPEG4 backend for encoder and decoder
 * Copyright (c) 2001 Fabrice Bellard
 * Copyright (c) 2002-2013 Michael Niedermayer <michaelni@gmx.at>
 *
 * msmpeg4v1 & v2 stuff by Michael Niedermayer <michaelni@gmx.at>
 *
 * This file is part of FFmpeg.
 *
 * FFmpeg is free software; you can redistribute it and/or
 * modify it under the terms of the GNU Lesser General Public
 * License as published by the Free Software Foundation; either
 * version 2.1 of the License, or (at your option) any later version.
 *
 * FFmpeg is distributed in the hope that it will be useful,
 * but WITHOUT ANY WARRANTY; without even the implied warranty of
 * MERCHANTABILITY or FITNESS FOR A PARTICULAR PURPOSE.  See the GNU
 * Lesser General Public License for more details.
 *
 * You should have received a copy of the GNU Lesser General Public
 * License along with FFmpeg; if not, write to the Free Software
 * Foundation, Inc., 51 Franklin Street, Fifth Floor, Boston, MA 02110-1301 USA
 */

#include "avcodec.h"
#include "internal.h"
#include "mpegutils.h"
#include "mpegvideo.h"
#include "msmpeg4.h"
#include "libavutil/imgutils.h"
#include "libavutil/x86/asm.h"
#include "h263.h"
#include "mpeg4video.h"
#include "msmpeg4data.h"
#include "vc1data.h"
#include "wmv2.h"

#define DC_VLC_BITS 9
#define V2_INTRA_CBPC_VLC_BITS 3
#define V2_MB_TYPE_VLC_BITS 7
#define MV_VLC_BITS 9
#define V2_MV_VLC_BITS 9
#define TEX_VLC_BITS 9

#define DEFAULT_INTER_INDEX 3

static inline int msmpeg4v1_pred_dc(MpegEncContext * s, int n,
                                    int32_t **dc_val_ptr)
{
    int i;

    if (n < 4) {
        i= 0;
    } else {
        i= n-3;
    }

    *dc_val_ptr= &s->last_dc[i];
    return s->last_dc[i];
}

/****************************************/
/* decoding stuff */

VLC ff_mb_non_intra_vlc[4];
static VLC v2_dc_lum_vlc;
static VLC v2_dc_chroma_vlc;
static VLC v2_intra_cbpc_vlc;
static VLC v2_mb_type_vlc;
static VLC v2_mv_vlc;
VLC ff_inter_intra_vlc;

/* This is identical to h263 except that its range is multiplied by 2. */
static int msmpeg4v2_decode_motion(MpegEncContext * s, int pred, int f_code)
{
    int code, val, sign, shift;

    code = get_vlc2(&s->gb, v2_mv_vlc.table, V2_MV_VLC_BITS, 2);
    ff_dlog(s, "MV code %d at %d %d pred: %d\n", code, s->mb_x,s->mb_y, pred);
    if (code < 0)
        return 0xffff;

    if (code == 0)
        return pred;
    sign = get_bits1(&s->gb);
    shift = f_code - 1;
    val = code;
    if (shift) {
        val = (val - 1) << shift;
        val |= get_bits(&s->gb, shift);
        val++;
    }
    if (sign)
        val = -val;

    val += pred;
    if (val <= -64)
        val += 64;
    else if (val >= 64)
        val -= 64;

    return val;
}

static int msmpeg4v12_decode_mb(MpegEncContext *s, int16_t block[6][64])
{
    int cbp, code, i;
    uint32_t * const mb_type_ptr = &s->current_picture.mb_type[s->mb_x + s->mb_y*s->mb_stride];

    if (s->pict_type == AV_PICTURE_TYPE_P) {
        if (s->use_skip_mb_code) {
            if (get_bits1(&s->gb)) {
                /* skip mb */
                s->mb_intra = 0;
                for(i=0;i<6;i++)
                    s->block_last_index[i] = -1;
                s->mv_dir = MV_DIR_FORWARD;
                s->mv_type = MV_TYPE_16X16;
                s->mv[0][0][0] = 0;
                s->mv[0][0][1] = 0;
                s->mb_skipped = 1;
                *mb_type_ptr = MB_TYPE_SKIP | MB_TYPE_L0 | MB_TYPE_16x16;
                return 0;
            }
        }

        if(s->msmpeg4_version==2)
            code = get_vlc2(&s->gb, v2_mb_type_vlc.table, V2_MB_TYPE_VLC_BITS, 1);
        else
            code = get_vlc2(&s->gb, ff_h263_inter_MCBPC_vlc.table, INTER_MCBPC_VLC_BITS, 2);
        if(code<0 || code>7){
            av_log(s->avctx, AV_LOG_ERROR, "cbpc %d invalid at %d %d\n", code, s->mb_x, s->mb_y);
            return -1;
        }

        s->mb_intra = code >>2;

        cbp = code & 0x3;
    } else {
        s->mb_intra = 1;
        if(s->msmpeg4_version==2)
            cbp= get_vlc2(&s->gb, v2_intra_cbpc_vlc.table, V2_INTRA_CBPC_VLC_BITS, 1);
        else
            cbp= get_vlc2(&s->gb, ff_h263_intra_MCBPC_vlc.table, INTRA_MCBPC_VLC_BITS, 1);
        if(cbp<0 || cbp>3){
            av_log(s->avctx, AV_LOG_ERROR, "cbpc %d invalid at %d %d\n", cbp, s->mb_x, s->mb_y);
            return -1;
        }
    }

    if (!s->mb_intra) {
        int mx, my, cbpy;

        cbpy= get_vlc2(&s->gb, ff_h263_cbpy_vlc.table, CBPY_VLC_BITS, 1);
        if(cbpy<0){
            av_log(s->avctx, AV_LOG_ERROR, "cbpy %d invalid at %d %d\n", cbp, s->mb_x, s->mb_y);
            return -1;
        }

        cbp|= cbpy<<2;
        if(s->msmpeg4_version==1 || (cbp&3) != 3) cbp^= 0x3C;

        ff_h263_pred_motion(s, 0, 0, &mx, &my);
        mx= msmpeg4v2_decode_motion(s, mx, 1);
        my= msmpeg4v2_decode_motion(s, my, 1);

        s->mv_dir = MV_DIR_FORWARD;
        s->mv_type = MV_TYPE_16X16;
        s->mv[0][0][0] = mx;
        s->mv[0][0][1] = my;
        *mb_type_ptr = MB_TYPE_L0 | MB_TYPE_16x16;
    } else {
        if(s->msmpeg4_version==2){
            s->ac_pred = get_bits1(&s->gb);
            cbp|= get_vlc2(&s->gb, ff_h263_cbpy_vlc.table, CBPY_VLC_BITS, 1)<<2; //FIXME check errors
        } else{
            s->ac_pred = 0;
            cbp|= get_vlc2(&s->gb, ff_h263_cbpy_vlc.table, CBPY_VLC_BITS, 1)<<2; //FIXME check errors
            if(s->pict_type==AV_PICTURE_TYPE_P) cbp^=0x3C;
        }
        *mb_type_ptr = MB_TYPE_INTRA;
    }

    s->bdsp.clear_blocks(s->block[0]);
    for (i = 0; i < 6; i++) {
        if (ff_msmpeg4_decode_block(s, block[i], i, (cbp >> (5 - i)) & 1, NULL) < 0)
        {
             av_log(s->avctx, AV_LOG_ERROR, "\nerror while decoding block: %d x %d (%d)\n", s->mb_x, s->mb_y, i);
             return -1;
        }
    }
    return 0;
}

static int msmpeg4v34_decode_mb(MpegEncContext *s, int16_t block[6][64])
{
    int cbp, code, i;
    uint8_t *coded_val;
    uint32_t * const mb_type_ptr = &s->current_picture.mb_type[s->mb_x + s->mb_y*s->mb_stride];

    if (s->pict_type == AV_PICTURE_TYPE_P) {
        if (s->use_skip_mb_code) {
            if (get_bits1(&s->gb)) {
                /* skip mb */
                s->mb_intra = 0;
                for(i=0;i<6;i++)
                    s->block_last_index[i] = -1;
                s->mv_dir = MV_DIR_FORWARD;
                s->mv_type = MV_TYPE_16X16;
                s->mv[0][0][0] = 0;
                s->mv[0][0][1] = 0;
                s->mb_skipped = 1;
                *mb_type_ptr = MB_TYPE_SKIP | MB_TYPE_L0 | MB_TYPE_16x16;

                return 0;
            }
        }

        code = get_vlc2(&s->gb, ff_mb_non_intra_vlc[DEFAULT_INTER_INDEX].table, MB_NON_INTRA_VLC_BITS, 3);
        if (code < 0)
            return -1;
        //s->mb_intra = (code & 0x40) ? 0 : 1;
        s->mb_intra = (~code & 0x40) >> 6;

        cbp = code & 0x3f;
    } else {
        s->mb_intra = 1;
        code = get_vlc2(&s->gb, ff_msmp4_mb_i_vlc.table, MB_INTRA_VLC_BITS, 2);
        if (code < 0)
            return -1;
        /* predict coded block pattern */
        cbp = 0;
        for(i=0;i<6;i++) {
            int val = ((code >> (5 - i)) & 1);
            if (i < 4) {
                int pred = ff_msmpeg4_coded_block_pred(s, i, &coded_val);
                val = val ^ pred;
                *coded_val = val;
            }
            cbp |= val << (5 - i);
        }
    }

    if (!s->mb_intra) {
        int mx, my;
        if(s->per_mb_rl_table && cbp){
            s->rl_table_index = decode012(&s->gb);
            s->rl_chroma_table_index = s->rl_table_index;
        }
        ff_h263_pred_motion(s, 0, 0, &mx, &my);
        if (ff_msmpeg4_decode_motion(s, &mx, &my) < 0)
            return -1;
        s->mv_dir = MV_DIR_FORWARD;
        s->mv_type = MV_TYPE_16X16;
        s->mv[0][0][0] = mx;
        s->mv[0][0][1] = my;
        *mb_type_ptr = MB_TYPE_L0 | MB_TYPE_16x16;
    } else {
        ff_dlog(s, "I at %d %d %d %06X\n", s->mb_x, s->mb_y,
                ((cbp & 3) ? 1 : 0) +((cbp & 0x3C)? 2 : 0),
                show_bits(&s->gb, 24));
        s->ac_pred = get_bits1(&s->gb);
        *mb_type_ptr = MB_TYPE_INTRA;
        if(s->inter_intra_pred){
            s->h263_aic_dir= get_vlc2(&s->gb, ff_inter_intra_vlc.table, INTER_INTRA_VLC_BITS, 1);
            ff_dlog(s, "%d%d %d %d/",
                    s->ac_pred, s->h263_aic_dir, s->mb_x, s->mb_y);
        }
        if(s->per_mb_rl_table && cbp){
            s->rl_table_index = decode012(&s->gb);
            s->rl_chroma_table_index = s->rl_table_index;
        }
    }

    s->bdsp.clear_blocks(s->block[0]);
    for (i = 0; i < 6; i++) {
        if (ff_msmpeg4_decode_block(s, block[i], i, (cbp >> (5 - i)) & 1, NULL) < 0)
        {
            av_log(s->avctx, AV_LOG_ERROR, "\nerror while decoding block: %d x %d (%d)\n", s->mb_x, s->mb_y, i);
            return -1;
        }
    }

    return 0;
}

/* init all vlc decoding tables */
av_cold int ff_msmpeg4_decode_init(AVCodecContext *avctx)
{
    MpegEncContext *s = avctx->priv_data;
    static volatile int done = 0;
    int i, ret;
    MVTable *mv;

    if ((ret = av_image_check_size(avctx->width, avctx->height, 0, avctx)) < 0)
        return ret;

    if (ff_h263_decode_init(avctx) < 0)
        return -1;

    ff_msmpeg4_common_init(s);

    if (!done) {
        for(i=0;i<NB_RL_TABLES;i++) {
            ff_rl_init(&ff_rl_table[i], ff_static_rl_table_store[i]);
        }
        INIT_VLC_RL(ff_rl_table[0], 642);
        INIT_VLC_RL(ff_rl_table[1], 1104);
        INIT_VLC_RL(ff_rl_table[2], 554);
        INIT_VLC_RL(ff_rl_table[3], 940);
        INIT_VLC_RL(ff_rl_table[4], 962);
        INIT_VLC_RL(ff_rl_table[5], 554);

        mv = &ff_mv_tables[0];
        INIT_VLC_STATIC(&mv->vlc, MV_VLC_BITS, mv->n + 1,
                    mv->table_mv_bits, 1, 1,
                    mv->table_mv_code, 2, 2, 3714);
        mv = &ff_mv_tables[1];
        INIT_VLC_STATIC(&mv->vlc, MV_VLC_BITS, mv->n + 1,
                    mv->table_mv_bits, 1, 1,
                    mv->table_mv_code, 2, 2, 2694);

        INIT_VLC_STATIC(&ff_msmp4_dc_luma_vlc[0], DC_VLC_BITS, 120,
                 &ff_table0_dc_lum[0][1], 8, 4,
                 &ff_table0_dc_lum[0][0], 8, 4, 1158);
        INIT_VLC_STATIC(&ff_msmp4_dc_chroma_vlc[0], DC_VLC_BITS, 120,
                 &ff_table0_dc_chroma[0][1], 8, 4,
                 &ff_table0_dc_chroma[0][0], 8, 4, 1118);
        INIT_VLC_STATIC(&ff_msmp4_dc_luma_vlc[1], DC_VLC_BITS, 120,
                 &ff_table1_dc_lum[0][1], 8, 4,
                 &ff_table1_dc_lum[0][0], 8, 4, 1476);
        INIT_VLC_STATIC(&ff_msmp4_dc_chroma_vlc[1], DC_VLC_BITS, 120,
                 &ff_table1_dc_chroma[0][1], 8, 4,
                 &ff_table1_dc_chroma[0][0], 8, 4, 1216);

        INIT_VLC_STATIC(&v2_dc_lum_vlc, DC_VLC_BITS, 512,
                 &ff_v2_dc_lum_table[0][1], 8, 4,
                 &ff_v2_dc_lum_table[0][0], 8, 4, 1472);
        INIT_VLC_STATIC(&v2_dc_chroma_vlc, DC_VLC_BITS, 512,
                 &ff_v2_dc_chroma_table[0][1], 8, 4,
                 &ff_v2_dc_chroma_table[0][0], 8, 4, 1506);

        INIT_VLC_STATIC(&v2_intra_cbpc_vlc, V2_INTRA_CBPC_VLC_BITS, 4,
                 &ff_v2_intra_cbpc[0][1], 2, 1,
                 &ff_v2_intra_cbpc[0][0], 2, 1, 8);
        INIT_VLC_STATIC(&v2_mb_type_vlc, V2_MB_TYPE_VLC_BITS, 8,
                 &ff_v2_mb_type[0][1], 2, 1,
                 &ff_v2_mb_type[0][0], 2, 1, 128);
        INIT_VLC_STATIC(&v2_mv_vlc, V2_MV_VLC_BITS, 33,
                 &ff_mvtab[0][1], 2, 1,
                 &ff_mvtab[0][0], 2, 1, 538);

        INIT_VLC_STATIC(&ff_mb_non_intra_vlc[0], MB_NON_INTRA_VLC_BITS, 128,
                     &ff_wmv2_inter_table[0][0][1], 8, 4,
                     &ff_wmv2_inter_table[0][0][0], 8, 4, 1636);
        INIT_VLC_STATIC(&ff_mb_non_intra_vlc[1], MB_NON_INTRA_VLC_BITS, 128,
                     &ff_wmv2_inter_table[1][0][1], 8, 4,
                     &ff_wmv2_inter_table[1][0][0], 8, 4, 2648);
        INIT_VLC_STATIC(&ff_mb_non_intra_vlc[2], MB_NON_INTRA_VLC_BITS, 128,
                     &ff_wmv2_inter_table[2][0][1], 8, 4,
                     &ff_wmv2_inter_table[2][0][0], 8, 4, 1532);
        INIT_VLC_STATIC(&ff_mb_non_intra_vlc[3], MB_NON_INTRA_VLC_BITS, 128,
                     &ff_wmv2_inter_table[3][0][1], 8, 4,
                     &ff_wmv2_inter_table[3][0][0], 8, 4, 2488);

        INIT_VLC_STATIC(&ff_msmp4_mb_i_vlc, MB_INTRA_VLC_BITS, 64,
                 &ff_msmp4_mb_i_table[0][1], 4, 2,
                 &ff_msmp4_mb_i_table[0][0], 4, 2, 536);

        INIT_VLC_STATIC(&ff_inter_intra_vlc, INTER_INTRA_VLC_BITS, 4,
                 &ff_table_inter_intra[0][1], 2, 1,
                 &ff_table_inter_intra[0][0], 2, 1, 8);
        done = 1;
    }

    switch(s->msmpeg4_version){
    case 1:
    case 2:
        s->decode_mb= msmpeg4v12_decode_mb;
        break;
    case 3:
    case 4:
        s->decode_mb= msmpeg4v34_decode_mb;
        break;
    case 5:
        if (CONFIG_WMV2_DECODER)
            s->decode_mb= ff_wmv2_decode_mb;
    case 6:
        //FIXME + TODO VC1 decode mb
        break;
    }

    s->slice_height= s->mb_height; //to avoid 1/0 if the first frame is not a keyframe

    return 0;
}

int ff_msmpeg4_decode_picture_header(MpegEncContext * s)
{
    int code;

    if(s->msmpeg4_version==1){
        int start_code = get_bits_long(&s->gb, 32);
        if(start_code!=0x00000100){
            av_log(s->avctx, AV_LOG_ERROR, "invalid startcode\n");
            return -1;
        }

        skip_bits(&s->gb, 5); // frame number */
    }

    s->pict_type = get_bits(&s->gb, 2) + 1;
    if (s->pict_type != AV_PICTURE_TYPE_I &&
        s->pict_type != AV_PICTURE_TYPE_P){
        av_log(s->avctx, AV_LOG_ERROR, "invalid picture type\n");
        return -1;
    }
#if 0
{
    static int had_i=0;
    if(s->pict_type == AV_PICTURE_TYPE_I) had_i=1;
    if(!had_i) return -1;
}
#endif
    s->chroma_qscale= s->qscale = get_bits(&s->gb, 5);
    if(s->qscale==0){
        av_log(s->avctx, AV_LOG_ERROR, "invalid qscale\n");
        return -1;
    }

    if (s->pict_type == AV_PICTURE_TYPE_I) {
        code = get_bits(&s->gb, 5);
        if(s->msmpeg4_version==1){
            if(code==0 || code>s->mb_height){
                av_log(s->avctx, AV_LOG_ERROR, "invalid slice height %d\n", code);
                return -1;
            }

            s->slice_height = code;
        }else{
            /* 0x17: one slice, 0x18: two slices, ... */
            if (code < 0x17){
                av_log(s->avctx, AV_LOG_ERROR, "error, slice code was %X\n", code);
                return -1;
            }

            s->slice_height = s->mb_height / (code - 0x16);
        }

        switch(s->msmpeg4_version){
        case 1:
        case 2:
            s->rl_chroma_table_index = 2;
            s->rl_table_index = 2;

            s->dc_table_index = 0; //not used
            break;
        case 3:
            s->rl_chroma_table_index = decode012(&s->gb);
            s->rl_table_index = decode012(&s->gb);

            s->dc_table_index = get_bits1(&s->gb);
            break;
        case 4:
            ff_msmpeg4_decode_ext_header(s, (2+5+5+17+7)/8);

            if(s->bit_rate > MBAC_BITRATE) s->per_mb_rl_table= get_bits1(&s->gb);
            else                           s->per_mb_rl_table= 0;

            if(!s->per_mb_rl_table){
                s->rl_chroma_table_index = decode012(&s->gb);
                s->rl_table_index = decode012(&s->gb);
            }

            s->dc_table_index = get_bits1(&s->gb);
            s->inter_intra_pred= 0;
            break;
        }
        s->no_rounding = 1;
        if(s->avctx->debug&FF_DEBUG_PICT_INFO)
            av_log(s->avctx, AV_LOG_DEBUG, "qscale:%d rlc:%d rl:%d dc:%d mbrl:%d slice:%d   \n",
                s->qscale,
                s->rl_chroma_table_index,
                s->rl_table_index,
                s->dc_table_index,
                s->per_mb_rl_table,
                s->slice_height);
    } else {
        switch(s->msmpeg4_version){
        case 1:
        case 2:
            if(s->msmpeg4_version==1)
                s->use_skip_mb_code = 1;
            else
                s->use_skip_mb_code = get_bits1(&s->gb);
            s->rl_table_index = 2;
            s->rl_chroma_table_index = s->rl_table_index;
            s->dc_table_index = 0; //not used
            s->mv_table_index = 0;
            break;
        case 3:
            s->use_skip_mb_code = get_bits1(&s->gb);
            s->rl_table_index = decode012(&s->gb);
            s->rl_chroma_table_index = s->rl_table_index;

            s->dc_table_index = get_bits1(&s->gb);

            s->mv_table_index = get_bits1(&s->gb);
            break;
        case 4:
            s->use_skip_mb_code = get_bits1(&s->gb);

            if(s->bit_rate > MBAC_BITRATE) s->per_mb_rl_table= get_bits1(&s->gb);
            else                           s->per_mb_rl_table= 0;

            if(!s->per_mb_rl_table){
                s->rl_table_index = decode012(&s->gb);
                s->rl_chroma_table_index = s->rl_table_index;
            }

            s->dc_table_index = get_bits1(&s->gb);

            s->mv_table_index = get_bits1(&s->gb);
            s->inter_intra_pred= (s->width*s->height < 320*240 && s->bit_rate<=II_BITRATE);
            break;
        }

        if(s->avctx->debug&FF_DEBUG_PICT_INFO)
            av_log(s->avctx, AV_LOG_DEBUG, "skip:%d rl:%d rlc:%d dc:%d mv:%d mbrl:%d qp:%d   \n",
                s->use_skip_mb_code,
                s->rl_table_index,
                s->rl_chroma_table_index,
                s->dc_table_index,
                s->mv_table_index,
                s->per_mb_rl_table,
                s->qscale);

        if(s->flipflop_rounding){
            s->no_rounding ^= 1;
        }else{
            s->no_rounding = 0;
        }
    }
    ff_dlog(s->avctx, "%d %d %d %d %d\n", s->pict_type, s->bit_rate,
            s->inter_intra_pred, s->width, s->height);

    s->esc3_level_length= 0;
    s->esc3_run_length= 0;

    return 0;
}

int ff_msmpeg4_decode_ext_header(MpegEncContext * s, int buf_size)
{
    int left= buf_size*8 - get_bits_count(&s->gb);
    int length= s->msmpeg4_version>=3 ? 17 : 16;
    /* the alt_bitstream reader could read over the end so we need to check it */
    if(left>=length && left<length+8)
    {
        skip_bits(&s->gb, 5); /* fps */
        s->bit_rate= get_bits(&s->gb, 11)*1024;
        if(s->msmpeg4_version>=3)
            s->flipflop_rounding= get_bits1(&s->gb);
        else
            s->flipflop_rounding= 0;
    }
    else if(left<length+8)
    {
        s->flipflop_rounding= 0;
        if(s->msmpeg4_version != 2)
            av_log(s->avctx, AV_LOG_ERROR, "ext header missing, %d left\n", left);
    }
    else
    {
        av_log(s->avctx, AV_LOG_ERROR, "I frame too long, ignoring ext header\n");
    }

    return 0;
}

static int msmpeg4_decode_dc(MpegEncContext * s, int n, int *dir_ptr)
{
    int level, pred;

    if(s->msmpeg4_version<=2){
        if (n < 4) {
            level = get_vlc2(&s->gb, v2_dc_lum_vlc.table, DC_VLC_BITS, 3);
        } else {
            level = get_vlc2(&s->gb, v2_dc_chroma_vlc.table, DC_VLC_BITS, 3);
        }
        if (level < 0) {
            av_log(s->avctx, AV_LOG_ERROR, "illegal dc vlc\n");
            *dir_ptr = 0;
            return -1;
        }
        level-=256;
    }else{  //FIXME optimize use unified tables & index
        if (n < 4) {
            level = get_vlc2(&s->gb, ff_msmp4_dc_luma_vlc[s->dc_table_index].table, DC_VLC_BITS, 3);
        } else {
            level = get_vlc2(&s->gb, ff_msmp4_dc_chroma_vlc[s->dc_table_index].table, DC_VLC_BITS, 3);
        }
        if (level < 0){
            av_log(s->avctx, AV_LOG_ERROR, "illegal dc vlc\n");
            *dir_ptr = 0;
            return -1;
        }

        if (level == DC_MAX) {
            level = get_bits(&s->gb, 8);
            if (get_bits1(&s->gb))
                level = -level;
        } else if (level != 0) {
            if (get_bits1(&s->gb))
                level = -level;
        }
    }

    if(s->msmpeg4_version==1){
        int32_t *dc_val;
        pred = msmpeg4v1_pred_dc(s, n, &dc_val);
        level += pred;

        /* update predictor */
        *dc_val= level;
    }else{
        int16_t *dc_val;
        pred   = ff_msmpeg4_pred_dc(s, n, &dc_val, dir_ptr);
        level += pred;

        /* update predictor */
        if (n < 4) {
            *dc_val = level * s->y_dc_scale;
        } else {
            *dc_val = level * s->c_dc_scale;
        }
    }

    return level;
}

//#define ERROR_DETAILS
int ff_msmpeg4_decode_block(MpegEncContext * s, int16_t * block,
                              int n, int coded, const uint8_t *scan_table)
{
    int level, i, last, run, run_diff;
    int av_uninit(dc_pred_dir);
    RLTable *rl;
    RL_VLC_ELEM *rl_vlc;
    int qmul, qadd;

    if (s->mb_intra) {
        qmul=1;
        qadd=0;

        /* DC coef */
        level = msmpeg4_decode_dc(s, n, &dc_pred_dir);

        if (level < 0){
            av_log(s->avctx, AV_LOG_ERROR, "dc overflow- block: %d qscale: %d//\n", n, s->qscale);
            if(s->inter_intra_pred) level=0;
        }
        if (n < 4) {
            rl = &ff_rl_table[s->rl_table_index];
            if(level > 256*s->y_dc_scale){
                av_log(s->avctx, AV_LOG_ERROR, "dc overflow+ L qscale: %d//\n", s->qscale);
                if(!s->inter_intra_pred) return -1;
            }
        } else {
            rl = &ff_rl_table[3 + s->rl_chroma_table_index];
            if(level > 256*s->c_dc_scale){
                av_log(s->avctx, AV_LOG_ERROR, "dc overflow+ C qscale: %d//\n", s->qscale);
                if(!s->inter_intra_pred) return -1;
            }
        }
        block[0] = level;

        run_diff = s->msmpeg4_version >= 4;
        i = 0;
        if (!coded) {
            goto not_coded;
        }
        if (s->ac_pred) {
            if (dc_pred_dir == 0)
                scan_table = s->intra_v_scantable.permutated; /* left */
            else
                scan_table = s->intra_h_scantable.permutated; /* top */
        } else {
            scan_table = s->intra_scantable.permutated;
        }
        rl_vlc= rl->rl_vlc[0];
    } else {
        qmul = s->qscale << 1;
        qadd = (s->qscale - 1) | 1;
        i = -1;
        rl = &ff_rl_table[3 + s->rl_table_index];

        if(s->msmpeg4_version==2)
            run_diff = 0;
        else
            run_diff = 1;

        if (!coded) {
            s->block_last_index[n] = i;
            return 0;
        }
        if(!scan_table)
            scan_table = s->inter_scantable.permutated;
        rl_vlc= rl->rl_vlc[s->qscale];
    }
  {
    OPEN_READER(re, &s->gb);
    for(;;) {
        UPDATE_CACHE(re, &s->gb);
        GET_RL_VLC(level, run, re, &s->gb, rl_vlc, TEX_VLC_BITS, 2, 0);
        if (level==0) {
            int cache;
            cache= GET_CACHE(re, &s->gb);
            /* escape */
            if (s->msmpeg4_version==1 || (cache&0x80000000)==0) {
                if (s->msmpeg4_version==1 || (cache&0x40000000)==0) {
                    /* third escape */
                    if(s->msmpeg4_version!=1) LAST_SKIP_BITS(re, &s->gb, 2);
                    UPDATE_CACHE(re, &s->gb);
                    if(s->msmpeg4_version<=3){
                        last=  SHOW_UBITS(re, &s->gb, 1); SKIP_CACHE(re, &s->gb, 1);
                        run=   SHOW_UBITS(re, &s->gb, 6); SKIP_CACHE(re, &s->gb, 6);
                        level= SHOW_SBITS(re, &s->gb, 8);
                        SKIP_COUNTER(re, &s->gb, 1+6+8);
                    }else{
                        int sign;
                        last=  SHOW_UBITS(re, &s->gb, 1); SKIP_BITS(re, &s->gb, 1);
                        if(!s->esc3_level_length){
                            int ll;
                            ff_dlog(s->avctx, "ESC-3 %X at %d %d\n",
                                    show_bits(&s->gb, 24), s->mb_x, s->mb_y);
                            if(s->qscale<8){
                                ll= SHOW_UBITS(re, &s->gb, 3); SKIP_BITS(re, &s->gb, 3);
                                if(ll==0){
                                    ll= 8+SHOW_UBITS(re, &s->gb, 1); SKIP_BITS(re, &s->gb, 1);
                                }
                            }else{
                                ll=2;
                                while(ll<8 && SHOW_UBITS(re, &s->gb, 1)==0){
                                    ll++;
                                    SKIP_BITS(re, &s->gb, 1);
                                }
                                if(ll<8) SKIP_BITS(re, &s->gb, 1);
                            }

                            s->esc3_level_length= ll;
                            s->esc3_run_length= SHOW_UBITS(re, &s->gb, 2) + 3; SKIP_BITS(re, &s->gb, 2);
                            UPDATE_CACHE(re, &s->gb);
                        }
                        run=   SHOW_UBITS(re, &s->gb, s->esc3_run_length);
                        SKIP_BITS(re, &s->gb, s->esc3_run_length);

                        sign=  SHOW_UBITS(re, &s->gb, 1);
                        SKIP_BITS(re, &s->gb, 1);

                        level= SHOW_UBITS(re, &s->gb, s->esc3_level_length);
                        SKIP_BITS(re, &s->gb, s->esc3_level_length);
                        if(sign) level= -level;
                    }

#if 0 // waste of time / this will detect very few errors
                    {
                        const int abs_level= FFABS(level);
                        const int run1= run - rl->max_run[last][abs_level] - run_diff;
                        if(abs_level<=MAX_LEVEL && run<=MAX_RUN){
                            if(abs_level <= rl->max_level[last][run]){
                                av_log(s->avctx, AV_LOG_ERROR, "illegal 3. esc, vlc encoding possible\n");
                                return DECODING_AC_LOST;
                            }
                            if(abs_level <= rl->max_level[last][run]*2){
                                av_log(s->avctx, AV_LOG_ERROR, "illegal 3. esc, esc 1 encoding possible\n");
                                return DECODING_AC_LOST;
                            }
                            if(run1>=0 && abs_level <= rl->max_level[last][run1]){
                                av_log(s->avctx, AV_LOG_ERROR, "illegal 3. esc, esc 2 encoding possible\n");
                                return DECODING_AC_LOST;
                            }
                        }
                    }
#endif
                    //level = level * qmul + (level>0) * qadd - (level<=0) * qadd ;
                    if (level>0) level= level * qmul + qadd;
                    else         level= level * qmul - qadd;
#if 0 // waste of time too :(
                    if(level>2048 || level<-2048){
                        av_log(s->avctx, AV_LOG_ERROR, "|level| overflow in 3. esc\n");
                        return DECODING_AC_LOST;
                    }
#endif
                    i+= run + 1;
                    if(last) i+=192;
#ifdef ERROR_DETAILS
                if(run==66)
                    av_log(s->avctx, AV_LOG_ERROR, "illegal vlc code in ESC3 level=%d\n", level);
                else if((i>62 && i<192) || i>192+63)
                    av_log(s->avctx, AV_LOG_ERROR, "run overflow in ESC3 i=%d run=%d level=%d\n", i, run, level);
#endif
                } else {
                    /* second escape */
                    SKIP_BITS(re, &s->gb, 2);
                    GET_RL_VLC(level, run, re, &s->gb, rl_vlc, TEX_VLC_BITS, 2, 1);
                    i+= run + rl->max_run[run>>7][level/qmul] + run_diff; //FIXME opt indexing
                    level = (level ^ SHOW_SBITS(re, &s->gb, 1)) - SHOW_SBITS(re, &s->gb, 1);
                    LAST_SKIP_BITS(re, &s->gb, 1);
#ifdef ERROR_DETAILS
                if(run==66)
                    av_log(s->avctx, AV_LOG_ERROR, "illegal vlc code in ESC2 level=%d\n", level);
                else if((i>62 && i<192) || i>192+63)
                    av_log(s->avctx, AV_LOG_ERROR, "run overflow in ESC2 i=%d run=%d level=%d\n", i, run, level);
#endif
                }
            } else {
                /* first escape */
                SKIP_BITS(re, &s->gb, 1);
                GET_RL_VLC(level, run, re, &s->gb, rl_vlc, TEX_VLC_BITS, 2, 1);
                i+= run;
                level = level + rl->max_level[run>>7][(run-1)&63] * qmul;//FIXME opt indexing
                level = (level ^ SHOW_SBITS(re, &s->gb, 1)) - SHOW_SBITS(re, &s->gb, 1);
                LAST_SKIP_BITS(re, &s->gb, 1);
#ifdef ERROR_DETAILS
                if(run==66)
                    av_log(s->avctx, AV_LOG_ERROR, "illegal vlc code in ESC1 level=%d\n", level);
                else if((i>62 && i<192) || i>192+63)
                    av_log(s->avctx, AV_LOG_ERROR, "run overflow in ESC1 i=%d run=%d level=%d\n", i, run, level);
#endif
            }
        } else {
            i+= run;
            level = (level ^ SHOW_SBITS(re, &s->gb, 1)) - SHOW_SBITS(re, &s->gb, 1);
            LAST_SKIP_BITS(re, &s->gb, 1);
#ifdef ERROR_DETAILS
                if(run==66)
                    av_log(s->avctx, AV_LOG_ERROR, "illegal vlc code level=%d\n", level);
                else if((i>62 && i<192) || i>192+63)
                    av_log(s->avctx, AV_LOG_ERROR, "run overflow i=%d run=%d level=%d\n", i, run, level);
#endif
        }
        if (i > 62){
            i-= 192;
            if(i&(~63)){
                const int left= get_bits_left(&s->gb);
                if (((i + 192 == 64 && level / qmul == -1) ||
                     !(s->avctx->err_recognition & (AV_EF_BITSTREAM|AV_EF_COMPLIANT))) &&
                    left >= 0) {
                    av_log(s->avctx, AV_LOG_ERROR, "ignoring overflow at %d %d\n", s->mb_x, s->mb_y);
                    i = 63;
                    break;
                }else{
                    av_log(s->avctx, AV_LOG_ERROR, "ac-tex damaged at %d %d\n", s->mb_x, s->mb_y);
                    return -1;
                }
            }

            block[scan_table[i]] = level;
            break;
        }

        block[scan_table[i]] = level;
    }
    CLOSE_READER(re, &s->gb);
  }
 not_coded:
    if (s->mb_intra) {
        ff_mpeg4_pred_ac(s, block, n, dc_pred_dir);
        if (s->ac_pred) {
            i = 63; /* XXX: not optimal */
        }
    }
    if(s->msmpeg4_version>=4 && i>0) i=63; //FIXME/XXX optimize
    s->block_last_index[n] = i;

    return 0;
}

int ff_msmpeg4_decode_motion(MpegEncContext * s,
                                 int *mx_ptr, int *my_ptr)
{
    MVTable *mv;
    int code, mx, my;

    mv = &ff_mv_tables[s->mv_table_index];

    code = get_vlc2(&s->gb, mv->vlc.table, MV_VLC_BITS, 2);
    if (code < 0){
        av_log(s->avctx, AV_LOG_ERROR, "illegal MV code at %d %d\n", s->mb_x, s->mb_y);
        return -1;
    }
    if (code == mv->n) {
        mx = get_bits(&s->gb, 6);
        my = get_bits(&s->gb, 6);
    } else {
        mx = mv->table_mvx[code];
        my = mv->table_mvy[code];
    }

    mx += *mx_ptr - 32;
    my += *my_ptr - 32;
    /* WARNING : they do not do exactly modulo encoding */
    if (mx <= -64)
        mx += 64;
    else if (mx >= 64)
        mx -= 64;

    if (my <= -64)
        my += 64;
    else if (my >= 64)
        my -= 64;
    *mx_ptr = mx;
    *my_ptr = my;
    return 0;
}

AVCodec ff_msmpeg4v1_decoder = {
    .name           = "msmpeg4v1",
    .long_name      = NULL_IF_CONFIG_SMALL("MPEG-4 part 2 Microsoft variant version 1"),
    .type           = AVMEDIA_TYPE_VIDEO,
    .id             = AV_CODEC_ID_MSMPEG4V1,
    .priv_data_size = sizeof(MpegEncContext),
    .init           = ff_msmpeg4_decode_init,
    .close          = ff_h263_decode_end,
    .decode         = ff_h263_decode_frame,
<<<<<<< HEAD
    .capabilities   = CODEC_CAP_DRAW_HORIZ_BAND | CODEC_CAP_DR1,
    .max_lowres     = 3,
=======
    .capabilities   = AV_CODEC_CAP_DRAW_HORIZ_BAND | AV_CODEC_CAP_DR1,
>>>>>>> def97856
    .pix_fmts       = (const enum AVPixelFormat[]) {
        AV_PIX_FMT_YUV420P,
        AV_PIX_FMT_NONE
    },
};

AVCodec ff_msmpeg4v2_decoder = {
    .name           = "msmpeg4v2",
    .long_name      = NULL_IF_CONFIG_SMALL("MPEG-4 part 2 Microsoft variant version 2"),
    .type           = AVMEDIA_TYPE_VIDEO,
    .id             = AV_CODEC_ID_MSMPEG4V2,
    .priv_data_size = sizeof(MpegEncContext),
    .init           = ff_msmpeg4_decode_init,
    .close          = ff_h263_decode_end,
    .decode         = ff_h263_decode_frame,
<<<<<<< HEAD
    .capabilities   = CODEC_CAP_DRAW_HORIZ_BAND | CODEC_CAP_DR1,
    .max_lowres     = 3,
=======
    .capabilities   = AV_CODEC_CAP_DRAW_HORIZ_BAND | AV_CODEC_CAP_DR1,
>>>>>>> def97856
    .pix_fmts       = (const enum AVPixelFormat[]) {
        AV_PIX_FMT_YUV420P,
        AV_PIX_FMT_NONE
    },
};

AVCodec ff_msmpeg4v3_decoder = {
    .name           = "msmpeg4",
    .long_name      = NULL_IF_CONFIG_SMALL("MPEG-4 part 2 Microsoft variant version 3"),
    .type           = AVMEDIA_TYPE_VIDEO,
    .id             = AV_CODEC_ID_MSMPEG4V3,
    .priv_data_size = sizeof(MpegEncContext),
    .init           = ff_msmpeg4_decode_init,
    .close          = ff_h263_decode_end,
    .decode         = ff_h263_decode_frame,
<<<<<<< HEAD
    .capabilities   = CODEC_CAP_DRAW_HORIZ_BAND | CODEC_CAP_DR1,
    .max_lowres     = 3,
=======
    .capabilities   = AV_CODEC_CAP_DRAW_HORIZ_BAND | AV_CODEC_CAP_DR1,
>>>>>>> def97856
    .pix_fmts       = (const enum AVPixelFormat[]) {
        AV_PIX_FMT_YUV420P,
        AV_PIX_FMT_NONE
    },
};

AVCodec ff_wmv1_decoder = {
    .name           = "wmv1",
    .long_name      = NULL_IF_CONFIG_SMALL("Windows Media Video 7"),
    .type           = AVMEDIA_TYPE_VIDEO,
    .id             = AV_CODEC_ID_WMV1,
    .priv_data_size = sizeof(MpegEncContext),
    .init           = ff_msmpeg4_decode_init,
    .close          = ff_h263_decode_end,
    .decode         = ff_h263_decode_frame,
<<<<<<< HEAD
    .capabilities   = CODEC_CAP_DRAW_HORIZ_BAND | CODEC_CAP_DR1,
    .max_lowres     = 3,
=======
    .capabilities   = AV_CODEC_CAP_DRAW_HORIZ_BAND | AV_CODEC_CAP_DR1,
>>>>>>> def97856
    .pix_fmts       = (const enum AVPixelFormat[]) {
        AV_PIX_FMT_YUV420P,
        AV_PIX_FMT_NONE
    },
};<|MERGE_RESOLUTION|>--- conflicted
+++ resolved
@@ -924,12 +924,8 @@
     .init           = ff_msmpeg4_decode_init,
     .close          = ff_h263_decode_end,
     .decode         = ff_h263_decode_frame,
-<<<<<<< HEAD
-    .capabilities   = CODEC_CAP_DRAW_HORIZ_BAND | CODEC_CAP_DR1,
+    .capabilities   = AV_CODEC_CAP_DRAW_HORIZ_BAND | AV_CODEC_CAP_DR1,
     .max_lowres     = 3,
-=======
-    .capabilities   = AV_CODEC_CAP_DRAW_HORIZ_BAND | AV_CODEC_CAP_DR1,
->>>>>>> def97856
     .pix_fmts       = (const enum AVPixelFormat[]) {
         AV_PIX_FMT_YUV420P,
         AV_PIX_FMT_NONE
@@ -945,12 +941,8 @@
     .init           = ff_msmpeg4_decode_init,
     .close          = ff_h263_decode_end,
     .decode         = ff_h263_decode_frame,
-<<<<<<< HEAD
-    .capabilities   = CODEC_CAP_DRAW_HORIZ_BAND | CODEC_CAP_DR1,
+    .capabilities   = AV_CODEC_CAP_DRAW_HORIZ_BAND | AV_CODEC_CAP_DR1,
     .max_lowres     = 3,
-=======
-    .capabilities   = AV_CODEC_CAP_DRAW_HORIZ_BAND | AV_CODEC_CAP_DR1,
->>>>>>> def97856
     .pix_fmts       = (const enum AVPixelFormat[]) {
         AV_PIX_FMT_YUV420P,
         AV_PIX_FMT_NONE
@@ -966,12 +958,8 @@
     .init           = ff_msmpeg4_decode_init,
     .close          = ff_h263_decode_end,
     .decode         = ff_h263_decode_frame,
-<<<<<<< HEAD
-    .capabilities   = CODEC_CAP_DRAW_HORIZ_BAND | CODEC_CAP_DR1,
+    .capabilities   = AV_CODEC_CAP_DRAW_HORIZ_BAND | AV_CODEC_CAP_DR1,
     .max_lowres     = 3,
-=======
-    .capabilities   = AV_CODEC_CAP_DRAW_HORIZ_BAND | AV_CODEC_CAP_DR1,
->>>>>>> def97856
     .pix_fmts       = (const enum AVPixelFormat[]) {
         AV_PIX_FMT_YUV420P,
         AV_PIX_FMT_NONE
@@ -987,12 +975,8 @@
     .init           = ff_msmpeg4_decode_init,
     .close          = ff_h263_decode_end,
     .decode         = ff_h263_decode_frame,
-<<<<<<< HEAD
-    .capabilities   = CODEC_CAP_DRAW_HORIZ_BAND | CODEC_CAP_DR1,
+    .capabilities   = AV_CODEC_CAP_DRAW_HORIZ_BAND | AV_CODEC_CAP_DR1,
     .max_lowres     = 3,
-=======
-    .capabilities   = AV_CODEC_CAP_DRAW_HORIZ_BAND | AV_CODEC_CAP_DR1,
->>>>>>> def97856
     .pix_fmts       = (const enum AVPixelFormat[]) {
         AV_PIX_FMT_YUV420P,
         AV_PIX_FMT_NONE
