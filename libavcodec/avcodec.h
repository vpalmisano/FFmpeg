--- conflicted
+++ resolved
@@ -655,55 +655,6 @@
     AVDISCARD_ALL     = 48, ///< discard all
 };
 
-<<<<<<< HEAD
-enum AVColorPrimaries{
-    AVCOL_PRI_BT709       = 1, ///< also ITU-R BT1361 / IEC 61966-2-4 / SMPTE RP177 Annex B
-    AVCOL_PRI_UNSPECIFIED = 2,
-    AVCOL_PRI_BT470M      = 4,
-    AVCOL_PRI_BT470BG     = 5, ///< also ITU-R BT601-6 625 / ITU-R BT1358 625 / ITU-R BT1700 625 PAL & SECAM
-    AVCOL_PRI_SMPTE170M   = 6, ///< also ITU-R BT601-6 525 / ITU-R BT1358 525 / ITU-R BT1700 NTSC
-    AVCOL_PRI_SMPTE240M   = 7, ///< functionally identical to above
-    AVCOL_PRI_FILM        = 8,
-    AVCOL_PRI_BT2020      = 9, ///< ITU-R BT2020
-    AVCOL_PRI_NB             , ///< Not part of ABI
-};
-
-enum AVColorTransferCharacteristic{
-    AVCOL_TRC_BT709        =  1, ///< also ITU-R BT1361
-    AVCOL_TRC_UNSPECIFIED  =  2,
-    AVCOL_TRC_GAMMA22      =  4, ///< also ITU-R BT470M / ITU-R BT1700 625 PAL & SECAM
-    AVCOL_TRC_GAMMA28      =  5, ///< also ITU-R BT470BG
-    AVCOL_TRC_SMPTE170M    =  6, ///< also ITU-R BT601-6 525 or 625 / ITU-R BT1358 525 or 625 / ITU-R BT1700 NTSC
-    AVCOL_TRC_SMPTE240M    =  7,
-    AVCOL_TRC_LINEAR       =  8, ///< "Linear transfer characteristics"
-    AVCOL_TRC_LOG          =  9, ///< "Logarithmic transfer characteristic (100:1 range)"
-    AVCOL_TRC_LOG_SQRT     = 10, ///< "Logarithmic transfer characteristic (100 * Sqrt( 10 ) : 1 range)"
-    AVCOL_TRC_IEC61966_2_4 = 11, ///< IEC 61966-2-4
-    AVCOL_TRC_BT1361_ECG   = 12, ///< ITU-R BT1361 Extended Colour Gamut
-    AVCOL_TRC_IEC61966_2_1 = 13, ///< IEC 61966-2-1 (sRGB or sYCC)
-    AVCOL_TRC_BT2020_10    = 14, ///< ITU-R BT2020 for 10 bit system
-    AVCOL_TRC_BT2020_12    = 15, ///< ITU-R BT2020 for 12 bit system
-    AVCOL_TRC_NB               , ///< Not part of ABI
-};
-
-/**
- *  X   X      3 4 X      X are luma samples,
- *             1 2        1-6 are possible chroma positions
- *  X   X      5 6 X      0 is undefined/unknown position
- */
-enum AVChromaLocation{
-    AVCHROMA_LOC_UNSPECIFIED = 0,
-    AVCHROMA_LOC_LEFT        = 1, ///< mpeg2/4, h264 default
-    AVCHROMA_LOC_CENTER      = 2, ///< mpeg1, jpeg, h263
-    AVCHROMA_LOC_TOPLEFT     = 3, ///< DV
-    AVCHROMA_LOC_TOP         = 4,
-    AVCHROMA_LOC_BOTTOMLEFT  = 5,
-    AVCHROMA_LOC_BOTTOM      = 6,
-    AVCHROMA_LOC_NB             , ///< Not part of ABI
-};
-
-=======
->>>>>>> 8c02adc6
 enum AVAudioServiceType {
     AV_AUDIO_SERVICE_TYPE_MAIN              = 0,
     AV_AUDIO_SERVICE_TYPE_EFFECTS           = 1,
