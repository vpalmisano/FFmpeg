--- conflicted
+++ resolved
@@ -128,12 +128,8 @@
     LutContext *s = ctx->priv;
 
     const enum AVPixelFormat *pix_fmts = s->is_rgb ? rgb_pix_fmts :
-<<<<<<< HEAD
-                                       s->is_yuv ? yuv_pix_fmts : all_pix_fmts;
-=======
                                                      s->is_yuv ? yuv_pix_fmts :
                                                                  all_pix_fmts;
->>>>>>> faa8245b
 
     ff_set_common_formats(ctx, ff_make_format_list(pix_fmts));
     return 0;
