--- conflicted
+++ resolved
@@ -201,17 +201,10 @@
 {
     GradFunContext *gf = inlink->dst->priv;
     AVFilterLink *outlink = inlink->dst->outputs[0];
-<<<<<<< HEAD
-    AVFilterBufferRef *out;
+    AVFrame *out;
     int p, direct = 0;
 
-    if (in->perms & AV_PERM_WRITE) {
-=======
-    AVFrame *out;
-    int p, direct;
-
     if (av_frame_is_writable(in)) {
->>>>>>> 7e350379
         direct = 1;
         out = in;
     } else {
@@ -220,14 +213,7 @@
             av_frame_free(&in);
             return AVERROR(ENOMEM);
         }
-<<<<<<< HEAD
-        avfilter_copy_buffer_ref_props(out, in);
-=======
-
         av_frame_copy_props(out, in);
-        out->width  = outlink->w;
-        out->height = outlink->h;
->>>>>>> 7e350379
     }
 
     for (p = 0; p < 4 && in->data[p]; p++) {
