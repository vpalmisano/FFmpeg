--- conflicted
+++ resolved
@@ -314,14 +314,9 @@
 
     pkt->stream_index = 1;
     pkt->dts = dts;
-<<<<<<< HEAD
     if (st->codec->sample_rate)
         pkt->duration = av_rescale(samples, st->time_base.den, st->codec->sample_rate);
-    av_dlog(s, "pkt dts %"PRId64" duration %d samples %d sample rate %d\n",
-=======
-    pkt->duration = av_rescale(samples, st->time_base.den, st->codec->sample_rate);
     av_log(s, AV_LOG_TRACE, "pkt dts %"PRId64" duration %d samples %d sample rate %d\n",
->>>>>>> 1a3eb042
             pkt->dts, pkt->duration, samples, st->codec->sample_rate);
 
     return 0;
@@ -377,13 +372,8 @@
         return -1;
 
     frame_num = av_rescale_q(sample_time, st->time_base,
-<<<<<<< HEAD
                              av_inv_q(st->avg_frame_rate));
-    av_dlog(s, "seek frame num %d timestamp %"PRId64"\n",
-=======
-                             (AVRational){st->avg_frame_rate.den, st->avg_frame_rate.num});
     av_log(s, AV_LOG_TRACE, "seek frame num %d timestamp %"PRId64"\n",
->>>>>>> 1a3eb042
             frame_num, sample_time);
 
     if (frame_num < r3d->video_offsets_count) {
