--- conflicted
+++ resolved
@@ -74,9 +74,9 @@
                           "VN:"LIBAVFORMAT_IDENT",";
 
     rate = mmf_rate_code(s->streams[0]->codec->sample_rate);
-<<<<<<< HEAD
-    if(rate < 0) {
-        av_log(s, AV_LOG_ERROR, "Unsupported sample rate %d, supported are 4000, 8000, 11025, 22050 and 44100\n", s->streams[0]->codec->sample_rate);
+    if (rate < 0) {
+        av_log(s, AV_LOG_ERROR, "Unsupported sample rate %d, supported are 4000, 8000, 11025, 22050 and 44100\n",
+               s->streams[0]->codec->sample_rate);
         return AVERROR(EINVAL);
     }
 
@@ -87,12 +87,6 @@
                "add '-strict %d' if you want to use it.\n",
                FF_COMPLIANCE_EXPERIMENTAL);
         return AVERROR(EINVAL);
-=======
-    if (rate < 0) {
-        av_log(s, AV_LOG_ERROR, "Unsupported sample rate %d\n",
-               s->streams[0]->codec->sample_rate);
-        return -1;
->>>>>>> ee9a4dff
     }
 
     ffio_wfourcc(pb, "MMMD");
@@ -103,13 +97,9 @@
     avio_w8(pb, 1); /* code type */
     avio_w8(pb, 0); /* status */
     avio_w8(pb, 0); /* counts */
-<<<<<<< HEAD
     end_tag_be(pb, pos);
     pos = ff_start_tag(pb, "OPDA");
     avio_write(pb, version, strlen(version)); /* metadata ("ST:songtitle,VN:version,...") */
-=======
-    avio_write(pb, "VN:libavcodec,", sizeof("VN:libavcodec,") - 1); /* metadata ("ST:songtitle,VN:version,...") */
->>>>>>> ee9a4dff
     end_tag_be(pb, pos);
 
     avio_write(pb, "ATR\x00", 4);
@@ -271,19 +261,11 @@
     if (!st)
         return AVERROR(ENOMEM);
 
-<<<<<<< HEAD
-    st->codec->codec_type = AVMEDIA_TYPE_AUDIO;
-    st->codec->codec_id = AV_CODEC_ID_ADPCM_YAMAHA;
-    st->codec->sample_rate = rate;
-    st->codec->channels = (params >> 7) + 1;
-    st->codec->channel_layout = params >> 7 ? AV_CH_LAYOUT_STEREO : AV_CH_LAYOUT_MONO;
-=======
     st->codec->codec_type            = AVMEDIA_TYPE_AUDIO;
     st->codec->codec_id              = AV_CODEC_ID_ADPCM_YAMAHA;
     st->codec->sample_rate           = rate;
-    st->codec->channels              = 1;
-    st->codec->channel_layout        = AV_CH_LAYOUT_MONO;
->>>>>>> ee9a4dff
+    st->codec->channels              = (params >> 7) + 1;
+    st->codec->channel_layout        = params >> 7 ? AV_CH_LAYOUT_STEREO : AV_CH_LAYOUT_MONO;
     st->codec->bits_per_coded_sample = 4;
     st->codec->bit_rate              = st->codec->sample_rate *
                                        st->codec->bits_per_coded_sample;
@@ -301,27 +283,12 @@
     int64_t left, size;
     int ret;
 
-<<<<<<< HEAD
     left = mmf->data_end - avio_tell(s->pb);
     size = FFMIN(left, MAX_SIZE);
     if (url_feof(s->pb) || size <= 0)
         return AVERROR_EOF;
 
     ret = av_get_packet(s->pb, pkt, size);
-=======
-    size = MAX_SIZE;
-    if (size > mmf->data_size)
-        size = mmf->data_size;
-
-    if (!size)
-        return AVERROR(EIO);
-
-    if (av_new_packet(pkt, size))
-        return AVERROR(EIO);
-    pkt->stream_index = 0;
-
-    ret = avio_read(s->pb, pkt->data, pkt->size);
->>>>>>> ee9a4dff
     if (ret < 0)
         return ret;
 
@@ -344,18 +311,6 @@
 
 #if CONFIG_MMF_MUXER
 AVOutputFormat ff_mmf_muxer = {
-<<<<<<< HEAD
-    .name              = "mmf",
-    .long_name         = NULL_IF_CONFIG_SMALL("Yamaha SMAF"),
-    .mime_type         = "application/vnd.smaf",
-    .extensions        = "mmf",
-    .priv_data_size    = sizeof(MMFContext),
-    .audio_codec       = AV_CODEC_ID_ADPCM_YAMAHA,
-    .video_codec       = AV_CODEC_ID_NONE,
-    .write_header      = mmf_write_header,
-    .write_packet      = ff_raw_write_packet,
-    .write_trailer     = mmf_write_trailer,
-=======
     .name           = "mmf",
     .long_name      = NULL_IF_CONFIG_SMALL("Yamaha SMAF"),
     .mime_type      = "application/vnd.smaf",
@@ -364,8 +319,7 @@
     .audio_codec    = AV_CODEC_ID_ADPCM_YAMAHA,
     .video_codec    = AV_CODEC_ID_NONE,
     .write_header   = mmf_write_header,
-    .write_packet   = mmf_write_packet,
+    .write_packet   = ff_raw_write_packet,
     .write_trailer  = mmf_write_trailer,
->>>>>>> ee9a4dff
 };
 #endif