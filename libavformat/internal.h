/*
 * copyright (c) 2001 Fabrice Bellard
 *
 * This file is part of FFmpeg.
 *
 * FFmpeg is free software; you can redistribute it and/or
 * modify it under the terms of the GNU Lesser General Public
 * License as published by the Free Software Foundation; either
 * version 2.1 of the License, or (at your option) any later version.
 *
 * FFmpeg is distributed in the hope that it will be useful,
 * but WITHOUT ANY WARRANTY; without even the implied warranty of
 * MERCHANTABILITY or FITNESS FOR A PARTICULAR PURPOSE.  See the GNU
 * Lesser General Public License for more details.
 *
 * You should have received a copy of the GNU Lesser General Public
 * License along with FFmpeg; if not, write to the Free Software
 * Foundation, Inc., 51 Franklin Street, Fifth Floor, Boston, MA 02110-1301 USA
 */

#ifndef AVFORMAT_INTERNAL_H
#define AVFORMAT_INTERNAL_H

#include <stdint.h>
#include "avformat.h"

#define MAX_URL_SIZE 4096

#ifdef DEBUG
#    define hex_dump_debug(class, buf, size) av_hex_dump_log(class, AV_LOG_DEBUG, buf, size)
#else
#    define hex_dump_debug(class, buf, size)
#endif

typedef struct AVCodecTag {
    enum AVCodecID id;
    unsigned int tag;
} AVCodecTag;

typedef struct CodecMime{
    char str[32];
    enum AVCodecID id;
} CodecMime;

#ifdef __GNUC__
#define dynarray_add(tab, nb_ptr, elem)\
do {\
    __typeof__(tab) _tab = (tab);\
    __typeof__(elem) _elem = (elem);\
    (void)sizeof(**_tab == _elem); /* check that types are compatible */\
    av_dynarray_add(_tab, nb_ptr, _elem);\
} while(0)
#else
#define dynarray_add(tab, nb_ptr, elem)\
do {\
    av_dynarray_add((tab), nb_ptr, (elem));\
} while(0)
#endif

struct tm *ff_brktimegm(time_t secs, struct tm *tm);

char *ff_data_to_hex(char *buf, const uint8_t *src, int size, int lowercase);

/**
 * Parse a string of hexadecimal strings. Any space between the hexadecimal
 * digits is ignored.
 *
 * @param data if non-null, the parsed data is written to this pointer
 * @param p the string to parse
 * @return the number of bytes written (or to be written, if data is null)
 */
int ff_hex_to_data(uint8_t *data, const char *p);

void ff_program_add_stream_index(AVFormatContext *ac, int progid, unsigned int idx);

/**
 * Add packet to AVFormatContext->packet_buffer list, determining its
 * interleaved position using compare() function argument.
 * @return 0, or < 0 on error
 */
int ff_interleave_add_packet(AVFormatContext *s, AVPacket *pkt,
                              int (*compare)(AVFormatContext *, AVPacket *, AVPacket *));

void ff_read_frame_flush(AVFormatContext *s);

#define NTP_OFFSET 2208988800ULL
#define NTP_OFFSET_US (NTP_OFFSET * 1000000ULL)

/** Get the current time since NTP epoch in microseconds. */
uint64_t ff_ntp_time(void);

/**
 * Assemble a URL string from components. This is the reverse operation
 * of av_url_split.
 *
 * Note, this requires networking to be initialized, so the caller must
 * ensure ff_network_init has been called.
 *
 * @see av_url_split
 *
 * @param str the buffer to fill with the url
 * @param size the size of the str buffer
 * @param proto the protocol identifier, if null, the separator
 *              after the identifier is left out, too
 * @param authorization an optional authorization string, may be null.
 *                      An empty string is treated the same as a null string.
 * @param hostname the host name string
 * @param port the port number, left out from the string if negative
 * @param fmt a generic format string for everything to add after the
 *            host/port, may be null
 * @return the number of characters written to the destination buffer
 */
int ff_url_join(char *str, int size, const char *proto,
                const char *authorization, const char *hostname,
                int port, const char *fmt, ...) av_printf_format(7, 8);

/**
 * Append the media-specific SDP fragment for the media stream c
 * to the buffer buff.
 *
 * Note, the buffer needs to be initialized, since it is appended to
 * existing content.
 *
 * @param buff the buffer to append the SDP fragment to
 * @param size the size of the buff buffer
 * @param st the AVStream of the media to describe
 * @param idx the global stream index
 * @param dest_addr the destination address of the media stream, may be NULL
 * @param dest_type the destination address type, may be NULL
 * @param port the destination port of the media stream, 0 if unknown
 * @param ttl the time to live of the stream, 0 if not multicast
 * @param fmt the AVFormatContext, which might contain options modifying
 *            the generated SDP
 */
void ff_sdp_write_media(char *buff, int size, AVStream *st, int idx,
                        const char *dest_addr, const char *dest_type,
                        int port, int ttl, AVFormatContext *fmt);

/**
 * Write a packet to another muxer than the one the user originally
 * intended. Useful when chaining muxers, where one muxer internally
 * writes a received packet to another muxer.
 *
 * @param dst the muxer to write the packet to
 * @param dst_stream the stream index within dst to write the packet to
 * @param pkt the packet to be written
 * @param src the muxer the packet originally was intended for
 * @return the value av_write_frame returned
 */
int ff_write_chained(AVFormatContext *dst, int dst_stream, AVPacket *pkt,
                     AVFormatContext *src);

/**
 * Get the length in bytes which is needed to store val as v.
 */
int ff_get_v_length(uint64_t val);

/**
 * Put val using a variable number of bytes.
 */
void ff_put_v(AVIOContext *bc, uint64_t val);

/**
 * Read a whole line of text from AVIOContext. Stop reading after reaching
 * either a \\n, a \\0 or EOF. The returned string is always \\0-terminated,
 * and may be truncated if the buffer is too small.
 *
 * @param s the read-only AVIOContext
 * @param buf buffer to store the read line
 * @param maxlen size of the buffer
 * @return the length of the string written in the buffer, not including the
 *         final \\0
 */
int ff_get_line(AVIOContext *s, char *buf, int maxlen);

#define SPACE_CHARS " \t\r\n"

/**
 * Callback function type for ff_parse_key_value.
 *
 * @param key a pointer to the key
 * @param key_len the number of bytes that belong to the key, including the '='
 *                char
 * @param dest return the destination pointer for the value in *dest, may
 *             be null to ignore the value
 * @param dest_len the length of the *dest buffer
 */
typedef void (*ff_parse_key_val_cb)(void *context, const char *key,
                                    int key_len, char **dest, int *dest_len);
/**
 * Parse a string with comma-separated key=value pairs. The value strings
 * may be quoted and may contain escaped characters within quoted strings.
 *
 * @param str the string to parse
 * @param callback_get_buf function that returns where to store the
 *                         unescaped value string.
 * @param context the opaque context pointer to pass to callback_get_buf
 */
void ff_parse_key_value(const char *str, ff_parse_key_val_cb callback_get_buf,
                        void *context);

/**
 * Find stream index based on format-specific stream ID
 * @return stream index, or < 0 on error
 */
int ff_find_stream_index(AVFormatContext *s, int id);

/**
 * Internal version of av_index_search_timestamp
 */
int ff_index_search_timestamp(const AVIndexEntry *entries, int nb_entries,
                              int64_t wanted_timestamp, int flags);

/**
 * Internal version of av_add_index_entry
 */
int ff_add_index_entry(AVIndexEntry **index_entries,
                       int *nb_index_entries,
                       unsigned int *index_entries_allocated_size,
                       int64_t pos, int64_t timestamp, int size, int distance, int flags);

/**
 * Add a new chapter.
 *
 * @param s media file handle
 * @param id unique ID for this chapter
 * @param start chapter start time in time_base units
 * @param end chapter end time in time_base units
 * @param title chapter title
 *
 * @return AVChapter or NULL on error
 */
AVChapter *avpriv_new_chapter(AVFormatContext *s, int id, AVRational time_base,
                              int64_t start, int64_t end, const char *title);

/**
 * Ensure the index uses less memory than the maximum specified in
 * AVFormatContext.max_index_size by discarding entries if it grows
 * too large.
 */
void ff_reduce_index(AVFormatContext *s, int stream_index);

/**
 * Convert a relative url into an absolute url, given a base url.
 *
 * @param buf the buffer where output absolute url is written
 * @param size the size of buf
 * @param base the base url, may be equal to buf.
 * @param rel the new url, which is interpreted relative to base
 */
void ff_make_absolute_url(char *buf, int size, const char *base,
                          const char *rel);

enum AVCodecID ff_guess_image2_codec(const char *filename);

/**
 * Convert a date string in ISO8601 format to Unix timestamp.
 */
int64_t ff_iso8601_to_unix_time(const char *datestr);

/**
 * Perform a binary search using av_index_search_timestamp() and
 * AVInputFormat.read_timestamp().
 *
 * @param target_ts target timestamp in the time base of the given stream
 * @param stream_index stream number
 */
int ff_seek_frame_binary(AVFormatContext *s, int stream_index,
                         int64_t target_ts, int flags);

/**
 * Update cur_dts of all streams based on the given timestamp and AVStream.
 *
 * Stream ref_st unchanged, others set cur_dts in their native time base.
 * Only needed for timestamp wrapping or if (dts not set and pts!=dts).
 * @param timestamp new dts expressed in time_base of param ref_st
 * @param ref_st reference stream giving time_base of param timestamp
 */
void ff_update_cur_dts(AVFormatContext *s, AVStream *ref_st, int64_t timestamp);

/**
 * Perform a binary search using read_timestamp().
 *
 * @param target_ts target timestamp in the time base of the given stream
 * @param stream_index stream number
 */
int64_t ff_gen_search(AVFormatContext *s, int stream_index,
                      int64_t target_ts, int64_t pos_min,
                      int64_t pos_max, int64_t pos_limit,
                      int64_t ts_min, int64_t ts_max,
                      int flags, int64_t *ts_ret,
                      int64_t (*read_timestamp)(struct AVFormatContext *, int , int64_t *, int64_t ));

/**
 * Set the pts for a given stream. If the new values would be invalid
 * (<= 0), it leaves the AVStream unchanged.
 *
 * @param s stream
 * @param pts_wrap_bits number of bits effectively used by the pts
 *        (used for wrap control, 33 is the value for MPEG)
 * @param pts_num numerator to convert to seconds (MPEG: 1)
 * @param pts_den denominator to convert to seconds (MPEG: 90000)
 */
void avpriv_set_pts_info(AVStream *s, int pts_wrap_bits,
                         unsigned int pts_num, unsigned int pts_den);

/**
 * Add side data to a packet for changing parameters to the given values.
 * Parameters set to 0 aren't included in the change.
 */
int ff_add_param_change(AVPacket *pkt, int32_t channels,
                        uint64_t channel_layout, int32_t sample_rate,
                        int32_t width, int32_t height);

/**
 * Set the timebase for each stream from the corresponding codec timebase and
 * print it.
 */
int ff_framehash_write_header(AVFormatContext *s);

/**
 * Read a transport packet from a media file.
 *
 * @param s media file handle
 * @param pkt is filled
 * @return 0 if OK, AVERROR_xxx on error
 */
int ff_read_packet(AVFormatContext *s, AVPacket *pkt);

/**
 * Interleave a packet per dts in an output media file.
 *
 * Packets with pkt->destruct == av_destruct_packet will be freed inside this
 * function, so they cannot be used after it. Note that calling av_free_packet()
 * on them is still safe.
 *
 * @param s media file handle
 * @param out the interleaved packet will be output here
 * @param pkt the input packet
 * @param flush 1 if no further packets are available as input and all
 *              remaining packets should be output
 * @return 1 if a packet was output, 0 if no packet could be output,
 *         < 0 if an error occurred
 */
int ff_interleave_packet_per_dts(AVFormatContext *s, AVPacket *out,
                                 AVPacket *pkt, int flush);

void ff_free_stream(AVFormatContext *s, AVStream *st);

/**
 * Return the frame duration in seconds. Return 0 if not available.
 */
void ff_compute_frame_duration(int *pnum, int *pden, AVStream *st,
                               AVCodecParserContext *pc, AVPacket *pkt);

int ff_get_audio_frame_size(AVCodecContext *enc, int size, int mux);

unsigned int ff_codec_get_tag(const AVCodecTag *tags, enum AVCodecID id);

enum AVCodecID ff_codec_get_id(const AVCodecTag *tags, unsigned int tag);

/**
<<<<<<< HEAD
 * Chooses a timebase for muxing the specified stream.
 *
 * The choosen timebase allows sample accurate timestamps based
 * on the framerate or sample rate for audio streams. It also is
 * at least as precisse as 1/min_precission would be.
 */
AVRational ff_choose_timebase(AVFormatContext *s, AVStream *st, int min_precission);
=======
 * Select a PCM codec based on the given parameters.
 *
 * @param bps     bits-per-sample
 * @param flt     floating-point
 * @param be      big-endian
 * @param sflags  signed flags. each bit corresponds to one byte of bit depth.
 *                e.g. the 1st bit indicates if 8-bit should be signed or
 *                unsigned, the 2nd bit indicates if 16-bit should be signed or
 *                unsigned, etc... This is useful for formats such as WAVE where
 *                only 8-bit is unsigned and all other bit depths are signed.
 * @return        a PCM codec id or AV_CODEC_ID_NONE
 */
enum AVCodecID ff_get_pcm_codec_id(int bps, int flt, int be, int sflags);
>>>>>>> 5c7bf2dd

#endif /* AVFORMAT_INTERNAL_H */<|MERGE_RESOLUTION|>--- conflicted
+++ resolved
@@ -360,15 +360,6 @@
 enum AVCodecID ff_codec_get_id(const AVCodecTag *tags, unsigned int tag);
 
 /**
-<<<<<<< HEAD
- * Chooses a timebase for muxing the specified stream.
- *
- * The choosen timebase allows sample accurate timestamps based
- * on the framerate or sample rate for audio streams. It also is
- * at least as precisse as 1/min_precission would be.
- */
-AVRational ff_choose_timebase(AVFormatContext *s, AVStream *st, int min_precission);
-=======
  * Select a PCM codec based on the given parameters.
  *
  * @param bps     bits-per-sample
@@ -382,6 +373,14 @@
  * @return        a PCM codec id or AV_CODEC_ID_NONE
  */
 enum AVCodecID ff_get_pcm_codec_id(int bps, int flt, int be, int sflags);
->>>>>>> 5c7bf2dd
+
+/**
+ * Chooses a timebase for muxing the specified stream.
+ *
+ * The choosen timebase allows sample accurate timestamps based
+ * on the framerate or sample rate for audio streams. It also is
+ * at least as precisse as 1/min_precission would be.
+ */
+AVRational ff_choose_timebase(AVFormatContext *s, AVStream *st, int min_precission);
 
 #endif /* AVFORMAT_INTERNAL_H */