/*
 * Copyright (C) 2001-2003 Michael Niedermayer <michaelni@gmx.at>
 *
 * This file is part of FFmpeg.
 *
 * FFmpeg is free software; you can redistribute it and/or
 * modify it under the terms of the GNU Lesser General Public
 * License as published by the Free Software Foundation; either
 * version 2.1 of the License, or (at your option) any later version.
 *
 * FFmpeg is distributed in the hope that it will be useful,
 * but WITHOUT ANY WARRANTY; without even the implied warranty of
 * MERCHANTABILITY or FITNESS FOR A PARTICULAR PURPOSE.  See the GNU
 * Lesser General Public License for more details.
 *
 * You should have received a copy of the GNU Lesser General Public
 * License along with FFmpeg; if not, write to the Free Software
 * Foundation, Inc., 51 Franklin Street, Fifth Floor, Boston, MA 02110-1301 USA
 */

#include "config.h"

#define _SVID_SOURCE // needed for MAP_ANONYMOUS
#define _DARWIN_C_SOURCE // needed for MAP_ANON
#include <inttypes.h>
#include <math.h>
#include <stdio.h>
#include <string.h>
#if HAVE_SYS_MMAN_H
#include <sys/mman.h>
#if defined(MAP_ANON) && !defined(MAP_ANONYMOUS)
#define MAP_ANONYMOUS MAP_ANON
#endif
#endif
#if HAVE_VIRTUALALLOC
#define WIN32_LEAN_AND_MEAN
#include <windows.h>
#endif

#include "libavutil/attributes.h"
#include "libavutil/avassert.h"
#include "libavutil/avutil.h"
#include "libavutil/bswap.h"
#include "libavutil/cpu.h"
#include "libavutil/imgutils.h"
#include "libavutil/intreadwrite.h"
#include "libavutil/mathematics.h"
#include "libavutil/opt.h"
#include "libavutil/pixdesc.h"
#include "libavutil/ppc/cpu.h"
#include "libavutil/x86/asm.h"
#include "libavutil/x86/cpu.h"
#include "rgb2rgb.h"
#include "swscale.h"
#include "swscale_internal.h"

static void handle_formats(SwsContext *c);

unsigned swscale_version(void)
{
    av_assert0(LIBSWSCALE_VERSION_MICRO >= 100);
    return LIBSWSCALE_VERSION_INT;
}

const char *swscale_configuration(void)
{
    return FFMPEG_CONFIGURATION;
}

const char *swscale_license(void)
{
#define LICENSE_PREFIX "libswscale license: "
    return LICENSE_PREFIX FFMPEG_LICENSE + sizeof(LICENSE_PREFIX) - 1;
}

typedef struct FormatEntry {
    uint8_t is_supported_in         :1;
    uint8_t is_supported_out        :1;
    uint8_t is_supported_endianness :1;
} FormatEntry;

static const FormatEntry format_entries[AV_PIX_FMT_NB] = {
    [AV_PIX_FMT_YUV420P]     = { 1, 1 },
    [AV_PIX_FMT_YUYV422]     = { 1, 1 },
    [AV_PIX_FMT_RGB24]       = { 1, 1 },
    [AV_PIX_FMT_BGR24]       = { 1, 1 },
    [AV_PIX_FMT_YUV422P]     = { 1, 1 },
    [AV_PIX_FMT_YUV444P]     = { 1, 1 },
    [AV_PIX_FMT_YUV410P]     = { 1, 1 },
    [AV_PIX_FMT_YUV411P]     = { 1, 1 },
    [AV_PIX_FMT_GRAY8]       = { 1, 1 },
    [AV_PIX_FMT_MONOWHITE]   = { 1, 1 },
    [AV_PIX_FMT_MONOBLACK]   = { 1, 1 },
    [AV_PIX_FMT_PAL8]        = { 1, 0 },
    [AV_PIX_FMT_YUVJ420P]    = { 1, 1 },
    [AV_PIX_FMT_YUVJ411P]    = { 1, 1 },
    [AV_PIX_FMT_YUVJ422P]    = { 1, 1 },
    [AV_PIX_FMT_YUVJ444P]    = { 1, 1 },
    [AV_PIX_FMT_YVYU422]     = { 1, 1 },
    [AV_PIX_FMT_UYVY422]     = { 1, 1 },
    [AV_PIX_FMT_UYYVYY411]   = { 0, 0 },
    [AV_PIX_FMT_BGR8]        = { 1, 1 },
    [AV_PIX_FMT_BGR4]        = { 0, 1 },
    [AV_PIX_FMT_BGR4_BYTE]   = { 1, 1 },
    [AV_PIX_FMT_RGB8]        = { 1, 1 },
    [AV_PIX_FMT_RGB4]        = { 0, 1 },
    [AV_PIX_FMT_RGB4_BYTE]   = { 1, 1 },
    [AV_PIX_FMT_NV12]        = { 1, 1 },
    [AV_PIX_FMT_NV21]        = { 1, 1 },
    [AV_PIX_FMT_ARGB]        = { 1, 1 },
    [AV_PIX_FMT_RGBA]        = { 1, 1 },
    [AV_PIX_FMT_ABGR]        = { 1, 1 },
    [AV_PIX_FMT_BGRA]        = { 1, 1 },
    [AV_PIX_FMT_0RGB]        = { 1, 1 },
    [AV_PIX_FMT_RGB0]        = { 1, 1 },
    [AV_PIX_FMT_0BGR]        = { 1, 1 },
    [AV_PIX_FMT_BGR0]        = { 1, 1 },
    [AV_PIX_FMT_GRAY16BE]    = { 1, 1 },
    [AV_PIX_FMT_GRAY16LE]    = { 1, 1 },
    [AV_PIX_FMT_YUV440P]     = { 1, 1 },
    [AV_PIX_FMT_YUVJ440P]    = { 1, 1 },
    [AV_PIX_FMT_YUVA420P]    = { 1, 1 },
    [AV_PIX_FMT_YUVA422P]    = { 1, 1 },
    [AV_PIX_FMT_YUVA444P]    = { 1, 1 },
    [AV_PIX_FMT_YUVA420P9BE] = { 1, 1 },
    [AV_PIX_FMT_YUVA420P9LE] = { 1, 1 },
    [AV_PIX_FMT_YUVA422P9BE] = { 1, 1 },
    [AV_PIX_FMT_YUVA422P9LE] = { 1, 1 },
    [AV_PIX_FMT_YUVA444P9BE] = { 1, 1 },
    [AV_PIX_FMT_YUVA444P9LE] = { 1, 1 },
    [AV_PIX_FMT_YUVA420P10BE]= { 1, 1 },
    [AV_PIX_FMT_YUVA420P10LE]= { 1, 1 },
    [AV_PIX_FMT_YUVA422P10BE]= { 1, 1 },
    [AV_PIX_FMT_YUVA422P10LE]= { 1, 1 },
    [AV_PIX_FMT_YUVA444P10BE]= { 1, 1 },
    [AV_PIX_FMT_YUVA444P10LE]= { 1, 1 },
    [AV_PIX_FMT_YUVA420P16BE]= { 1, 1 },
    [AV_PIX_FMT_YUVA420P16LE]= { 1, 1 },
    [AV_PIX_FMT_YUVA422P16BE]= { 1, 1 },
    [AV_PIX_FMT_YUVA422P16LE]= { 1, 1 },
    [AV_PIX_FMT_YUVA444P16BE]= { 1, 1 },
    [AV_PIX_FMT_YUVA444P16LE]= { 1, 1 },
    [AV_PIX_FMT_RGB48BE]     = { 1, 1 },
    [AV_PIX_FMT_RGB48LE]     = { 1, 1 },
    [AV_PIX_FMT_RGBA64BE]    = { 1, 1, 1 },
    [AV_PIX_FMT_RGBA64LE]    = { 1, 1, 1 },
    [AV_PIX_FMT_RGB565BE]    = { 1, 1 },
    [AV_PIX_FMT_RGB565LE]    = { 1, 1 },
    [AV_PIX_FMT_RGB555BE]    = { 1, 1 },
    [AV_PIX_FMT_RGB555LE]    = { 1, 1 },
    [AV_PIX_FMT_BGR565BE]    = { 1, 1 },
    [AV_PIX_FMT_BGR565LE]    = { 1, 1 },
    [AV_PIX_FMT_BGR555BE]    = { 1, 1 },
    [AV_PIX_FMT_BGR555LE]    = { 1, 1 },
    [AV_PIX_FMT_YUV420P16LE] = { 1, 1 },
    [AV_PIX_FMT_YUV420P16BE] = { 1, 1 },
    [AV_PIX_FMT_YUV422P16LE] = { 1, 1 },
    [AV_PIX_FMT_YUV422P16BE] = { 1, 1 },
    [AV_PIX_FMT_YUV444P16LE] = { 1, 1 },
    [AV_PIX_FMT_YUV444P16BE] = { 1, 1 },
    [AV_PIX_FMT_RGB444LE]    = { 1, 1 },
    [AV_PIX_FMT_RGB444BE]    = { 1, 1 },
    [AV_PIX_FMT_BGR444LE]    = { 1, 1 },
    [AV_PIX_FMT_BGR444BE]    = { 1, 1 },
    [AV_PIX_FMT_YA8]         = { 1, 0 },
    [AV_PIX_FMT_YA16BE]      = { 1, 0 },
    [AV_PIX_FMT_YA16LE]      = { 1, 0 },
    [AV_PIX_FMT_BGR48BE]     = { 1, 1 },
    [AV_PIX_FMT_BGR48LE]     = { 1, 1 },
    [AV_PIX_FMT_BGRA64BE]    = { 1, 1, 1 },
    [AV_PIX_FMT_BGRA64LE]    = { 1, 1, 1 },
    [AV_PIX_FMT_YUV420P9BE]  = { 1, 1 },
    [AV_PIX_FMT_YUV420P9LE]  = { 1, 1 },
    [AV_PIX_FMT_YUV420P10BE] = { 1, 1 },
    [AV_PIX_FMT_YUV420P10LE] = { 1, 1 },
    [AV_PIX_FMT_YUV420P12BE] = { 1, 1 },
    [AV_PIX_FMT_YUV420P12LE] = { 1, 1 },
    [AV_PIX_FMT_YUV420P14BE] = { 1, 1 },
    [AV_PIX_FMT_YUV420P14LE] = { 1, 1 },
    [AV_PIX_FMT_YUV422P9BE]  = { 1, 1 },
    [AV_PIX_FMT_YUV422P9LE]  = { 1, 1 },
    [AV_PIX_FMT_YUV422P10BE] = { 1, 1 },
    [AV_PIX_FMT_YUV422P10LE] = { 1, 1 },
    [AV_PIX_FMT_YUV422P12BE] = { 1, 1 },
    [AV_PIX_FMT_YUV422P12LE] = { 1, 1 },
    [AV_PIX_FMT_YUV422P14BE] = { 1, 1 },
    [AV_PIX_FMT_YUV422P14LE] = { 1, 1 },
    [AV_PIX_FMT_YUV444P9BE]  = { 1, 1 },
    [AV_PIX_FMT_YUV444P9LE]  = { 1, 1 },
    [AV_PIX_FMT_YUV444P10BE] = { 1, 1 },
    [AV_PIX_FMT_YUV444P10LE] = { 1, 1 },
    [AV_PIX_FMT_YUV444P12BE] = { 1, 1 },
    [AV_PIX_FMT_YUV444P12LE] = { 1, 1 },
    [AV_PIX_FMT_YUV444P14BE] = { 1, 1 },
    [AV_PIX_FMT_YUV444P14LE] = { 1, 1 },
    [AV_PIX_FMT_GBRP]        = { 1, 1 },
    [AV_PIX_FMT_GBRP9LE]     = { 1, 1 },
    [AV_PIX_FMT_GBRP9BE]     = { 1, 1 },
    [AV_PIX_FMT_GBRP10LE]    = { 1, 1 },
    [AV_PIX_FMT_GBRP10BE]    = { 1, 1 },
    [AV_PIX_FMT_GBRP12LE]    = { 1, 1 },
    [AV_PIX_FMT_GBRP12BE]    = { 1, 1 },
    [AV_PIX_FMT_GBRP14LE]    = { 1, 1 },
    [AV_PIX_FMT_GBRP14BE]    = { 1, 1 },
    [AV_PIX_FMT_GBRP16LE]    = { 1, 0 },
    [AV_PIX_FMT_GBRP16BE]    = { 1, 0 },
<<<<<<< HEAD
    [AV_PIX_FMT_XYZ12BE]     = { 1, 1, 1 },
    [AV_PIX_FMT_XYZ12LE]     = { 1, 1, 1 },
    [AV_PIX_FMT_GBRAP]       = { 1, 1 },
    [AV_PIX_FMT_GBRAP16LE]   = { 1, 0 },
    [AV_PIX_FMT_GBRAP16BE]   = { 1, 0 },
    [AV_PIX_FMT_BAYER_BGGR8] = { 1, 0 },
    [AV_PIX_FMT_BAYER_RGGB8] = { 1, 0 },
    [AV_PIX_FMT_BAYER_GBRG8] = { 1, 0 },
    [AV_PIX_FMT_BAYER_GRBG8] = { 1, 0 },
    [AV_PIX_FMT_BAYER_BGGR16LE] = { 1, 0 },
    [AV_PIX_FMT_BAYER_BGGR16BE] = { 1, 0 },
    [AV_PIX_FMT_BAYER_RGGB16LE] = { 1, 0 },
    [AV_PIX_FMT_BAYER_RGGB16BE] = { 1, 0 },
    [AV_PIX_FMT_BAYER_GBRG16LE] = { 1, 0 },
    [AV_PIX_FMT_BAYER_GBRG16BE] = { 1, 0 },
    [AV_PIX_FMT_BAYER_GRBG16LE] = { 1, 0 },
    [AV_PIX_FMT_BAYER_GRBG16BE] = { 1, 0 },
=======
    [AV_PIX_FMT_GBRAP]       = { 1, 1 },
    [AV_PIX_FMT_GBRAP16LE]   = { 1, 0 },
    [AV_PIX_FMT_GBRAP16BE]   = { 1, 0 },
    [AV_PIX_FMT_XYZ12BE]     = { 0, 0, 1 },
    [AV_PIX_FMT_XYZ12LE]     = { 0, 0, 1 },
>>>>>>> 92806167
};

int sws_isSupportedInput(enum AVPixelFormat pix_fmt)
{
    return (unsigned)pix_fmt < AV_PIX_FMT_NB ?
           format_entries[pix_fmt].is_supported_in : 0;
}

int sws_isSupportedOutput(enum AVPixelFormat pix_fmt)
{
    return (unsigned)pix_fmt < AV_PIX_FMT_NB ?
           format_entries[pix_fmt].is_supported_out : 0;
}

int sws_isSupportedEndiannessConversion(enum AVPixelFormat pix_fmt)
{
    return (unsigned)pix_fmt < AV_PIX_FMT_NB ?
           format_entries[pix_fmt].is_supported_endianness : 0;
}

static double getSplineCoeff(double a, double b, double c, double d,
                             double dist)
{
    if (dist <= 1.0)
        return ((d * dist + c) * dist + b) * dist + a;
    else
        return getSplineCoeff(0.0,
                               b + 2.0 * c + 3.0 * d,
                               c + 3.0 * d,
                              -b - 3.0 * c - 6.0 * d,
                              dist - 1.0);
}

static av_cold int get_local_pos(SwsContext *s, int chr_subsample, int pos, int dir)
{
    if (pos == -1 || pos <= -513) {
        pos = (128 << chr_subsample) - 128;
    }
    pos += 128; // relative to ideal left edge
    return pos >> chr_subsample;
}

typedef struct {
    int flag;                   ///< flag associated to the algorithm
    const char *description;    ///< human-readable description
    int size_factor;            ///< size factor used when initing the filters
} ScaleAlgorithm;

static const ScaleAlgorithm scale_algorithms[] = {
    { SWS_AREA,          "area averaging",                  1 /* downscale only, for upscale it is bilinear */ },
    { SWS_BICUBIC,       "bicubic",                         4 },
    { SWS_BICUBLIN,      "luma bicubic / chroma bilinear", -1 },
    { SWS_BILINEAR,      "bilinear",                        2 },
    { SWS_FAST_BILINEAR, "fast bilinear",                  -1 },
    { SWS_GAUSS,         "Gaussian",                        8 /* infinite ;) */ },
    { SWS_LANCZOS,       "Lanczos",                        -1 /* custom */ },
    { SWS_POINT,         "nearest neighbor / point",       -1 },
    { SWS_SINC,          "sinc",                           20 /* infinite ;) */ },
    { SWS_SPLINE,        "bicubic spline",                 20 /* infinite :)*/ },
    { SWS_X,             "experimental",                    8 },
};

static av_cold int initFilter(int16_t **outFilter, int32_t **filterPos,
                              int *outFilterSize, int xInc, int srcW,
                              int dstW, int filterAlign, int one,
                              int flags, int cpu_flags,
                              SwsVector *srcFilter, SwsVector *dstFilter,
                              double param[2], int srcPos, int dstPos)
{
    int i;
    int filterSize;
    int filter2Size;
    int minFilterSize;
    int64_t *filter    = NULL;
    int64_t *filter2   = NULL;
    const int64_t fone = 1LL << (54 - FFMIN(av_log2(srcW/dstW), 8));
    int ret            = -1;

    emms_c(); // FIXME should not be required but IS (even for non-MMX versions)

    // NOTE: the +3 is for the MMX(+1) / SSE(+3) scaler which reads over the end
    FF_ALLOC_ARRAY_OR_GOTO(NULL, *filterPos, (dstW + 3), sizeof(**filterPos), fail);

    if (FFABS(xInc - 0x10000) < 10 && srcPos == dstPos) { // unscaled
        int i;
        filterSize = 1;
        FF_ALLOCZ_ARRAY_OR_GOTO(NULL, filter,
                                dstW, sizeof(*filter) * filterSize, fail);

        for (i = 0; i < dstW; i++) {
            filter[i * filterSize] = fone;
            (*filterPos)[i]        = i;
        }
    } else if (flags & SWS_POINT) { // lame looking point sampling mode
        int i;
        int64_t xDstInSrc;
        filterSize = 1;
        FF_ALLOC_ARRAY_OR_GOTO(NULL, filter,
                               dstW, sizeof(*filter) * filterSize, fail);

        xDstInSrc = ((dstPos*(int64_t)xInc)>>8) - ((srcPos*0x8000LL)>>7);
        for (i = 0; i < dstW; i++) {
            int xx = (xDstInSrc - ((filterSize - 1) << 15) + (1 << 15)) >> 16;

            (*filterPos)[i] = xx;
            filter[i]       = fone;
            xDstInSrc      += xInc;
        }
    } else if ((xInc <= (1 << 16) && (flags & SWS_AREA)) ||
               (flags & SWS_FAST_BILINEAR)) { // bilinear upscale
        int i;
        int64_t xDstInSrc;
        filterSize = 2;
        FF_ALLOC_ARRAY_OR_GOTO(NULL, filter,
                               dstW, sizeof(*filter) * filterSize, fail);

        xDstInSrc = ((dstPos*(int64_t)xInc)>>8) - ((srcPos*0x8000LL)>>7);
        for (i = 0; i < dstW; i++) {
            int xx = (xDstInSrc - ((filterSize - 1) << 15) + (1 << 15)) >> 16;
            int j;

            (*filterPos)[i] = xx;
            // bilinear upscale / linear interpolate / area averaging
            for (j = 0; j < filterSize; j++) {
                int64_t coeff= fone - FFABS(((int64_t)xx<<16) - xDstInSrc)*(fone>>16);
                if (coeff < 0)
                    coeff = 0;
                filter[i * filterSize + j] = coeff;
                xx++;
            }
            xDstInSrc += xInc;
        }
    } else {
        int64_t xDstInSrc;
        int sizeFactor = -1;

        for (i = 0; i < FF_ARRAY_ELEMS(scale_algorithms); i++) {
            if (flags & scale_algorithms[i].flag && scale_algorithms[i].size_factor > 0) {
                sizeFactor = scale_algorithms[i].size_factor;
                break;
            }
        }
        if (flags & SWS_LANCZOS)
            sizeFactor = param[0] != SWS_PARAM_DEFAULT ? ceil(2 * param[0]) : 6;
        av_assert0(sizeFactor > 0);

        if (xInc <= 1 << 16)
            filterSize = 1 + sizeFactor;    // upscale
        else
            filterSize = 1 + (sizeFactor * srcW + dstW - 1) / dstW;

        filterSize = FFMIN(filterSize, srcW - 2);
        filterSize = FFMAX(filterSize, 1);

        FF_ALLOC_ARRAY_OR_GOTO(NULL, filter,
                               dstW, sizeof(*filter) * filterSize, fail);

        xDstInSrc = ((dstPos*(int64_t)xInc)>>7) - ((srcPos*0x10000LL)>>7);
        for (i = 0; i < dstW; i++) {
            int xx = (xDstInSrc - ((int64_t)(filterSize - 2) << 16)) / (1 << 17);
            int j;
            (*filterPos)[i] = xx;
            for (j = 0; j < filterSize; j++) {
                int64_t d = (FFABS(((int64_t)xx << 17) - xDstInSrc)) << 13;
                double floatd;
                int64_t coeff;

                if (xInc > 1 << 16)
                    d = d * dstW / srcW;
                floatd = d * (1.0 / (1 << 30));

                if (flags & SWS_BICUBIC) {
                    int64_t B = (param[0] != SWS_PARAM_DEFAULT ? param[0] :   0) * (1 << 24);
                    int64_t C = (param[1] != SWS_PARAM_DEFAULT ? param[1] : 0.6) * (1 << 24);

                    if (d >= 1LL << 31) {
                        coeff = 0.0;
                    } else {
                        int64_t dd  = (d  * d) >> 30;
                        int64_t ddd = (dd * d) >> 30;

                        if (d < 1LL << 30)
                            coeff =  (12 * (1 << 24) -  9 * B - 6 * C) * ddd +
                                    (-18 * (1 << 24) + 12 * B + 6 * C) *  dd +
                                      (6 * (1 << 24) -  2 * B)         * (1 << 30);
                        else
                            coeff =      (-B -  6 * C) * ddd +
                                      (6 * B + 30 * C) * dd  +
                                    (-12 * B - 48 * C) * d   +
                                      (8 * B + 24 * C) * (1 << 30);
                    }
                    coeff /= (1LL<<54)/fone;
                }
#if 0
                else if (flags & SWS_X) {
                    double p  = param ? param * 0.01 : 0.3;
                    coeff     = d ? sin(d * M_PI) / (d * M_PI) : 1.0;
                    coeff    *= pow(2.0, -p * d * d);
                }
#endif
                else if (flags & SWS_X) {
                    double A = param[0] != SWS_PARAM_DEFAULT ? param[0] : 1.0;
                    double c;

                    if (floatd < 1.0)
                        c = cos(floatd * M_PI);
                    else
                        c = -1.0;
                    if (c < 0.0)
                        c = -pow(-c, A);
                    else
                        c = pow(c, A);
                    coeff = (c * 0.5 + 0.5) * fone;
                } else if (flags & SWS_AREA) {
                    int64_t d2 = d - (1 << 29);
                    if (d2 * xInc < -(1LL << (29 + 16)))
                        coeff = 1.0 * (1LL << (30 + 16));
                    else if (d2 * xInc < (1LL << (29 + 16)))
                        coeff = -d2 * xInc + (1LL << (29 + 16));
                    else
                        coeff = 0.0;
                    coeff *= fone >> (30 + 16);
                } else if (flags & SWS_GAUSS) {
                    double p = param[0] != SWS_PARAM_DEFAULT ? param[0] : 3.0;
                    coeff = (pow(2.0, -p * floatd * floatd)) * fone;
                } else if (flags & SWS_SINC) {
                    coeff = (d ? sin(floatd * M_PI) / (floatd * M_PI) : 1.0) * fone;
                } else if (flags & SWS_LANCZOS) {
                    double p = param[0] != SWS_PARAM_DEFAULT ? param[0] : 3.0;
                    coeff = (d ? sin(floatd * M_PI) * sin(floatd * M_PI / p) /
                             (floatd * floatd * M_PI * M_PI / p) : 1.0) * fone;
                    if (floatd > p)
                        coeff = 0;
                } else if (flags & SWS_BILINEAR) {
                    coeff = (1 << 30) - d;
                    if (coeff < 0)
                        coeff = 0;
                    coeff *= fone >> 30;
                } else if (flags & SWS_SPLINE) {
                    double p = -2.196152422706632;
                    coeff = getSplineCoeff(1.0, 0.0, p, -p - 1.0, floatd) * fone;
                } else {
                    av_assert0(0);
                }

                filter[i * filterSize + j] = coeff;
                xx++;
            }
            xDstInSrc += 2 * xInc;
        }
    }

    /* apply src & dst Filter to filter -> filter2
     * av_free(filter);
     */
    av_assert0(filterSize > 0);
    filter2Size = filterSize;
    if (srcFilter)
        filter2Size += srcFilter->length - 1;
    if (dstFilter)
        filter2Size += dstFilter->length - 1;
    av_assert0(filter2Size > 0);
    FF_ALLOCZ_ARRAY_OR_GOTO(NULL, filter2, dstW, filter2Size * sizeof(*filter2), fail);

    for (i = 0; i < dstW; i++) {
        int j, k;

        if (srcFilter) {
            for (k = 0; k < srcFilter->length; k++) {
                for (j = 0; j < filterSize; j++)
                    filter2[i * filter2Size + k + j] +=
                        srcFilter->coeff[k] * filter[i * filterSize + j];
            }
        } else {
            for (j = 0; j < filterSize; j++)
                filter2[i * filter2Size + j] = filter[i * filterSize + j];
        }
        // FIXME dstFilter

        (*filterPos)[i] += (filterSize - 1) / 2 - (filter2Size - 1) / 2;
    }
    av_freep(&filter);

    /* try to reduce the filter-size (step1 find size and shift left) */
    // Assume it is near normalized (*0.5 or *2.0 is OK but * 0.001 is not).
    minFilterSize = 0;
    for (i = dstW - 1; i >= 0; i--) {
        int min = filter2Size;
        int j;
        int64_t cutOff = 0.0;

        /* get rid of near zero elements on the left by shifting left */
        for (j = 0; j < filter2Size; j++) {
            int k;
            cutOff += FFABS(filter2[i * filter2Size]);

            if (cutOff > SWS_MAX_REDUCE_CUTOFF * fone)
                break;

            /* preserve monotonicity because the core can't handle the
             * filter otherwise */
            if (i < dstW - 1 && (*filterPos)[i] >= (*filterPos)[i + 1])
                break;

            // move filter coefficients left
            for (k = 1; k < filter2Size; k++)
                filter2[i * filter2Size + k - 1] = filter2[i * filter2Size + k];
            filter2[i * filter2Size + k - 1] = 0;
            (*filterPos)[i]++;
        }

        cutOff = 0;
        /* count near zeros on the right */
        for (j = filter2Size - 1; j > 0; j--) {
            cutOff += FFABS(filter2[i * filter2Size + j]);

            if (cutOff > SWS_MAX_REDUCE_CUTOFF * fone)
                break;
            min--;
        }

        if (min > minFilterSize)
            minFilterSize = min;
    }

    if (PPC_ALTIVEC(cpu_flags)) {
        // we can handle the special case 4, so we don't want to go the full 8
        if (minFilterSize < 5)
            filterAlign = 4;

        /* We really don't want to waste our time doing useless computation, so
         * fall back on the scalar C code for very small filters.
         * Vectorizing is worth it only if you have a decent-sized vector. */
        if (minFilterSize < 3)
            filterAlign = 1;
    }

    if (HAVE_MMX && cpu_flags & AV_CPU_FLAG_MMX) {
        // special case for unscaled vertical filtering
        if (minFilterSize == 1 && filterAlign == 2)
            filterAlign = 1;
    }

    av_assert0(minFilterSize > 0);
    filterSize = (minFilterSize + (filterAlign - 1)) & (~(filterAlign - 1));
    av_assert0(filterSize > 0);
    filter = av_malloc_array(dstW, filterSize * sizeof(*filter));
    if (!filter)
        goto fail;
    if (filterSize >= MAX_FILTER_SIZE * 16 /
                      ((flags & SWS_ACCURATE_RND) ? APCK_SIZE : 16)) {
        ret = RETCODE_USE_CASCADE;
        goto fail;
    }
    *outFilterSize = filterSize;

    if (flags & SWS_PRINT_INFO)
        av_log(NULL, AV_LOG_VERBOSE,
               "SwScaler: reducing / aligning filtersize %d -> %d\n",
               filter2Size, filterSize);
    /* try to reduce the filter-size (step2 reduce it) */
    for (i = 0; i < dstW; i++) {
        int j;

        for (j = 0; j < filterSize; j++) {
            if (j >= filter2Size)
                filter[i * filterSize + j] = 0;
            else
                filter[i * filterSize + j] = filter2[i * filter2Size + j];
            if ((flags & SWS_BITEXACT) && j >= minFilterSize)
                filter[i * filterSize + j] = 0;
        }
    }

    // FIXME try to align filterPos if possible

    // fix borders
    for (i = 0; i < dstW; i++) {
        int j;
        if ((*filterPos)[i] < 0) {
            // move filter coefficients left to compensate for filterPos
            for (j = 1; j < filterSize; j++) {
                int left = FFMAX(j + (*filterPos)[i], 0);
                filter[i * filterSize + left] += filter[i * filterSize + j];
                filter[i * filterSize + j]     = 0;
            }
            (*filterPos)[i]= 0;
        }

        if ((*filterPos)[i] + filterSize > srcW) {
            int shift = (*filterPos)[i] + filterSize - srcW;
            // move filter coefficients right to compensate for filterPos
            for (j = filterSize - 2; j >= 0; j--) {
                int right = FFMIN(j + shift, filterSize - 1);
                filter[i * filterSize + right] += filter[i * filterSize + j];
                filter[i * filterSize + j]      = 0;
            }
            (*filterPos)[i]= srcW - filterSize;
        }
    }

    // Note the +1 is for the MMX scaler which reads over the end
    /* align at 16 for AltiVec (needed by hScale_altivec_real) */
    FF_ALLOCZ_ARRAY_OR_GOTO(NULL, *outFilter,
                            (dstW + 3), *outFilterSize * sizeof(int16_t), fail);

    /* normalize & store in outFilter */
    for (i = 0; i < dstW; i++) {
        int j;
        int64_t error = 0;
        int64_t sum   = 0;

        for (j = 0; j < filterSize; j++) {
            sum += filter[i * filterSize + j];
        }
        sum = (sum + one / 2) / one;
        if (!sum) {
            av_log(NULL, AV_LOG_WARNING, "SwScaler: zero vector in scaling\n");
            sum = 1;
        }
        for (j = 0; j < *outFilterSize; j++) {
            int64_t v = filter[i * filterSize + j] + error;
            int intV  = ROUNDED_DIV(v, sum);
            (*outFilter)[i * (*outFilterSize) + j] = intV;
            error                                  = v - intV * sum;
        }
    }

    (*filterPos)[dstW + 0] =
    (*filterPos)[dstW + 1] =
    (*filterPos)[dstW + 2] = (*filterPos)[dstW - 1]; /* the MMX/SSE scaler will
                                                      * read over the end */
    for (i = 0; i < *outFilterSize; i++) {
        int k = (dstW - 1) * (*outFilterSize) + i;
        (*outFilter)[k + 1 * (*outFilterSize)] =
        (*outFilter)[k + 2 * (*outFilterSize)] =
        (*outFilter)[k + 3 * (*outFilterSize)] = (*outFilter)[k];
    }

    ret = 0;

fail:
    if(ret < 0)
        av_log(NULL, ret == RETCODE_USE_CASCADE ? AV_LOG_DEBUG : AV_LOG_ERROR, "sws: initFilter failed\n");
    av_free(filter);
    av_free(filter2);
    return ret;
}

static void fill_rgb2yuv_table(SwsContext *c, const int table[4], int dstRange)
{
    int64_t W, V, Z, Cy, Cu, Cv;
    int64_t vr =  table[0];
    int64_t ub =  table[1];
    int64_t ug = -table[2];
    int64_t vg = -table[3];
    int64_t ONE = 65536;
    int64_t cy = ONE;
    uint8_t *p = (uint8_t*)c->input_rgb2yuv_table;
    int i;
    static const int8_t map[] = {
    BY_IDX, GY_IDX, -1    , BY_IDX, BY_IDX, GY_IDX, -1    , BY_IDX,
    RY_IDX, -1    , GY_IDX, RY_IDX, RY_IDX, -1    , GY_IDX, RY_IDX,
    RY_IDX, GY_IDX, -1    , RY_IDX, RY_IDX, GY_IDX, -1    , RY_IDX,
    BY_IDX, -1    , GY_IDX, BY_IDX, BY_IDX, -1    , GY_IDX, BY_IDX,
    BU_IDX, GU_IDX, -1    , BU_IDX, BU_IDX, GU_IDX, -1    , BU_IDX,
    RU_IDX, -1    , GU_IDX, RU_IDX, RU_IDX, -1    , GU_IDX, RU_IDX,
    RU_IDX, GU_IDX, -1    , RU_IDX, RU_IDX, GU_IDX, -1    , RU_IDX,
    BU_IDX, -1    , GU_IDX, BU_IDX, BU_IDX, -1    , GU_IDX, BU_IDX,
    BV_IDX, GV_IDX, -1    , BV_IDX, BV_IDX, GV_IDX, -1    , BV_IDX,
    RV_IDX, -1    , GV_IDX, RV_IDX, RV_IDX, -1    , GV_IDX, RV_IDX,
    RV_IDX, GV_IDX, -1    , RV_IDX, RV_IDX, GV_IDX, -1    , RV_IDX,
    BV_IDX, -1    , GV_IDX, BV_IDX, BV_IDX, -1    , GV_IDX, BV_IDX,
    RY_IDX, BY_IDX, RY_IDX, BY_IDX, RY_IDX, BY_IDX, RY_IDX, BY_IDX,
    BY_IDX, RY_IDX, BY_IDX, RY_IDX, BY_IDX, RY_IDX, BY_IDX, RY_IDX,
    GY_IDX, -1    , GY_IDX, -1    , GY_IDX, -1    , GY_IDX, -1    ,
    -1    , GY_IDX, -1    , GY_IDX, -1    , GY_IDX, -1    , GY_IDX,
    RU_IDX, BU_IDX, RU_IDX, BU_IDX, RU_IDX, BU_IDX, RU_IDX, BU_IDX,
    BU_IDX, RU_IDX, BU_IDX, RU_IDX, BU_IDX, RU_IDX, BU_IDX, RU_IDX,
    GU_IDX, -1    , GU_IDX, -1    , GU_IDX, -1    , GU_IDX, -1    ,
    -1    , GU_IDX, -1    , GU_IDX, -1    , GU_IDX, -1    , GU_IDX,
    RV_IDX, BV_IDX, RV_IDX, BV_IDX, RV_IDX, BV_IDX, RV_IDX, BV_IDX,
    BV_IDX, RV_IDX, BV_IDX, RV_IDX, BV_IDX, RV_IDX, BV_IDX, RV_IDX,
    GV_IDX, -1    , GV_IDX, -1    , GV_IDX, -1    , GV_IDX, -1    ,
    -1    , GV_IDX, -1    , GV_IDX, -1    , GV_IDX, -1    , GV_IDX, //23
    -1    , -1    , -1    , -1    , -1    , -1    , -1    , -1    , //24
    -1    , -1    , -1    , -1    , -1    , -1    , -1    , -1    , //25
    -1    , -1    , -1    , -1    , -1    , -1    , -1    , -1    , //26
    -1    , -1    , -1    , -1    , -1    , -1    , -1    , -1    , //27
    -1    , -1    , -1    , -1    , -1    , -1    , -1    , -1    , //28
    -1    , -1    , -1    , -1    , -1    , -1    , -1    , -1    , //29
    -1    , -1    , -1    , -1    , -1    , -1    , -1    , -1    , //30
    -1    , -1    , -1    , -1    , -1    , -1    , -1    , -1    , //31
    BY_IDX, GY_IDX, RY_IDX, -1    , -1    , -1    , -1    , -1    , //32
    BU_IDX, GU_IDX, RU_IDX, -1    , -1    , -1    , -1    , -1    , //33
    BV_IDX, GV_IDX, RV_IDX, -1    , -1    , -1    , -1    , -1    , //34
    };

    dstRange = 0; //FIXME range = 1 is handled elsewhere

    if (!dstRange) {
        cy = cy * 255 / 219;
    } else {
        vr = vr * 224 / 255;
        ub = ub * 224 / 255;
        ug = ug * 224 / 255;
        vg = vg * 224 / 255;
    }
    W = ROUNDED_DIV(ONE*ONE*ug, ub);
    V = ROUNDED_DIV(ONE*ONE*vg, vr);
    Z = ONE*ONE-W-V;

    Cy = ROUNDED_DIV(cy*Z, ONE);
    Cu = ROUNDED_DIV(ub*Z, ONE);
    Cv = ROUNDED_DIV(vr*Z, ONE);

    c->input_rgb2yuv_table[RY_IDX] = -ROUNDED_DIV((1 << RGB2YUV_SHIFT)*V        , Cy);
    c->input_rgb2yuv_table[GY_IDX] =  ROUNDED_DIV((1 << RGB2YUV_SHIFT)*ONE*ONE  , Cy);
    c->input_rgb2yuv_table[BY_IDX] = -ROUNDED_DIV((1 << RGB2YUV_SHIFT)*W        , Cy);

    c->input_rgb2yuv_table[RU_IDX] =  ROUNDED_DIV((1 << RGB2YUV_SHIFT)*V        , Cu);
    c->input_rgb2yuv_table[GU_IDX] = -ROUNDED_DIV((1 << RGB2YUV_SHIFT)*ONE*ONE  , Cu);
    c->input_rgb2yuv_table[BU_IDX] =  ROUNDED_DIV((1 << RGB2YUV_SHIFT)*(Z+W)    , Cu);

    c->input_rgb2yuv_table[RV_IDX] =  ROUNDED_DIV((1 << RGB2YUV_SHIFT)*(V+Z)    , Cv);
    c->input_rgb2yuv_table[GV_IDX] = -ROUNDED_DIV((1 << RGB2YUV_SHIFT)*ONE*ONE  , Cv);
    c->input_rgb2yuv_table[BV_IDX] =  ROUNDED_DIV((1 << RGB2YUV_SHIFT)*W        , Cv);

    if(/*!dstRange && */!memcmp(table, ff_yuv2rgb_coeffs[SWS_CS_DEFAULT], sizeof(ff_yuv2rgb_coeffs[SWS_CS_DEFAULT]))) {
        c->input_rgb2yuv_table[BY_IDX] =  ((int)(0.114 * 219 / 255 * (1 << RGB2YUV_SHIFT) + 0.5));
        c->input_rgb2yuv_table[BV_IDX] = (-(int)(0.081 * 224 / 255 * (1 << RGB2YUV_SHIFT) + 0.5));
        c->input_rgb2yuv_table[BU_IDX] =  ((int)(0.500 * 224 / 255 * (1 << RGB2YUV_SHIFT) + 0.5));
        c->input_rgb2yuv_table[GY_IDX] =  ((int)(0.587 * 219 / 255 * (1 << RGB2YUV_SHIFT) + 0.5));
        c->input_rgb2yuv_table[GV_IDX] = (-(int)(0.419 * 224 / 255 * (1 << RGB2YUV_SHIFT) + 0.5));
        c->input_rgb2yuv_table[GU_IDX] = (-(int)(0.331 * 224 / 255 * (1 << RGB2YUV_SHIFT) + 0.5));
        c->input_rgb2yuv_table[RY_IDX] =  ((int)(0.299 * 219 / 255 * (1 << RGB2YUV_SHIFT) + 0.5));
        c->input_rgb2yuv_table[RV_IDX] =  ((int)(0.500 * 224 / 255 * (1 << RGB2YUV_SHIFT) + 0.5));
        c->input_rgb2yuv_table[RU_IDX] = (-(int)(0.169 * 224 / 255 * (1 << RGB2YUV_SHIFT) + 0.5));
    }
    for(i=0; i<FF_ARRAY_ELEMS(map); i++)
        AV_WL16(p + 16*4 + 2*i, map[i] >= 0 ? c->input_rgb2yuv_table[map[i]] : 0);
}

static void fill_xyztables(struct SwsContext *c)
{
    int i;
    double xyzgamma = XYZ_GAMMA;
    double rgbgamma = 1.0 / RGB_GAMMA;
    double xyzgammainv = 1.0 / XYZ_GAMMA;
    double rgbgammainv = RGB_GAMMA;
    static const int16_t xyz2rgb_matrix[3][4] = {
        {13270, -6295, -2041},
        {-3969,  7682,   170},
        {  228,  -835,  4329} };
    static const int16_t rgb2xyz_matrix[3][4] = {
        {1689, 1464,  739},
        { 871, 2929,  296},
        {  79,  488, 3891} };
    static int16_t xyzgamma_tab[4096], rgbgamma_tab[4096], xyzgammainv_tab[4096], rgbgammainv_tab[4096];

    memcpy(c->xyz2rgb_matrix, xyz2rgb_matrix, sizeof(c->xyz2rgb_matrix));
    memcpy(c->rgb2xyz_matrix, rgb2xyz_matrix, sizeof(c->rgb2xyz_matrix));
    c->xyzgamma = xyzgamma_tab;
    c->rgbgamma = rgbgamma_tab;
    c->xyzgammainv = xyzgammainv_tab;
    c->rgbgammainv = rgbgammainv_tab;

    if (rgbgamma_tab[4095])
        return;

    /* set gamma vectors */
    for (i = 0; i < 4096; i++) {
        xyzgamma_tab[i] = lrint(pow(i / 4095.0, xyzgamma) * 4095.0);
        rgbgamma_tab[i] = lrint(pow(i / 4095.0, rgbgamma) * 4095.0);
        xyzgammainv_tab[i] = lrint(pow(i / 4095.0, xyzgammainv) * 4095.0);
        rgbgammainv_tab[i] = lrint(pow(i / 4095.0, rgbgammainv) * 4095.0);
    }
}

int sws_setColorspaceDetails(struct SwsContext *c, const int inv_table[4],
                             int srcRange, const int table[4], int dstRange,
                             int brightness, int contrast, int saturation)
{
    const AVPixFmtDescriptor *desc_dst;
    const AVPixFmtDescriptor *desc_src;
    int need_reinit = 0;
    memmove(c->srcColorspaceTable, inv_table, sizeof(int) * 4);
    memmove(c->dstColorspaceTable, table, sizeof(int) * 4);

    handle_formats(c);
    desc_dst = av_pix_fmt_desc_get(c->dstFormat);
    desc_src = av_pix_fmt_desc_get(c->srcFormat);

    if(!isYUV(c->dstFormat) && !isGray(c->dstFormat))
        dstRange = 0;
    if(!isYUV(c->srcFormat) && !isGray(c->srcFormat))
        srcRange = 0;

    c->brightness = brightness;
    c->contrast   = contrast;
    c->saturation = saturation;
    if (c->srcRange != srcRange || c->dstRange != dstRange)
        need_reinit = 1;
    c->srcRange   = srcRange;
    c->dstRange   = dstRange;

    //The srcBpc check is possibly wrong but we seem to lack a definitive reference to test this
    //and what we have in ticket 2939 looks better with this check
    if (need_reinit && (c->srcBpc == 8 || !isYUV(c->srcFormat)))
        ff_sws_init_range_convert(c);

    if ((isYUV(c->dstFormat) || isGray(c->dstFormat)) && (isYUV(c->srcFormat) || isGray(c->srcFormat)))
        return -1;

    c->dstFormatBpp = av_get_bits_per_pixel(desc_dst);
    c->srcFormatBpp = av_get_bits_per_pixel(desc_src);

    if (!isYUV(c->dstFormat) && !isGray(c->dstFormat)) {
        ff_yuv2rgb_c_init_tables(c, inv_table, srcRange, brightness,
                                 contrast, saturation);
        // FIXME factorize

        if (ARCH_PPC)
            ff_yuv2rgb_init_tables_ppc(c, inv_table, brightness,
                                       contrast, saturation);
    }

    fill_rgb2yuv_table(c, table, dstRange);

    return 0;
}

int sws_getColorspaceDetails(struct SwsContext *c, int **inv_table,
                             int *srcRange, int **table, int *dstRange,
                             int *brightness, int *contrast, int *saturation)
{
    if (!c )
        return -1;

    *inv_table  = c->srcColorspaceTable;
    *table      = c->dstColorspaceTable;
    *srcRange   = c->srcRange;
    *dstRange   = c->dstRange;
    *brightness = c->brightness;
    *contrast   = c->contrast;
    *saturation = c->saturation;

    return 0;
}

static int handle_jpeg(enum AVPixelFormat *format)
{
    switch (*format) {
    case AV_PIX_FMT_YUVJ420P:
        *format = AV_PIX_FMT_YUV420P;
        return 1;
    case AV_PIX_FMT_YUVJ411P:
        *format = AV_PIX_FMT_YUV411P;
        return 1;
    case AV_PIX_FMT_YUVJ422P:
        *format = AV_PIX_FMT_YUV422P;
        return 1;
    case AV_PIX_FMT_YUVJ444P:
        *format = AV_PIX_FMT_YUV444P;
        return 1;
    case AV_PIX_FMT_YUVJ440P:
        *format = AV_PIX_FMT_YUV440P;
        return 1;
    case AV_PIX_FMT_GRAY8:
    case AV_PIX_FMT_GRAY16LE:
    case AV_PIX_FMT_GRAY16BE:
        return 1;
    default:
        return 0;
    }
}

static int handle_0alpha(enum AVPixelFormat *format)
{
    switch (*format) {
    case AV_PIX_FMT_0BGR    : *format = AV_PIX_FMT_ABGR   ; return 1;
    case AV_PIX_FMT_BGR0    : *format = AV_PIX_FMT_BGRA   ; return 4;
    case AV_PIX_FMT_0RGB    : *format = AV_PIX_FMT_ARGB   ; return 1;
    case AV_PIX_FMT_RGB0    : *format = AV_PIX_FMT_RGBA   ; return 4;
    default:                                          return 0;
    }
}

static int handle_xyz(enum AVPixelFormat *format)
{
    switch (*format) {
    case AV_PIX_FMT_XYZ12BE : *format = AV_PIX_FMT_RGB48BE; return 1;
    case AV_PIX_FMT_XYZ12LE : *format = AV_PIX_FMT_RGB48LE; return 1;
    default:                                                return 0;
    }
}

static void handle_formats(SwsContext *c)
{
    c->src0Alpha |= handle_0alpha(&c->srcFormat);
    c->dst0Alpha |= handle_0alpha(&c->dstFormat);
    c->srcXYZ    |= handle_xyz(&c->srcFormat);
    c->dstXYZ    |= handle_xyz(&c->dstFormat);
    if (c->srcXYZ || c->dstXYZ)
        fill_xyztables(c);
}

SwsContext *sws_alloc_context(void)
{
    SwsContext *c = av_mallocz(sizeof(SwsContext));

    av_assert0(offsetof(SwsContext, redDither) + DITHER32_INT == offsetof(SwsContext, dither32));

    if (c) {
        c->av_class = &sws_context_class;
        av_opt_set_defaults(c);
    }

    return c;
}

av_cold int sws_init_context(SwsContext *c, SwsFilter *srcFilter,
                             SwsFilter *dstFilter)
{
    int i, j;
    int usesVFilter, usesHFilter;
    int unscaled;
    SwsFilter dummyFilter = { NULL, NULL, NULL, NULL };
    int srcW              = c->srcW;
    int srcH              = c->srcH;
    int dstW              = c->dstW;
    int dstH              = c->dstH;
    int dst_stride        = FFALIGN(dstW * sizeof(int16_t) + 66, 16);
    int flags, cpu_flags;
    enum AVPixelFormat srcFormat = c->srcFormat;
    enum AVPixelFormat dstFormat = c->dstFormat;
    const AVPixFmtDescriptor *desc_src;
    const AVPixFmtDescriptor *desc_dst;
    int ret = 0;

    cpu_flags = av_get_cpu_flags();
    flags     = c->flags;
    emms_c();
    if (!rgb15to16)
        sws_rgb2rgb_init();

    unscaled = (srcW == dstW && srcH == dstH);

    c->srcRange |= handle_jpeg(&c->srcFormat);
    c->dstRange |= handle_jpeg(&c->dstFormat);

    if(srcFormat!=c->srcFormat || dstFormat!=c->dstFormat)
        av_log(c, AV_LOG_WARNING, "deprecated pixel format used, make sure you did set range correctly\n");

    if (!c->contrast && !c->saturation && !c->dstFormatBpp)
        sws_setColorspaceDetails(c, ff_yuv2rgb_coeffs[SWS_CS_DEFAULT], c->srcRange,
                                 ff_yuv2rgb_coeffs[SWS_CS_DEFAULT],
                                 c->dstRange, 0, 1 << 16, 1 << 16);

    handle_formats(c);
    srcFormat = c->srcFormat;
    dstFormat = c->dstFormat;
    desc_src = av_pix_fmt_desc_get(srcFormat);
    desc_dst = av_pix_fmt_desc_get(dstFormat);

    if (!(unscaled && sws_isSupportedEndiannessConversion(srcFormat) &&
          av_pix_fmt_swap_endianness(srcFormat) == dstFormat)) {
    if (!sws_isSupportedInput(srcFormat)) {
        av_log(c, AV_LOG_ERROR, "%s is not supported as input pixel format\n",
               av_get_pix_fmt_name(srcFormat));
        return AVERROR(EINVAL);
    }
    if (!sws_isSupportedOutput(dstFormat)) {
        av_log(c, AV_LOG_ERROR, "%s is not supported as output pixel format\n",
               av_get_pix_fmt_name(dstFormat));
        return AVERROR(EINVAL);
    }
    }

    i = flags & (SWS_POINT         |
                 SWS_AREA          |
                 SWS_BILINEAR      |
                 SWS_FAST_BILINEAR |
                 SWS_BICUBIC       |
                 SWS_X             |
                 SWS_GAUSS         |
                 SWS_LANCZOS       |
                 SWS_SINC          |
                 SWS_SPLINE        |
                 SWS_BICUBLIN);

    /* provide a default scaler if not set by caller */
    if (!i) {
        if (dstW < srcW && dstH < srcH)
            flags |= SWS_BICUBIC;
        else if (dstW > srcW && dstH > srcH)
            flags |= SWS_BICUBIC;
        else
            flags |= SWS_BICUBIC;
        c->flags = flags;
    } else if (i & (i - 1)) {
        av_log(c, AV_LOG_ERROR,
               "Exactly one scaler algorithm must be chosen, got %X\n", i);
        return AVERROR(EINVAL);
    }
    /* sanity check */
    if (srcW < 1 || srcH < 1 || dstW < 1 || dstH < 1) {
        /* FIXME check if these are enough and try to lower them after
         * fixing the relevant parts of the code */
        av_log(c, AV_LOG_ERROR, "%dx%d -> %dx%d is invalid scaling dimension\n",
               srcW, srcH, dstW, dstH);
        return AVERROR(EINVAL);
    }

    if (!dstFilter)
        dstFilter = &dummyFilter;
    if (!srcFilter)
        srcFilter = &dummyFilter;

    c->lumXInc      = (((int64_t)srcW << 16) + (dstW >> 1)) / dstW;
    c->lumYInc      = (((int64_t)srcH << 16) + (dstH >> 1)) / dstH;
    c->dstFormatBpp = av_get_bits_per_pixel(desc_dst);
    c->srcFormatBpp = av_get_bits_per_pixel(desc_src);
    c->vRounder     = 4 * 0x0001000100010001ULL;

    usesVFilter = (srcFilter->lumV && srcFilter->lumV->length > 1) ||
                  (srcFilter->chrV && srcFilter->chrV->length > 1) ||
                  (dstFilter->lumV && dstFilter->lumV->length > 1) ||
                  (dstFilter->chrV && dstFilter->chrV->length > 1);
    usesHFilter = (srcFilter->lumH && srcFilter->lumH->length > 1) ||
                  (srcFilter->chrH && srcFilter->chrH->length > 1) ||
                  (dstFilter->lumH && dstFilter->lumH->length > 1) ||
                  (dstFilter->chrH && dstFilter->chrH->length > 1);

    av_pix_fmt_get_chroma_sub_sample(srcFormat, &c->chrSrcHSubSample, &c->chrSrcVSubSample);
    av_pix_fmt_get_chroma_sub_sample(dstFormat, &c->chrDstHSubSample, &c->chrDstVSubSample);

    if (isAnyRGB(dstFormat) && !(flags&SWS_FULL_CHR_H_INT)) {
        if (dstW&1) {
            av_log(c, AV_LOG_DEBUG, "Forcing full internal H chroma due to odd output size\n");
            flags |= SWS_FULL_CHR_H_INT;
            c->flags = flags;
        }

        if (   c->chrSrcHSubSample == 0
            && c->chrSrcVSubSample == 0
            && c->dither != SWS_DITHER_BAYER //SWS_FULL_CHR_H_INT is currently not supported with SWS_DITHER_BAYER
            && !(c->flags & SWS_FAST_BILINEAR)
        ) {
            av_log(c, AV_LOG_DEBUG, "Forcing full internal H chroma due to input having non subsampled chroma\n");
            flags |= SWS_FULL_CHR_H_INT;
            c->flags = flags;
        }
    }

    if (c->dither == SWS_DITHER_AUTO) {
        if (flags & SWS_ERROR_DIFFUSION)
            c->dither = SWS_DITHER_ED;
    }

    if(dstFormat == AV_PIX_FMT_BGR4_BYTE ||
       dstFormat == AV_PIX_FMT_RGB4_BYTE ||
       dstFormat == AV_PIX_FMT_BGR8 ||
       dstFormat == AV_PIX_FMT_RGB8) {
        if (c->dither == SWS_DITHER_AUTO)
            c->dither = (flags & SWS_FULL_CHR_H_INT) ? SWS_DITHER_ED : SWS_DITHER_BAYER;
        if (!(flags & SWS_FULL_CHR_H_INT)) {
            if (c->dither == SWS_DITHER_ED || c->dither == SWS_DITHER_A_DITHER || c->dither == SWS_DITHER_X_DITHER) {
                av_log(c, AV_LOG_DEBUG,
                    "Desired dithering only supported in full chroma interpolation for destination format '%s'\n",
                    av_get_pix_fmt_name(dstFormat));
                flags   |= SWS_FULL_CHR_H_INT;
                c->flags = flags;
            }
        }
        if (flags & SWS_FULL_CHR_H_INT) {
            if (c->dither == SWS_DITHER_BAYER) {
                av_log(c, AV_LOG_DEBUG,
                    "Ordered dither is not supported in full chroma interpolation for destination format '%s'\n",
                    av_get_pix_fmt_name(dstFormat));
                c->dither = SWS_DITHER_ED;
            }
        }
    }
    if (isPlanarRGB(dstFormat)) {
        if (!(flags & SWS_FULL_CHR_H_INT)) {
            av_log(c, AV_LOG_DEBUG,
                   "%s output is not supported with half chroma resolution, switching to full\n",
                   av_get_pix_fmt_name(dstFormat));
            flags   |= SWS_FULL_CHR_H_INT;
            c->flags = flags;
        }
    }

    /* reuse chroma for 2 pixels RGB/BGR unless user wants full
     * chroma interpolation */
    if (flags & SWS_FULL_CHR_H_INT &&
        isAnyRGB(dstFormat)        &&
        !isPlanarRGB(dstFormat)    &&
        dstFormat != AV_PIX_FMT_RGBA  &&
        dstFormat != AV_PIX_FMT_ARGB  &&
        dstFormat != AV_PIX_FMT_BGRA  &&
        dstFormat != AV_PIX_FMT_ABGR  &&
        dstFormat != AV_PIX_FMT_RGB24 &&
        dstFormat != AV_PIX_FMT_BGR24 &&
        dstFormat != AV_PIX_FMT_BGR4_BYTE &&
        dstFormat != AV_PIX_FMT_RGB4_BYTE &&
        dstFormat != AV_PIX_FMT_BGR8 &&
        dstFormat != AV_PIX_FMT_RGB8
    ) {
        av_log(c, AV_LOG_WARNING,
               "full chroma interpolation for destination format '%s' not yet implemented\n",
               av_get_pix_fmt_name(dstFormat));
        flags   &= ~SWS_FULL_CHR_H_INT;
        c->flags = flags;
    }
    if (isAnyRGB(dstFormat) && !(flags & SWS_FULL_CHR_H_INT))
        c->chrDstHSubSample = 1;

    // drop some chroma lines if the user wants it
    c->vChrDrop          = (flags & SWS_SRC_V_CHR_DROP_MASK) >>
                           SWS_SRC_V_CHR_DROP_SHIFT;
    c->chrSrcVSubSample += c->vChrDrop;

    /* drop every other pixel for chroma calculation unless user
     * wants full chroma */
    if (isAnyRGB(srcFormat) && !(flags & SWS_FULL_CHR_H_INP)   &&
        srcFormat != AV_PIX_FMT_RGB8 && srcFormat != AV_PIX_FMT_BGR8 &&
        srcFormat != AV_PIX_FMT_RGB4 && srcFormat != AV_PIX_FMT_BGR4 &&
        srcFormat != AV_PIX_FMT_RGB4_BYTE && srcFormat != AV_PIX_FMT_BGR4_BYTE &&
        srcFormat != AV_PIX_FMT_GBRP9BE   && srcFormat != AV_PIX_FMT_GBRP9LE  &&
        srcFormat != AV_PIX_FMT_GBRP10BE  && srcFormat != AV_PIX_FMT_GBRP10LE &&
        srcFormat != AV_PIX_FMT_GBRP12BE  && srcFormat != AV_PIX_FMT_GBRP12LE &&
        srcFormat != AV_PIX_FMT_GBRP14BE  && srcFormat != AV_PIX_FMT_GBRP14LE &&
        srcFormat != AV_PIX_FMT_GBRP16BE  && srcFormat != AV_PIX_FMT_GBRP16LE &&
        ((dstW >> c->chrDstHSubSample) <= (srcW >> 1) ||
         (flags & SWS_FAST_BILINEAR)))
        c->chrSrcHSubSample = 1;

    // Note the FF_CEIL_RSHIFT is so that we always round toward +inf.
    c->chrSrcW = FF_CEIL_RSHIFT(srcW, c->chrSrcHSubSample);
    c->chrSrcH = FF_CEIL_RSHIFT(srcH, c->chrSrcVSubSample);
    c->chrDstW = FF_CEIL_RSHIFT(dstW, c->chrDstHSubSample);
    c->chrDstH = FF_CEIL_RSHIFT(dstH, c->chrDstVSubSample);

    FF_ALLOC_OR_GOTO(c, c->formatConvBuffer, FFALIGN(srcW*2+78, 16) * 2, fail);

    c->srcBpc = 1 + desc_src->comp[0].depth_minus1;
    if (c->srcBpc < 8)
        c->srcBpc = 8;
    c->dstBpc = 1 + desc_dst->comp[0].depth_minus1;
    if (c->dstBpc < 8)
        c->dstBpc = 8;
    if (isAnyRGB(srcFormat) || srcFormat == AV_PIX_FMT_PAL8)
        c->srcBpc = 16;
    if (c->dstBpc == 16)
        dst_stride <<= 1;

    if (INLINE_MMXEXT(cpu_flags) && c->srcBpc == 8 && c->dstBpc <= 14) {
        c->canMMXEXTBeUsed = dstW >= srcW && (dstW & 31) == 0 &&
                             c->chrDstW >= c->chrSrcW &&
                             (srcW & 15) == 0;
        if (!c->canMMXEXTBeUsed && dstW >= srcW && c->chrDstW >= c->chrSrcW && (srcW & 15) == 0

            && (flags & SWS_FAST_BILINEAR)) {
            if (flags & SWS_PRINT_INFO)
                av_log(c, AV_LOG_INFO,
                       "output width is not a multiple of 32 -> no MMXEXT scaler\n");
        }
        if (usesHFilter || isNBPS(c->srcFormat) || is16BPS(c->srcFormat) || isAnyRGB(c->srcFormat))
            c->canMMXEXTBeUsed = 0;
    } else
        c->canMMXEXTBeUsed = 0;

    c->chrXInc = (((int64_t)c->chrSrcW << 16) + (c->chrDstW >> 1)) / c->chrDstW;
    c->chrYInc = (((int64_t)c->chrSrcH << 16) + (c->chrDstH >> 1)) / c->chrDstH;

    /* Match pixel 0 of the src to pixel 0 of dst and match pixel n-2 of src
     * to pixel n-2 of dst, but only for the FAST_BILINEAR mode otherwise do
     * correct scaling.
     * n-2 is the last chrominance sample available.
     * This is not perfect, but no one should notice the difference, the more
     * correct variant would be like the vertical one, but that would require
     * some special code for the first and last pixel */
    if (flags & SWS_FAST_BILINEAR) {
        if (c->canMMXEXTBeUsed) {
            c->lumXInc += 20;
            c->chrXInc += 20;
        }
        // we don't use the x86 asm scaler if MMX is available
        else if (INLINE_MMX(cpu_flags) && c->dstBpc <= 14) {
            c->lumXInc = ((int64_t)(srcW       - 2) << 16) / (dstW       - 2) - 20;
            c->chrXInc = ((int64_t)(c->chrSrcW - 2) << 16) / (c->chrDstW - 2) - 20;
        }
    }

    if (isBayer(srcFormat)) {
        if (!unscaled ||
            (dstFormat != AV_PIX_FMT_RGB24 && dstFormat != AV_PIX_FMT_YUV420P)) {
            enum AVPixelFormat tmpFormat = AV_PIX_FMT_RGB24;

            ret = av_image_alloc(c->cascaded_tmp, c->cascaded_tmpStride,
                                srcW, srcH, tmpFormat, 64);
            if (ret < 0)
                return ret;

            c->cascaded_context[0] = sws_getContext(srcW, srcH, srcFormat,
                                                    srcW, srcH, tmpFormat,
                                                    flags, srcFilter, NULL, c->param);
            if (!c->cascaded_context[0])
                return -1;

            c->cascaded_context[1] = sws_getContext(srcW, srcH, tmpFormat,
                                                    dstW, dstH, dstFormat,
                                                    flags, NULL, dstFilter, c->param);
            if (!c->cascaded_context[1])
                return -1;
            return 0;
        }
    }

#define USE_MMAP (HAVE_MMAP && HAVE_MPROTECT && defined MAP_ANONYMOUS)

    /* precalculate horizontal scaler filter coefficients */
    {
#if HAVE_MMXEXT_INLINE
// can't downscale !!!
        if (c->canMMXEXTBeUsed && (flags & SWS_FAST_BILINEAR)) {
            c->lumMmxextFilterCodeSize = ff_init_hscaler_mmxext(dstW, c->lumXInc, NULL,
                                                             NULL, NULL, 8);
            c->chrMmxextFilterCodeSize = ff_init_hscaler_mmxext(c->chrDstW, c->chrXInc,
                                                             NULL, NULL, NULL, 4);

#if USE_MMAP
            c->lumMmxextFilterCode = mmap(NULL, c->lumMmxextFilterCodeSize,
                                          PROT_READ | PROT_WRITE,
                                          MAP_PRIVATE | MAP_ANONYMOUS,
                                          -1, 0);
            c->chrMmxextFilterCode = mmap(NULL, c->chrMmxextFilterCodeSize,
                                          PROT_READ | PROT_WRITE,
                                          MAP_PRIVATE | MAP_ANONYMOUS,
                                          -1, 0);
#elif HAVE_VIRTUALALLOC
            c->lumMmxextFilterCode = VirtualAlloc(NULL,
                                                  c->lumMmxextFilterCodeSize,
                                                  MEM_COMMIT,
                                                  PAGE_EXECUTE_READWRITE);
            c->chrMmxextFilterCode = VirtualAlloc(NULL,
                                                  c->chrMmxextFilterCodeSize,
                                                  MEM_COMMIT,
                                                  PAGE_EXECUTE_READWRITE);
#else
            c->lumMmxextFilterCode = av_malloc(c->lumMmxextFilterCodeSize);
            c->chrMmxextFilterCode = av_malloc(c->chrMmxextFilterCodeSize);
#endif

#ifdef MAP_ANONYMOUS
            if (c->lumMmxextFilterCode == MAP_FAILED || c->chrMmxextFilterCode == MAP_FAILED)
#else
            if (!c->lumMmxextFilterCode || !c->chrMmxextFilterCode)
#endif
            {
                av_log(c, AV_LOG_ERROR, "Failed to allocate MMX2FilterCode\n");
                return AVERROR(ENOMEM);
            }

            FF_ALLOCZ_OR_GOTO(c, c->hLumFilter,    (dstW           / 8 + 8) * sizeof(int16_t), fail);
            FF_ALLOCZ_OR_GOTO(c, c->hChrFilter,    (c->chrDstW     / 4 + 8) * sizeof(int16_t), fail);
            FF_ALLOCZ_OR_GOTO(c, c->hLumFilterPos, (dstW       / 2 / 8 + 8) * sizeof(int32_t), fail);
            FF_ALLOCZ_OR_GOTO(c, c->hChrFilterPos, (c->chrDstW / 2 / 4 + 8) * sizeof(int32_t), fail);

            ff_init_hscaler_mmxext(      dstW, c->lumXInc, c->lumMmxextFilterCode,
                                c->hLumFilter, (uint32_t*)c->hLumFilterPos, 8);
            ff_init_hscaler_mmxext(c->chrDstW, c->chrXInc, c->chrMmxextFilterCode,
                                c->hChrFilter, (uint32_t*)c->hChrFilterPos, 4);

#if USE_MMAP
            if (   mprotect(c->lumMmxextFilterCode, c->lumMmxextFilterCodeSize, PROT_EXEC | PROT_READ) == -1
                || mprotect(c->chrMmxextFilterCode, c->chrMmxextFilterCodeSize, PROT_EXEC | PROT_READ) == -1) {
                av_log(c, AV_LOG_ERROR, "mprotect failed, cannot use fast bilinear scaler\n");
                goto fail;
            }
#endif
        } else
#endif /* HAVE_MMXEXT_INLINE */
        {
            const int filterAlign = X86_MMX(cpu_flags)     ? 4 :
                                    PPC_ALTIVEC(cpu_flags) ? 8 : 1;

            if ((ret = initFilter(&c->hLumFilter, &c->hLumFilterPos,
                           &c->hLumFilterSize, c->lumXInc,
                           srcW, dstW, filterAlign, 1 << 14,
                           (flags & SWS_BICUBLIN) ? (flags | SWS_BICUBIC) : flags,
                           cpu_flags, srcFilter->lumH, dstFilter->lumH,
                           c->param,
                           get_local_pos(c, 0, 0, 0),
                           get_local_pos(c, 0, 0, 0))) < 0)
                goto fail;
            if ((ret = initFilter(&c->hChrFilter, &c->hChrFilterPos,
                           &c->hChrFilterSize, c->chrXInc,
                           c->chrSrcW, c->chrDstW, filterAlign, 1 << 14,
                           (flags & SWS_BICUBLIN) ? (flags | SWS_BILINEAR) : flags,
                           cpu_flags, srcFilter->chrH, dstFilter->chrH,
                           c->param,
                           get_local_pos(c, c->chrSrcHSubSample, c->src_h_chr_pos, 0),
                           get_local_pos(c, c->chrDstHSubSample, c->dst_h_chr_pos, 0))) < 0)
                goto fail;
        }
    } // initialize horizontal stuff

    /* precalculate vertical scaler filter coefficients */
    {
        const int filterAlign = X86_MMX(cpu_flags)     ? 2 :
                                PPC_ALTIVEC(cpu_flags) ? 8 : 1;

        if ((ret = initFilter(&c->vLumFilter, &c->vLumFilterPos, &c->vLumFilterSize,
                       c->lumYInc, srcH, dstH, filterAlign, (1 << 12),
                       (flags & SWS_BICUBLIN) ? (flags | SWS_BICUBIC) : flags,
                       cpu_flags, srcFilter->lumV, dstFilter->lumV,
                       c->param,
                       get_local_pos(c, 0, 0, 1),
                       get_local_pos(c, 0, 0, 1))) < 0)
            goto fail;
        if ((ret = initFilter(&c->vChrFilter, &c->vChrFilterPos, &c->vChrFilterSize,
                       c->chrYInc, c->chrSrcH, c->chrDstH,
                       filterAlign, (1 << 12),
                       (flags & SWS_BICUBLIN) ? (flags | SWS_BILINEAR) : flags,
                       cpu_flags, srcFilter->chrV, dstFilter->chrV,
                       c->param,
                       get_local_pos(c, c->chrSrcVSubSample, c->src_v_chr_pos, 1),
                       get_local_pos(c, c->chrDstVSubSample, c->dst_v_chr_pos, 1))) < 0)

            goto fail;

#if HAVE_ALTIVEC
        FF_ALLOC_OR_GOTO(c, c->vYCoeffsBank, sizeof(vector signed short) * c->vLumFilterSize * c->dstH,    fail);
        FF_ALLOC_OR_GOTO(c, c->vCCoeffsBank, sizeof(vector signed short) * c->vChrFilterSize * c->chrDstH, fail);

        for (i = 0; i < c->vLumFilterSize * c->dstH; i++) {
            int j;
            short *p = (short *)&c->vYCoeffsBank[i];
            for (j = 0; j < 8; j++)
                p[j] = c->vLumFilter[i];
        }

        for (i = 0; i < c->vChrFilterSize * c->chrDstH; i++) {
            int j;
            short *p = (short *)&c->vCCoeffsBank[i];
            for (j = 0; j < 8; j++)
                p[j] = c->vChrFilter[i];
        }
#endif
    }

    // calculate buffer sizes so that they won't run out while handling these damn slices
    c->vLumBufSize = c->vLumFilterSize;
    c->vChrBufSize = c->vChrFilterSize;
    for (i = 0; i < dstH; i++) {
        int chrI      = (int64_t)i * c->chrDstH / dstH;
        int nextSlice = FFMAX(c->vLumFilterPos[i] + c->vLumFilterSize - 1,
                              ((c->vChrFilterPos[chrI] + c->vChrFilterSize - 1)
                               << c->chrSrcVSubSample));

        nextSlice >>= c->chrSrcVSubSample;
        nextSlice <<= c->chrSrcVSubSample;
        if (c->vLumFilterPos[i] + c->vLumBufSize < nextSlice)
            c->vLumBufSize = nextSlice - c->vLumFilterPos[i];
        if (c->vChrFilterPos[chrI] + c->vChrBufSize <
            (nextSlice >> c->chrSrcVSubSample))
            c->vChrBufSize = (nextSlice >> c->chrSrcVSubSample) -
                             c->vChrFilterPos[chrI];
    }

    for (i = 0; i < 4; i++)
        FF_ALLOCZ_OR_GOTO(c, c->dither_error[i], (c->dstW+2) * sizeof(int), fail);

    /* Allocate pixbufs (we use dynamic allocation because otherwise we would
     * need to allocate several megabytes to handle all possible cases) */
    FF_ALLOC_OR_GOTO(c, c->lumPixBuf,  c->vLumBufSize * 3 * sizeof(int16_t *), fail);
    FF_ALLOC_OR_GOTO(c, c->chrUPixBuf, c->vChrBufSize * 3 * sizeof(int16_t *), fail);
    FF_ALLOC_OR_GOTO(c, c->chrVPixBuf, c->vChrBufSize * 3 * sizeof(int16_t *), fail);
    if (CONFIG_SWSCALE_ALPHA && isALPHA(c->srcFormat) && isALPHA(c->dstFormat))
        FF_ALLOCZ_OR_GOTO(c, c->alpPixBuf, c->vLumBufSize * 3 * sizeof(int16_t *), fail);
    /* Note we need at least one pixel more at the end because of the MMX code
     * (just in case someone wants to replace the 4000/8000). */
    /* align at 16 bytes for AltiVec */
    for (i = 0; i < c->vLumBufSize; i++) {
        FF_ALLOCZ_OR_GOTO(c, c->lumPixBuf[i + c->vLumBufSize],
                          dst_stride + 16, fail);
        c->lumPixBuf[i] = c->lumPixBuf[i + c->vLumBufSize];
    }
    // 64 / c->scalingBpp is the same as 16 / sizeof(scaling_intermediate)
    c->uv_off   = (dst_stride>>1) + 64 / (c->dstBpc &~ 7);
    c->uv_offx2 = dst_stride + 16;
    for (i = 0; i < c->vChrBufSize; i++) {
        FF_ALLOC_OR_GOTO(c, c->chrUPixBuf[i + c->vChrBufSize],
                         dst_stride * 2 + 32, fail);
        c->chrUPixBuf[i] = c->chrUPixBuf[i + c->vChrBufSize];
        c->chrVPixBuf[i] = c->chrVPixBuf[i + c->vChrBufSize]
                         = c->chrUPixBuf[i] + (dst_stride >> 1) + 8;
    }
    if (CONFIG_SWSCALE_ALPHA && c->alpPixBuf)
        for (i = 0; i < c->vLumBufSize; i++) {
            FF_ALLOCZ_OR_GOTO(c, c->alpPixBuf[i + c->vLumBufSize],
                              dst_stride + 16, fail);
            c->alpPixBuf[i] = c->alpPixBuf[i + c->vLumBufSize];
        }

    // try to avoid drawing green stuff between the right end and the stride end
    for (i = 0; i < c->vChrBufSize; i++)
        if(desc_dst->comp[0].depth_minus1 == 15){
            av_assert0(c->dstBpc > 14);
            for(j=0; j<dst_stride/2+1; j++)
                ((int32_t*)(c->chrUPixBuf[i]))[j] = 1<<18;
        } else
            for(j=0; j<dst_stride+1; j++)
                ((int16_t*)(c->chrUPixBuf[i]))[j] = 1<<14;

    av_assert0(c->chrDstH <= dstH);

    if (flags & SWS_PRINT_INFO) {
        const char *scaler = NULL, *cpucaps;

        for (i = 0; i < FF_ARRAY_ELEMS(scale_algorithms); i++) {
            if (flags & scale_algorithms[i].flag) {
                scaler = scale_algorithms[i].description;
                break;
            }
        }
        if (!scaler)
            scaler =  "ehh flags invalid?!";
        av_log(c, AV_LOG_INFO, "%s scaler, from %s to %s%s ",
               scaler,
               av_get_pix_fmt_name(srcFormat),
#ifdef DITHER1XBPP
               dstFormat == AV_PIX_FMT_BGR555   || dstFormat == AV_PIX_FMT_BGR565   ||
               dstFormat == AV_PIX_FMT_RGB444BE || dstFormat == AV_PIX_FMT_RGB444LE ||
               dstFormat == AV_PIX_FMT_BGR444BE || dstFormat == AV_PIX_FMT_BGR444LE ?
                                                             "dithered " : "",
#else
               "",
#endif
               av_get_pix_fmt_name(dstFormat));

        if (INLINE_MMXEXT(cpu_flags))
            cpucaps = "MMXEXT";
        else if (INLINE_AMD3DNOW(cpu_flags))
            cpucaps = "3DNOW";
        else if (INLINE_MMX(cpu_flags))
            cpucaps = "MMX";
        else if (PPC_ALTIVEC(cpu_flags))
            cpucaps = "AltiVec";
        else
            cpucaps = "C";

        av_log(c, AV_LOG_INFO, "using %s\n", cpucaps);

        av_log(c, AV_LOG_VERBOSE, "%dx%d -> %dx%d\n", srcW, srcH, dstW, dstH);
        av_log(c, AV_LOG_DEBUG,
               "lum srcW=%d srcH=%d dstW=%d dstH=%d xInc=%d yInc=%d\n",
               c->srcW, c->srcH, c->dstW, c->dstH, c->lumXInc, c->lumYInc);
        av_log(c, AV_LOG_DEBUG,
               "chr srcW=%d srcH=%d dstW=%d dstH=%d xInc=%d yInc=%d\n",
               c->chrSrcW, c->chrSrcH, c->chrDstW, c->chrDstH,
               c->chrXInc, c->chrYInc);
    }

    /* unscaled special cases */
    if (unscaled && !usesHFilter && !usesVFilter &&
        (c->srcRange == c->dstRange || isAnyRGB(dstFormat))) {
        ff_get_unscaled_swscale(c);

        if (c->swscale) {
            if (flags & SWS_PRINT_INFO)
                av_log(c, AV_LOG_INFO,
                       "using unscaled %s -> %s special converter\n",
                       av_get_pix_fmt_name(srcFormat), av_get_pix_fmt_name(dstFormat));
            return 0;
        }
    }

    c->swscale = ff_getSwsFunc(c);
    return 0;
fail: // FIXME replace things by appropriate error codes
    if (ret == RETCODE_USE_CASCADE)  {
        int tmpW = sqrt(srcW * (int64_t)dstW);
        int tmpH = sqrt(srcH * (int64_t)dstH);
        enum AVPixelFormat tmpFormat = AV_PIX_FMT_YUV420P;

        if (srcW*(int64_t)srcH <= 4LL*dstW*dstH)
            return AVERROR(EINVAL);

        ret = av_image_alloc(c->cascaded_tmp, c->cascaded_tmpStride,
                             tmpW, tmpH, tmpFormat, 64);
        if (ret < 0)
            return ret;

        c->cascaded_context[0] = sws_getContext(srcW, srcH, srcFormat,
                                                tmpW, tmpH, tmpFormat,
                                                flags, srcFilter, NULL, c->param);
        if (!c->cascaded_context[0])
            return -1;

        c->cascaded_context[1] = sws_getContext(tmpW, tmpH, tmpFormat,
                                                dstW, dstH, dstFormat,
                                                flags, NULL, dstFilter, c->param);
        if (!c->cascaded_context[1])
            return -1;
        return 0;
    }
    return -1;
}

SwsContext *sws_getContext(int srcW, int srcH, enum AVPixelFormat srcFormat,
                           int dstW, int dstH, enum AVPixelFormat dstFormat,
                           int flags, SwsFilter *srcFilter,
                           SwsFilter *dstFilter, const double *param)
{
    SwsContext *c;

    if (!(c = sws_alloc_context()))
        return NULL;

    c->flags     = flags;
    c->srcW      = srcW;
    c->srcH      = srcH;
    c->dstW      = dstW;
    c->dstH      = dstH;
    c->srcFormat = srcFormat;
    c->dstFormat = dstFormat;

    if (param) {
        c->param[0] = param[0];
        c->param[1] = param[1];
    }

    if (sws_init_context(c, srcFilter, dstFilter) < 0) {
        sws_freeContext(c);
        return NULL;
    }

    return c;
}

SwsFilter *sws_getDefaultFilter(float lumaGBlur, float chromaGBlur,
                                float lumaSharpen, float chromaSharpen,
                                float chromaHShift, float chromaVShift,
                                int verbose)
{
    SwsFilter *filter = av_malloc(sizeof(SwsFilter));
    if (!filter)
        return NULL;

    if (lumaGBlur != 0.0) {
        filter->lumH = sws_getGaussianVec(lumaGBlur, 3.0);
        filter->lumV = sws_getGaussianVec(lumaGBlur, 3.0);
    } else {
        filter->lumH = sws_getIdentityVec();
        filter->lumV = sws_getIdentityVec();
    }

    if (chromaGBlur != 0.0) {
        filter->chrH = sws_getGaussianVec(chromaGBlur, 3.0);
        filter->chrV = sws_getGaussianVec(chromaGBlur, 3.0);
    } else {
        filter->chrH = sws_getIdentityVec();
        filter->chrV = sws_getIdentityVec();
    }

    if (chromaSharpen != 0.0) {
        SwsVector *id = sws_getIdentityVec();
        sws_scaleVec(filter->chrH, -chromaSharpen);
        sws_scaleVec(filter->chrV, -chromaSharpen);
        sws_addVec(filter->chrH, id);
        sws_addVec(filter->chrV, id);
        sws_freeVec(id);
    }

    if (lumaSharpen != 0.0) {
        SwsVector *id = sws_getIdentityVec();
        sws_scaleVec(filter->lumH, -lumaSharpen);
        sws_scaleVec(filter->lumV, -lumaSharpen);
        sws_addVec(filter->lumH, id);
        sws_addVec(filter->lumV, id);
        sws_freeVec(id);
    }

    if (chromaHShift != 0.0)
        sws_shiftVec(filter->chrH, (int)(chromaHShift + 0.5));

    if (chromaVShift != 0.0)
        sws_shiftVec(filter->chrV, (int)(chromaVShift + 0.5));

    sws_normalizeVec(filter->chrH, 1.0);
    sws_normalizeVec(filter->chrV, 1.0);
    sws_normalizeVec(filter->lumH, 1.0);
    sws_normalizeVec(filter->lumV, 1.0);

    if (verbose)
        sws_printVec2(filter->chrH, NULL, AV_LOG_DEBUG);
    if (verbose)
        sws_printVec2(filter->lumH, NULL, AV_LOG_DEBUG);

    return filter;
}

SwsVector *sws_allocVec(int length)
{
    SwsVector *vec;

    if(length <= 0 || length > INT_MAX/ sizeof(double))
        return NULL;

    vec = av_malloc(sizeof(SwsVector));
    if (!vec)
        return NULL;
    vec->length = length;
    vec->coeff  = av_malloc(sizeof(double) * length);
    if (!vec->coeff)
        av_freep(&vec);
    return vec;
}

SwsVector *sws_getGaussianVec(double variance, double quality)
{
    const int length = (int)(variance * quality + 0.5) | 1;
    int i;
    double middle  = (length - 1) * 0.5;
    SwsVector *vec;

    if(variance < 0 || quality < 0)
        return NULL;

    vec = sws_allocVec(length);

    if (!vec)
        return NULL;

    for (i = 0; i < length; i++) {
        double dist = i - middle;
        vec->coeff[i] = exp(-dist * dist / (2 * variance * variance)) /
                        sqrt(2 * variance * M_PI);
    }

    sws_normalizeVec(vec, 1.0);

    return vec;
}

SwsVector *sws_getConstVec(double c, int length)
{
    int i;
    SwsVector *vec = sws_allocVec(length);

    if (!vec)
        return NULL;

    for (i = 0; i < length; i++)
        vec->coeff[i] = c;

    return vec;
}

SwsVector *sws_getIdentityVec(void)
{
    return sws_getConstVec(1.0, 1);
}

static double sws_dcVec(SwsVector *a)
{
    int i;
    double sum = 0;

    for (i = 0; i < a->length; i++)
        sum += a->coeff[i];

    return sum;
}

void sws_scaleVec(SwsVector *a, double scalar)
{
    int i;

    for (i = 0; i < a->length; i++)
        a->coeff[i] *= scalar;
}

void sws_normalizeVec(SwsVector *a, double height)
{
    sws_scaleVec(a, height / sws_dcVec(a));
}

static SwsVector *sws_getConvVec(SwsVector *a, SwsVector *b)
{
    int length = a->length + b->length - 1;
    int i, j;
    SwsVector *vec = sws_getConstVec(0.0, length);

    if (!vec)
        return NULL;

    for (i = 0; i < a->length; i++) {
        for (j = 0; j < b->length; j++) {
            vec->coeff[i + j] += a->coeff[i] * b->coeff[j];
        }
    }

    return vec;
}

static SwsVector *sws_sumVec(SwsVector *a, SwsVector *b)
{
    int length = FFMAX(a->length, b->length);
    int i;
    SwsVector *vec = sws_getConstVec(0.0, length);

    if (!vec)
        return NULL;

    for (i = 0; i < a->length; i++)
        vec->coeff[i + (length - 1) / 2 - (a->length - 1) / 2] += a->coeff[i];
    for (i = 0; i < b->length; i++)
        vec->coeff[i + (length - 1) / 2 - (b->length - 1) / 2] += b->coeff[i];

    return vec;
}

static SwsVector *sws_diffVec(SwsVector *a, SwsVector *b)
{
    int length = FFMAX(a->length, b->length);
    int i;
    SwsVector *vec = sws_getConstVec(0.0, length);

    if (!vec)
        return NULL;

    for (i = 0; i < a->length; i++)
        vec->coeff[i + (length - 1) / 2 - (a->length - 1) / 2] += a->coeff[i];
    for (i = 0; i < b->length; i++)
        vec->coeff[i + (length - 1) / 2 - (b->length - 1) / 2] -= b->coeff[i];

    return vec;
}

/* shift left / or right if "shift" is negative */
static SwsVector *sws_getShiftedVec(SwsVector *a, int shift)
{
    int length = a->length + FFABS(shift) * 2;
    int i;
    SwsVector *vec = sws_getConstVec(0.0, length);

    if (!vec)
        return NULL;

    for (i = 0; i < a->length; i++) {
        vec->coeff[i + (length    - 1) / 2 -
                       (a->length - 1) / 2 - shift] = a->coeff[i];
    }

    return vec;
}

void sws_shiftVec(SwsVector *a, int shift)
{
    SwsVector *shifted = sws_getShiftedVec(a, shift);
    av_free(a->coeff);
    a->coeff  = shifted->coeff;
    a->length = shifted->length;
    av_free(shifted);
}

void sws_addVec(SwsVector *a, SwsVector *b)
{
    SwsVector *sum = sws_sumVec(a, b);
    av_free(a->coeff);
    a->coeff  = sum->coeff;
    a->length = sum->length;
    av_free(sum);
}

void sws_subVec(SwsVector *a, SwsVector *b)
{
    SwsVector *diff = sws_diffVec(a, b);
    av_free(a->coeff);
    a->coeff  = diff->coeff;
    a->length = diff->length;
    av_free(diff);
}

void sws_convVec(SwsVector *a, SwsVector *b)
{
    SwsVector *conv = sws_getConvVec(a, b);
    av_free(a->coeff);
    a->coeff  = conv->coeff;
    a->length = conv->length;
    av_free(conv);
}

SwsVector *sws_cloneVec(SwsVector *a)
{
    SwsVector *vec = sws_allocVec(a->length);

    if (!vec)
        return NULL;

    memcpy(vec->coeff, a->coeff, a->length * sizeof(*a->coeff));

    return vec;
}

void sws_printVec2(SwsVector *a, AVClass *log_ctx, int log_level)
{
    int i;
    double max = 0;
    double min = 0;
    double range;

    for (i = 0; i < a->length; i++)
        if (a->coeff[i] > max)
            max = a->coeff[i];

    for (i = 0; i < a->length; i++)
        if (a->coeff[i] < min)
            min = a->coeff[i];

    range = max - min;

    for (i = 0; i < a->length; i++) {
        int x = (int)((a->coeff[i] - min) * 60.0 / range + 0.5);
        av_log(log_ctx, log_level, "%1.3f ", a->coeff[i]);
        for (; x > 0; x--)
            av_log(log_ctx, log_level, " ");
        av_log(log_ctx, log_level, "|\n");
    }
}

void sws_freeVec(SwsVector *a)
{
    if (!a)
        return;
    av_freep(&a->coeff);
    a->length = 0;
    av_free(a);
}

void sws_freeFilter(SwsFilter *filter)
{
    if (!filter)
        return;

    sws_freeVec(filter->lumH);
    sws_freeVec(filter->lumV);
    sws_freeVec(filter->chrH);
    sws_freeVec(filter->chrV);
    av_free(filter);
}

void sws_freeContext(SwsContext *c)
{
    int i;
    if (!c)
        return;

    if (c->lumPixBuf) {
        for (i = 0; i < c->vLumBufSize; i++)
            av_freep(&c->lumPixBuf[i]);
        av_freep(&c->lumPixBuf);
    }

    if (c->chrUPixBuf) {
        for (i = 0; i < c->vChrBufSize; i++)
            av_freep(&c->chrUPixBuf[i]);
        av_freep(&c->chrUPixBuf);
        av_freep(&c->chrVPixBuf);
    }

    if (CONFIG_SWSCALE_ALPHA && c->alpPixBuf) {
        for (i = 0; i < c->vLumBufSize; i++)
            av_freep(&c->alpPixBuf[i]);
        av_freep(&c->alpPixBuf);
    }

    for (i = 0; i < 4; i++)
        av_freep(&c->dither_error[i]);

    av_freep(&c->vLumFilter);
    av_freep(&c->vChrFilter);
    av_freep(&c->hLumFilter);
    av_freep(&c->hChrFilter);
#if HAVE_ALTIVEC
    av_freep(&c->vYCoeffsBank);
    av_freep(&c->vCCoeffsBank);
#endif

    av_freep(&c->vLumFilterPos);
    av_freep(&c->vChrFilterPos);
    av_freep(&c->hLumFilterPos);
    av_freep(&c->hChrFilterPos);

#if HAVE_MMX_INLINE
#if USE_MMAP
    if (c->lumMmxextFilterCode)
        munmap(c->lumMmxextFilterCode, c->lumMmxextFilterCodeSize);
    if (c->chrMmxextFilterCode)
        munmap(c->chrMmxextFilterCode, c->chrMmxextFilterCodeSize);
#elif HAVE_VIRTUALALLOC
    if (c->lumMmxextFilterCode)
        VirtualFree(c->lumMmxextFilterCode, 0, MEM_RELEASE);
    if (c->chrMmxextFilterCode)
        VirtualFree(c->chrMmxextFilterCode, 0, MEM_RELEASE);
#else
    av_free(c->lumMmxextFilterCode);
    av_free(c->chrMmxextFilterCode);
#endif
    c->lumMmxextFilterCode = NULL;
    c->chrMmxextFilterCode = NULL;
#endif /* HAVE_MMX_INLINE */

    av_freep(&c->yuvTable);
    av_freep(&c->formatConvBuffer);

    sws_freeContext(c->cascaded_context[0]);
    sws_freeContext(c->cascaded_context[1]);
    memset(c->cascaded_context, 0, sizeof(c->cascaded_context));
    av_freep(&c->cascaded_tmp[0]);

    av_free(c);
}

struct SwsContext *sws_getCachedContext(struct SwsContext *context, int srcW,
                                        int srcH, enum AVPixelFormat srcFormat,
                                        int dstW, int dstH,
                                        enum AVPixelFormat dstFormat, int flags,
                                        SwsFilter *srcFilter,
                                        SwsFilter *dstFilter,
                                        const double *param)
{
    static const double default_param[2] = { SWS_PARAM_DEFAULT,
                                             SWS_PARAM_DEFAULT };
    int64_t src_h_chr_pos = -513, dst_h_chr_pos = -513,
            src_v_chr_pos = -513, dst_v_chr_pos = -513;

    if (!param)
        param = default_param;

    if (context &&
        (context->srcW      != srcW      ||
         context->srcH      != srcH      ||
         context->srcFormat != srcFormat ||
         context->dstW      != dstW      ||
         context->dstH      != dstH      ||
         context->dstFormat != dstFormat ||
         context->flags     != flags     ||
         context->param[0]  != param[0]  ||
         context->param[1]  != param[1])) {

        av_opt_get_int(context, "src_h_chr_pos", 0, &src_h_chr_pos);
        av_opt_get_int(context, "src_v_chr_pos", 0, &src_v_chr_pos);
        av_opt_get_int(context, "dst_h_chr_pos", 0, &dst_h_chr_pos);
        av_opt_get_int(context, "dst_v_chr_pos", 0, &dst_v_chr_pos);
        sws_freeContext(context);
        context = NULL;
    }

    if (!context) {
        if (!(context = sws_alloc_context()))
            return NULL;
        context->srcW      = srcW;
        context->srcH      = srcH;
        context->srcFormat = srcFormat;
        context->dstW      = dstW;
        context->dstH      = dstH;
        context->dstFormat = dstFormat;
        context->flags     = flags;
        context->param[0]  = param[0];
        context->param[1]  = param[1];

        av_opt_set_int(context, "src_h_chr_pos", src_h_chr_pos, 0);
        av_opt_set_int(context, "src_v_chr_pos", src_v_chr_pos, 0);
        av_opt_set_int(context, "dst_h_chr_pos", dst_h_chr_pos, 0);
        av_opt_set_int(context, "dst_v_chr_pos", dst_v_chr_pos, 0);

        if (sws_init_context(context, srcFilter, dstFilter) < 0) {
            sws_freeContext(context);
            return NULL;
        }
    }
    return context;
}<|MERGE_RESOLUTION|>--- conflicted
+++ resolved
@@ -204,9 +204,6 @@
     [AV_PIX_FMT_GBRP14BE]    = { 1, 1 },
     [AV_PIX_FMT_GBRP16LE]    = { 1, 0 },
     [AV_PIX_FMT_GBRP16BE]    = { 1, 0 },
-<<<<<<< HEAD
-    [AV_PIX_FMT_XYZ12BE]     = { 1, 1, 1 },
-    [AV_PIX_FMT_XYZ12LE]     = { 1, 1, 1 },
     [AV_PIX_FMT_GBRAP]       = { 1, 1 },
     [AV_PIX_FMT_GBRAP16LE]   = { 1, 0 },
     [AV_PIX_FMT_GBRAP16BE]   = { 1, 0 },
@@ -222,13 +219,8 @@
     [AV_PIX_FMT_BAYER_GBRG16BE] = { 1, 0 },
     [AV_PIX_FMT_BAYER_GRBG16LE] = { 1, 0 },
     [AV_PIX_FMT_BAYER_GRBG16BE] = { 1, 0 },
-=======
-    [AV_PIX_FMT_GBRAP]       = { 1, 1 },
-    [AV_PIX_FMT_GBRAP16LE]   = { 1, 0 },
-    [AV_PIX_FMT_GBRAP16BE]   = { 1, 0 },
-    [AV_PIX_FMT_XYZ12BE]     = { 0, 0, 1 },
-    [AV_PIX_FMT_XYZ12LE]     = { 0, 0, 1 },
->>>>>>> 92806167
+    [AV_PIX_FMT_XYZ12BE]     = { 1, 1, 1 },
+    [AV_PIX_FMT_XYZ12LE]     = { 1, 1, 1 },
 };
 
 int sws_isSupportedInput(enum AVPixelFormat pix_fmt)
