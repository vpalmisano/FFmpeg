\input texinfo @c -*- texinfo -*-

@settitle Developer Documentation
@titlepage
@center @titlefont{Developer Documentation}
@end titlepage

@top

@contents

@chapter Developers Guide

@section API
@itemize @bullet
@item libavcodec is the library containing the codecs (both encoding and
decoding). Look at @file{libavcodec/apiexample.c} to see how to use it.

@item libavformat is the library containing the file format handling (mux and
demux code for several formats). Look at @file{ffplay.c} to use it in a
player. See @file{libavformat/output-example.c} to use it to generate
audio or video streams.

@end itemize

@section Integrating libavcodec or libavformat in your program

You can integrate all the source code of the libraries to link them
statically to avoid any version problem. All you need is to provide a
'config.mak' and a 'config.h' in the parent directory. See the defines
generated by ./configure to understand what is needed.

You can use libavcodec or libavformat in your commercial program, but
@emph{any patch you make must be published}. The best way to proceed is
to send your patches to the FFmpeg mailing list.


@anchor{Coding Rules}
@section Coding Rules

FFmpeg is programmed in the ISO C90 language with a few additional
features from ISO C99, namely:
@itemize @bullet
@item
the @samp{inline} keyword;
@item
@samp{//} comments;
@item
designated struct initializers (@samp{struct s x = @{ .i = 17 @};})
@item
compound literals (@samp{x = (struct s) @{ 17, 23 @};})
@end itemize

These features are supported by all compilers we care about, so we will not
accept patches to remove their use unless they absolutely do not impair
clarity and performance.

All code must compile with recent versions of GCC and a number of other
currently supported compilers. To ensure compatibility, please do not use
additional C99 features or GCC extensions. Especially watch out for:
@itemize @bullet
@item
mixing statements and declarations;
@item
@samp{long long} (use @samp{int64_t} instead);
@item
@samp{__attribute__} not protected by @samp{#ifdef __GNUC__} or similar;
@item
GCC statement expressions (@samp{(x = (@{ int y = 4; y; @})}).
@end itemize

Indent size is 4.
The presentation is one inspired by 'indent -i4 -kr -nut'.
The TAB character is forbidden outside of Makefiles as is any
form of trailing whitespace. Commits containing either will be
rejected by the git repository.

The main priority in FFmpeg is simplicity and small code size in order to
minimize the bug count.

Comments: Use the JavaDoc/Doxygen
format (see examples below) so that code documentation
can be generated automatically. All nontrivial functions should have a comment
above them explaining what the function does, even if it is just one sentence.
All structures and their member variables should be documented, too.
@example
/**
 * @@file
 * MPEG codec.
 * @@author ...
 */

/**
 * Summary sentence.
 * more text ...
 * ...
 */
typedef struct Foobar@{
    int var1; /**< var1 description */
    int var2; ///< var2 description
    /** var3 description */
    int var3;
@} Foobar;

/**
 * Summary sentence.
 * more text ...
 * ...
 * @@param my_parameter description of my_parameter
 * @@return return value description
 */
int myfunc(int my_parameter)
...
@end example

fprintf and printf are forbidden in libavformat and libavcodec,
please use av_log() instead.

Casts should be used only when necessary. Unneeded parentheses
should also be avoided if they don't make the code easier to understand.

@section Development Policy

@enumerate
@item
   Contributions should be licensed under the LGPL 2.1, including an
   "or any later version" clause, or the MIT license.  GPL 2 including
   an "or any later version" clause is also acceptable, but LGPL is
   preferred.
@item
   You must not commit code which breaks FFmpeg! (Meaning unfinished but
   enabled code which breaks compilation or compiles but does not work or
   breaks the regression tests)
   You can commit unfinished stuff (for testing etc), but it must be disabled
   (#ifdef etc) by default so it does not interfere with other developers'
   work.
@item
   You do not have to over-test things. If it works for you, and you think it
   should work for others, then commit. If your code has problems
   (portability, triggers compiler bugs, unusual environment etc) they will be
   reported and eventually fixed.
@item
   Do not commit unrelated changes together, split them into self-contained
   pieces. Also do not forget that if part B depends on part A, but A does not
   depend on B, then A can and should be committed first and separate from B.
   Keeping changes well split into self-contained parts makes reviewing and
   understanding them on the commit log mailing list easier. This also helps
   in case of debugging later on.
   Also if you have doubts about splitting or not splitting, do not hesitate to
   ask/discuss it on the developer mailing list.
@item
   Do not change behavior of the programs (renaming options etc) or public
   API or ABI without first discussing it on the ffmpeg-devel mailing list.
   Do not remove functionality from the code. Just improve!

   Note: Redundant code can be removed.
@item
   Do not commit changes to the build system (Makefiles, configure script)
   which change behavior, defaults etc, without asking first. The same
   applies to compiler warning fixes, trivial looking fixes and to code
   maintained by other developers. We usually have a reason for doing things
   the way we do. Send your changes as patches to the ffmpeg-devel mailing
   list, and if the code maintainers say OK, you may commit. This does not
   apply to files you wrote and/or maintain.
@item
   We refuse source indentation and other cosmetic changes if they are mixed
   with functional changes, such commits will be rejected and removed. Every
   developer has his own indentation style, you should not change it. Of course
   if you (re)write something, you can use your own style, even though we would
   prefer if the indentation throughout FFmpeg was consistent (Many projects
   force a given indentation style - we do not.). If you really need to make
   indentation changes (try to avoid this), separate them strictly from real
   changes.

   NOTE: If you had to put if()@{ .. @} over a large (> 5 lines) chunk of code,
   then either do NOT change the indentation of the inner part within (do not
   move it to the right)! or do so in a separate commit
@item
   Always fill out the commit log message. Describe in a few lines what you
   changed and why. You can refer to mailing list postings if you fix a
   particular bug. Comments such as "fixed!" or "Changed it." are unacceptable.
   Recommanded format:
   area changed: Short 1 line description

   details describing what and why and giving references.
@item
   Make sure the author of the commit is set correctly. (see git commit --author)
   If you apply a patch, send an
   answer to ffmpeg-devel (or wherever you got the patch from) saying that
   you applied the patch.
@item
   When applying patches that have been discussed (at length) on the mailing
   list, reference the thread in the log message.
@item
    Do NOT commit to code actively maintained by others without permission.
    Send a patch to ffmpeg-devel instead. If no one answers within a reasonable
    timeframe (12h for build failures and security fixes, 3 days small changes,
    1 week for big patches) then commit your patch if you think it is OK.
    Also note, the maintainer can simply ask for more time to review!
@item
    Subscribe to the ffmpeg-cvslog mailing list. The diffs of all commits
    are sent there and reviewed by all the other developers. Bugs and possible
    improvements or general questions regarding commits are discussed there. We
    expect you to react if problems with your code are uncovered.
@item
    Update the documentation if you change behavior or add features. If you are
    unsure how best to do this, send a patch to ffmpeg-devel, the documentation
    maintainer(s) will review and commit your stuff.
@item
    Try to keep important discussions and requests (also) on the public
    developer mailing list, so that all developers can benefit from them.
@item
    Never write to unallocated memory, never write over the end of arrays,
    always check values read from some untrusted source before using them
    as array index or other risky things.
@item
    Remember to check if you need to bump versions for the specific libav
    parts (libavutil, libavcodec, libavformat) you are changing. You need
    to change the version integer.
    Incrementing the first component means no backward compatibility to
    previous versions (e.g. removal of a function from the public API).
    Incrementing the second component means backward compatible change
    (e.g. addition of a function to the public API or extension of an
    existing data structure).
    Incrementing the third component means a noteworthy binary compatible
    change (e.g. encoder bug fix that matters for the decoder).
@item
    Compiler warnings indicate potential bugs or code with bad style. If a type of
    warning always points to correct and clean code, that warning should
    be disabled, not the code changed.
    Thus the remaining warnings can either be bugs or correct code.
    If it is a bug, the bug has to be fixed. If it is not, the code should
    be changed to not generate a warning unless that causes a slowdown
    or obfuscates the code.
@item
    If you add a new file, give it a proper license header. Do not copy and
    paste it from a random place, use an existing file as template.
@end enumerate

We think our rules are not too hard. If you have comments, contact us.

Note, these rules are mostly borrowed from the MPlayer project.

@section Submitting patches

First, read the @ref{Coding Rules} above if you did not yet, in particular
the rules regarding patch submission.

When you submit your patch, please use @code{git format-patch} or
@code{git send-email}. We cannot read other diffs :-)

Also please do not submit a patch which contains several unrelated changes.
Split it into separate, self-contained pieces. This does not mean splitting
file by file. Instead, make the patch as small as possible while still
keeping it as a logical unit that contains an individual change, even
if it spans multiple files. This makes reviewing your patches much easier
for us and greatly increases your chances of getting your patch applied.

Use the patcheck tool of FFmpeg to check your patch.
The tool is located in the tools directory.

Run the @ref{Regression Tests} before submitting a patch in order to verify
it does not cause unexpected problems.

Patches should be posted as base64 encoded attachments (or any other
encoding which ensures that the patch will not be trashed during
transmission) to the ffmpeg-devel mailing list, see
@url{http://lists.ffmpeg.org/mailman/listinfo/ffmpeg-devel}

It also helps quite a bit if you tell us what the patch does (for example
'replaces lrint by lrintf'), and why (for example '*BSD isn't C99 compliant
and has no lrint()')

Also please if you send several patches, send each patch as a separate mail,
do not attach several unrelated patches to the same mail.

Your patch will be reviewed on the mailing list. You will likely be asked
to make some changes and are expected to send in an improved version that
incorporates the requests from the review. This process may go through
several iterations. Once your patch is deemed good enough, some developer
will pick it up and commit it to the official FFmpeg tree.

Give us a few days to react. But if some time passes without reaction,
send a reminder by email. Your patch should eventually be dealt with.


@section New codecs or formats checklist

@enumerate
@item
    Did you use av_cold for codec initialization and close functions?
@item
    Did you add a long_name under NULL_IF_CONFIG_SMALL to the AVCodec or
    AVInputFormat/AVOutputFormat struct?
@item
    Did you bump the minor version number (and reset the micro version
    number) in @file{avcodec.h} or @file{avformat.h}?
@item
    Did you register it in @file{allcodecs.c} or @file{allformats.c}?
@item
    Did you add the CodecID to @file{avcodec.h}?
@item
    If it has a fourcc, did you add it to @file{libavformat/riff.c},
    even if it is only a decoder?
@item
    Did you add a rule to compile the appropriate files in the Makefile?
    Remember to do this even if you're just adding a format to a file that is
    already being compiled by some other rule, like a raw demuxer.
@item
    Did you add an entry to the table of supported formats or codecs in
    @file{doc/general.texi}?
@item
    Did you add an entry in the Changelog?
@item
    If it depends on a parser or a library, did you add that dependency in
    configure?
@item
    Did you @code{git add} the appropriate files before committing?
@item
    Did you make sure it compiles standalone, i.e. with
    @code{configure --disable-everything --enable-decoder=foo}
    (or @code{--enable-demuxer} or whatever your component is)?
@end enumerate


@section patch submission checklist

@enumerate
@item
<<<<<<< HEAD
    Does 'make fate' pass with the patch applied?
@item
    Was the patch generated with git format-patch or send-email?
@item
    Did you sign off your patch? (git commit -s)
    See @url{http://kerneltrap.org/files/Jeremy/DCO.txt} for the meaning
    of sign off.
=======
    Does @code{make fate} pass with the patch applied?
>>>>>>> cc73511e
@item
    Did you provide a clear git commit log message?
@item
    Is the patch against latest FFmpeg git master branch?
@item
    Are you subscribed to ffmpeg-devel?
    (the list is subscribers only due to spam)
@item
    Have you checked that the changes are minimal, so that the same cannot be
    achieved with a smaller patch and/or simpler final code?
@item
    If the change is to speed critical code, did you benchmark it?
@item
    If you did any benchmarks, did you provide them in the mail?
@item
    Have you checked that the patch does not introduce buffer overflows or
    other security issues?
@item
    Did you test your decoder or demuxer against damaged data? If no, see
    tools/trasher and the noise bitstream filter. Your decoder or demuxer
    should not crash or end in a (near) infinite loop when fed damaged data.
@item
    Does the patch not mix functional and cosmetic changes?
@item
    Did you add tabs or trailing whitespace to the code? Both are forbidden.
@item
    Is the patch attached to the email you send?
@item
    Is the mime type of the patch correct? It should be text/x-diff or
    text/x-patch or at least text/plain and not application/octet-stream.
@item
    If the patch fixes a bug, did you provide a verbose analysis of the bug?
@item
    If the patch fixes a bug, did you provide enough information, including
    a sample, so the bug can be reproduced and the fix can be verified?
    Note please do not attach samples >100k to mails but rather provide a
    URL, you can upload to ftp://upload.ffmpeg.org
@item
    Did you provide a verbose summary about what the patch does change?
@item
    Did you provide a verbose explanation why it changes things like it does?
@item
    Did you provide a verbose summary of the user visible advantages and
    disadvantages if the patch is applied?
@item
    Did you provide an example so we can verify the new feature added by the
    patch easily?
@item
    If you added a new file, did you insert a license header? It should be
    taken from FFmpeg, not randomly copied and pasted from somewhere else.
@item
    You should maintain alphabetical order in alphabetically ordered lists as
    long as doing so does not break API/ABI compatibility.
@item
    Lines with similar content should be aligned vertically when doing so
    improves readability.
@item
    Consider to add a regression test for your code.
@item
    If you added YASM code please check that things still work with --disable-yasm
@end enumerate

@section Patch review process

All patches posted to ffmpeg-devel will be reviewed, unless they contain a
clear note that the patch is not for the git master branch.
Reviews and comments will be posted as replies to the patch on the
mailing list. The patch submitter then has to take care of every comment,
that can be by resubmitting a changed patch or by discussion. Resubmitted
patches will themselves be reviewed like any other patch. If at some point
a patch passes review with no comments then it is approved, that can for
simple and small patches happen immediately while large patches will generally
have to be changed and reviewed many times before they are approved.
After a patch is approved it will be committed to the repository.

We will review all submitted patches, but sometimes we are quite busy so
especially for large patches this can take several weeks.

When resubmitting patches, please do not make any significant changes
not related to the comments received during review. Such patches will
be rejected. Instead, submit  significant changes or new features as
separate patches.

@section Regression tests

Before submitting a patch (or committing to the repository), you should at least
test that you did not break anything.

The regression tests build a synthetic video stream and a synthetic
audio stream. These are then encoded and decoded with all codecs or
formats. The CRC (or MD5) of each generated file is recorded in a
result file. A 'diff' is launched to compare the reference results and
the result file. The output is checked immediately after each test
has run.

The regression tests then go on to test the FFserver code with a
limited set of streams. It is important that this step runs correctly
as well.

Run 'make test' to test all the codecs and formats. Commands like
'make regtest-mpeg2' can be used to run a single test. By default,
make will abort if any test fails. To run all tests regardless,
use make -k. To get a more verbose output, use 'make V=1 test' or
'make V=2 test'.

Run 'make fulltest' to test all the codecs, formats and FFserver.

[Of course, some patches may change the results of the regression tests. In
this case, the reference results of the regression tests shall be modified
accordingly].

@bye<|MERGE_RESOLUTION|>--- conflicted
+++ resolved
@@ -327,17 +327,13 @@
 
 @enumerate
 @item
-<<<<<<< HEAD
-    Does 'make fate' pass with the patch applied?
+    Does @code{make fate} pass with the patch applied?
 @item
     Was the patch generated with git format-patch or send-email?
 @item
     Did you sign off your patch? (git commit -s)
     See @url{http://kerneltrap.org/files/Jeremy/DCO.txt} for the meaning
     of sign off.
-=======
-    Does @code{make fate} pass with the patch applied?
->>>>>>> cc73511e
 @item
     Did you provide a clear git commit log message?
 @item
